language: cpp
matrix:
  include:
    - os: linux
      sudo: required
      dist: xenial
      compiler:
        - gcc

      cache: ccache
      before_install:
        - >
          sudo apt-get install default-jdk default-jdk-headless default-jre default-jre-headless 
          python2.7-dev libpython2.7-dev libssl1.0.0 zlib1g zlib1g-dev libssl-dev libusb-1.0-0 
          libusb-1.0-0-dev libdbus-1-3 libdbus-1-dev libbluetooth3 libbluetooth-dev zlib1g zlib1g-dev 
          python-numpy python-setuptools python-wheel git cmake-qt-gui g++ make libboost-all-dev autoconf 
          automake libtool bison libpcre3-dev python3-dev python3-numpy python3-setuptools python3-wheel -qq
        - | 
            (
            rm -rf swig_build_dir
            mkdir -p swig_build_dir
            cd swig_build_dir
            git clone https://github.com/johnwason/swig.git
            cd swig
            ./autogen.sh
            ./configure
            make
            sudo make install
            )
      env:
        - >
          RR_CMAKE_EXTRA_ARGS="-DBUILD_PYTHON3=ON -DBoost_USE_STATIC_LIBS=OFF -DCMAKE_BUILD_TYPE=Release -DPYTHON3_EXECUTABLE=/usr/bin/python3.5 -DBUILD_PYTHON=ON -DBUILD_JAVA=ON"
        - RR_CMAKE_GENERATOR="Unix Makefiles"
<<<<<<< HEAD
=======
  include:
    - os: linux
      sudo: required
      dist: bionic
      compiler:
        - gcc

      cache: ccache
      before_install:
        - >
          sudo apt-get install default-jdk default-jdk-headless default-jre default-jre-headless 
          python2.7-dev libpython2.7-dev libssl1.0.0 zlib1g zlib1g-dev libssl-dev libusb-1.0-0 
          libusb-1.0-0-dev libdbus-1-3 libdbus-1-dev libbluetooth3 libbluetooth-dev zlib1g zlib1g-dev 
          python-numpy python-setuptools python-wheel git cmake-qt-gui g++ make libboost-all-dev autoconf 
          automake libtool bison libpcre3-dev python3-dev python3-numpy python3-setuptools python3-wheel -qq
        - | 
            (
            rm -rf swig_build_dir
            mkdir -p swig_build_dir
            cd swig_build_dir
            git clone https://github.com/johnwason/swig.git
            cd swig
            ./autogen.sh
            ./configure
            make
            sudo make install
            )
      env:
        - >
          RR_CMAKE_EXTRA_ARGS="-DBUILD_PYTHON3=ON -DBoost_USE_STATIC_LIBS=OFF -DCMAKE_BUILD_TYPE=Release -DPYTHON3_EXECUTABLE=/usr/bin/python3.5 -DBUILD_PYTHON=ON -DBUILD_JAVA=ON"
        - RR_CMAKE_GENERATOR="Unix Makefiles"
>>>>>>> dd737776
        
    - os: windows
      before_script: 
        - curl -o boost_1_68_0.zip -L https://dl.bintray.com/boostorg/release/1.68.0/source/boost_1_68_0.zip
        - unzip -q boost_1_68_0.zip
        - cd boost_1_68_0
        - ./bootstrap.bat
        - ./b2 --with-date_time --with-filesystem --with-regex --with-chrono --with-atomic --with-thread --with-random --with-program_options address-model=32 -d0
        #- choco install python2
        #- /c/Python27/Scripts/pip install numpy
        #- choco install jdk8
        #- choco install swig
        - cd $TRAVIS_BUILD_DIR
      env:
        - >
          RR_CMAKE_EXTRA_ARGS="-DBUILD_NET=OFF -DBoost_USE_STATIC_LIBS=ON -DBOOST_INCLUDEDIR=$TRAVIS_BUILD_DIR/boost_1_68_0 -DBOOST_LIBRARYDIR=$TRAVIS_BUILD_DIR/boost_1_68_0/stage/lib -DPYTHON_EXECUTABLE=C:/Python27/python.exe -DBUILD_PYTHON=OFF -DBUILD_JAVA=OFF"
        - RR_CMAKE_GENERATOR="Visual Studio 15 2017"
        
    - os: windows
      before_script: 
        - curl -o boost_1_68_0.zip -L https://dl.bintray.com/boostorg/release/1.68.0/source/boost_1_68_0.zip
        - unzip -q boost_1_68_0.zip
        - cd boost_1_68_0
        - ./bootstrap.bat
        - ./b2 --with-date_time --with-filesystem --with-regex --with-chrono --with-atomic --with-thread --with-random --with-program_options address-model=64 -d0
        - cd $TRAVIS_BUILD_DIR
      env:
        - >
          RR_CMAKE_EXTRA_ARGS="-DBoost_USE_STATIC_LIBS=ON -DBOOST_INCLUDEDIR=$TRAVIS_BUILD_DIR/boost_1_68_0 -DBOOST_LIBRARYDIR=$TRAVIS_BUILD_DIR/boost_1_68_0/stage/lib"
        - RR_CMAKE_GENERATOR="Visual Studio 15 2017 Win64"
        
    
    - os: osx
      before_script:
        - brew install openssl
        #- brew install boost # Already installed on travis ci image??
        #- brew install swig
        - | 
            (
            rm -rf swig_build_dir
            mkdir -p swig_build_dir
            cd swig_build_dir
            git clone https://github.com/johnwason/swig.git
            cd swig
            ./autogen.sh
            ./configure
            make
            sudo make install
            )
      env:
        - >
          RR_CMAKE_EXTRA_ARGS="-DBUILD_PYTHON=ON -DBUILD_JAVA=ON -DOPENSSL_ROOT_DIR=/usr/local/opt/openssl"
        - RR_CMAKE_GENERATOR="Xcode"
        - RR_CMAKE_TEST_TARGET=RUN_TESTS
script:
  - mkdir -p build
  - cd build
  - cmake -G "$RR_CMAKE_GENERATOR" -DBUILD_GEN=ON -DBUILD_TEST=ON $RR_CMAKE_EXTRA_ARGS ..
  - cmake --build . --config Release
  - ctest . -C Release<|MERGE_RESOLUTION|>--- conflicted
+++ resolved
@@ -31,8 +31,6 @@
         - >
           RR_CMAKE_EXTRA_ARGS="-DBUILD_PYTHON3=ON -DBoost_USE_STATIC_LIBS=OFF -DCMAKE_BUILD_TYPE=Release -DPYTHON3_EXECUTABLE=/usr/bin/python3.5 -DBUILD_PYTHON=ON -DBUILD_JAVA=ON"
         - RR_CMAKE_GENERATOR="Unix Makefiles"
-<<<<<<< HEAD
-=======
   include:
     - os: linux
       sudo: required
@@ -64,7 +62,6 @@
         - >
           RR_CMAKE_EXTRA_ARGS="-DBUILD_PYTHON3=ON -DBoost_USE_STATIC_LIBS=OFF -DCMAKE_BUILD_TYPE=Release -DPYTHON3_EXECUTABLE=/usr/bin/python3.5 -DBUILD_PYTHON=ON -DBUILD_JAVA=ON"
         - RR_CMAKE_GENERATOR="Unix Makefiles"
->>>>>>> dd737776
         
     - os: windows
       before_script: 
