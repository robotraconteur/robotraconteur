--- conflicted
+++ resolved
@@ -1,6839 +1,3668 @@
-// Copyright 2011-2020 Wason Technology, LLC
-//
-// Licensed under the Apache License, Version 2.0 (the "License");
-// you may not use this file except in compliance with the License.
-// You may obtain a copy of the License at
-//
-//    http://www.apache.org/licenses/LICENSE-2.0
-//
-// Unless required by applicable law or agreed to in writing, software
-// distributed under the License is distributed on an "AS IS" BASIS,
-// WITHOUT WARRANTIES OR CONDITIONS OF ANY KIND, either express or implied.
-// See the License for the specific language governing permissions and
-// limitations under the License.
-
-#ifdef ROBOTRACONTEUR_USE_STDAFX
-#include "stdafx.h"
-#endif
-
-#include "JavaServiceLangGen.h"
-
-#include <boost/algorithm/string.hpp>
-#include <boost/foreach.hpp>
-#include <set>
-#include <fstream>
-#include <boost/filesystem.hpp>
-#include <boost/range/numeric.hpp>
-#include <boost/range/algorithm.hpp>
-#include <boost/locale.hpp>
-
-using namespace RobotRaconteur;
-
-// NOLINTBEGIN(bugprone-macro-parentheses)
-#define MEMBER_ITER(TYPE)                                                                                              \
-    {                                                                                                                  \
-        for (std::vector<RR_SHARED_PTR<MemberDefinition> >::const_iterator m1 = (*e)->Members.begin();                 \
-             m1 != (*e)->Members.end(); ++m1)                                                                          \
-            if (dynamic_cast<TYPE*>(m1->get()) != 0)                                                                   \
-            {                                                                                                          \
-                RR_SHARED_PTR<TYPE> m = boost::dynamic_pointer_cast<TYPE>(*m1);
-#define MEMBER_ITER_END()                                                                                              \
-    }                                                                                                                  \
-    }
-
-#define MEMBER_ITER2(TYPE)                                                                                             \
-    {                                                                                                                  \
-        for (std::vector<RR_SHARED_PTR<MemberDefinition> >::const_iterator m1 = e->Members.begin();                    \
-             m1 != e->Members.end(); ++m1)                                                                             \
-            if (dynamic_cast<TYPE*>(m1->get()) != 0)                                                                   \
-            {                                                                                                          \
-                RR_SHARED_PTR<TYPE> m = boost::dynamic_pointer_cast<TYPE>(*m1);
-// NOLINTEND(bugprone-macro-parentheses)
-
-namespace RobotRaconteurGen
-{
-
-std::string JavaServiceLangGen::fix_name(const std::string& name)
-{
-    if (name.find('.') != std::string::npos)
-    {
-        std::vector<std::string> s1;
-        std::vector<std::string> s2;
-        boost::split(s1, name, boost::is_from_range('.', '.'));
-        for (std::vector<std::string>::iterator e = s1.begin(); e != s1.end(); e++)
-        {
-            s2.push_back(fix_name(*e));
-        }
-
-        return boost::join(s2, ".");
-    }
-
-    // NOLINTBEGIN(cppcoreguidelines-avoid-c-arrays)
-    const char* res_str[] = {"abstract", "assert",     "boolean",      "break",         "byte",        "case",
-                             "catch",    "char",       "class",        "const",         "continue",    "default",
-                             "do",       "double",     "else",         "enum",          "extends",     "final",
-                             "finally",  "float",      "for",          "goto",          "if",          "implements",
-                             "import",   "instanceof", "int",          "interface",     "long",        "native",
-                             "new",      "package",    "private",      "protected",     "public",      "return",
-                             "short",    "static",     "strictfp",     "super",         "switch",      "synchronized",
-                             "this",     "throw",      "throws",       "transient",     "try",         "void",
-                             "volatile", "while",      "UnsignedByte", "UnsignedShort", "UnsignedInt", "UnsignedLong"};
-    // NOLINTEND(cppcoreguidelines-avoid-c-arrays)
-
-    std::vector<std::string> reserved(res_str, res_str + sizeof(res_str) / (sizeof(res_str[0])));
-
-    if (std::find(reserved.begin(), reserved.end(), name) != reserved.end())
-    {
-        std::cout << "warning: name " << name << " replaced by " << name << "_ due to keyword conflict" << std::endl;
-        return name + "_";
-    }
-
-    return name;
-}
-
-std::string JavaServiceLangGen::fix_qualified_name(const std::string& name) { return fix_name(name); }
-
-JavaServiceLangGen::convert_type_result JavaServiceLangGen::convert_type_array(TypeDefinition tdef)
-{
-    if (tdef.Type == DataTypes_namedtype_t)
-    {
-        RR_SHARED_PTR<NamedTypeDefinition> nt = tdef.ResolveNamedType_cache.lock();
-        if (!nt)
-            throw DataTypeException("Data type not resolved");
-        if (nt->RRDataType() == DataTypes_enum_t)
-        {
-
-            JavaServiceLangGen::convert_type_result o1 = convert_type(tdef);
-
-            JavaServiceLangGen::convert_type_result o;
-            o.name = tdef.Name;
-            o.java_type = o1.java_type;
-            o.java_arr_type = "[]";
-            return o;
-        }
-
-        if ((nt->RRDataType() == DataTypes_pod_t || nt->RRDataType() == DataTypes_namedarray_t) &&
-            tdef.ArrayType == DataTypes_ArrayTypes_none)
-        {
-            tdef.ArrayType = DataTypes_ArrayTypes_array;
-        }
-    }
-
-    if (IsTypeNumeric(tdef.Type) && tdef.ArrayType == DataTypes_ArrayTypes_none)
-    {
-        tdef.ArrayType = DataTypes_ArrayTypes_array;
-    }
-    return convert_type(tdef);
-}
-
-JavaServiceLangGen::convert_type_result JavaServiceLangGen::convert_type(const TypeDefinition& tdef, bool reftypes)
-{
-    if (tdef.ContainerType != DataTypes_ContainerTypes_none)
-        reftypes = false;
-
-    convert_type_result o;
-    DataTypes t = tdef.Type;
-    o.name = fix_name(tdef.Name);
-    o.java_arr_type = tdef.ArrayType == DataTypes_ArrayTypes_array ? "[]" : "";
-
-    switch (t)
-    {
-    case DataTypes_void_t:
-        o.java_type = "void";
-        break;
-    case DataTypes_double_t:
-        o.java_type = "double";
-        break;
-    case DataTypes_single_t:
-        o.java_type = "float";
-        break;
-    case DataTypes_int8_t:
-        o.java_type = "byte";
-        break;
-    case DataTypes_uint8_t:
-        o.java_type = "UnsignedByte";
-        o.java_arr_type = tdef.ArrayType == DataTypes_ArrayTypes_array ? "s" : "";
-        break;
-    case DataTypes_int16_t:
-        o.java_type = "short";
-        break;
-    case DataTypes_uint16_t:
-        o.java_type = "UnsignedShort";
-        o.java_arr_type = tdef.ArrayType == DataTypes_ArrayTypes_array ? "s" : "";
-        break;
-    case DataTypes_int32_t:
-        o.java_type = "int";
-        break;
-    case DataTypes_uint32_t:
-        o.java_type = "UnsignedInt";
-        o.java_arr_type = tdef.ArrayType == DataTypes_ArrayTypes_array ? "s" : "";
-        break;
-    case DataTypes_int64_t:
-        o.java_type = "long";
-        break;
-    case DataTypes_uint64_t:
-        o.java_type = "UnsignedLong";
-        o.java_arr_type = tdef.ArrayType == DataTypes_ArrayTypes_array ? "s" : "";
-        break;
-    case DataTypes_string_t:
-        o.java_type = "String";
-        break;
-    case DataTypes_cdouble_t:
-        o.java_type = "CDouble";
-        break;
-    case DataTypes_csingle_t:
-        o.java_type = "CSingle";
-        break;
-    case DataTypes_bool_t:
-        o.java_type = "boolean";
-        break;
-    case DataTypes_namedtype_t:
-    case DataTypes_object_t:
-        o.java_type = fix_qualified_name(tdef.TypeString);
-        break;
-    case DataTypes_varvalue_t:
-        o.java_type = "Object";
-        break;
-    default:
-        throw InvalidArgumentException("");
-    }
-
-    if (tdef.ArrayType == DataTypes_ArrayTypes_none && reftypes)
-    {
-        if (o.java_type == "double")
-            o.java_type = "Double";
-        if (o.java_type == "float")
-            o.java_type = "Float";
-        if (o.java_type == "byte")
-            o.java_type = "Byte";
-        if (o.java_type == "short")
-            o.java_type = "Short";
-        if (o.java_type == "int")
-            o.java_type = "Integer";
-        if (o.java_type == "long")
-            o.java_type = "Long";
-        if (o.java_type == "boolean")
-            o.java_type = "Boolean";
-    }
-
-    if (tdef.ArrayType == DataTypes_ArrayTypes_multidimarray)
-    {
-        if (IsTypeNumeric(tdef.Type))
-        {
-            o.java_type = "MultiDimArray";
-            o.java_arr_type = "";
-        }
-        else if (tdef.Type == DataTypes_namedtype_t)
-        {
-            RR_SHARED_PTR<NamedTypeDefinition> nt = tdef.ResolveNamedType_cache.lock();
-            if (!nt)
-                throw DataTypeException("Data type not resolved");
-            switch (nt->RRDataType())
-            {
-            case DataTypes_pod_t: {
-                o.java_type = "PodMultiDimArray";
-                o.java_arr_type = "";
-                break;
-            }
-            case DataTypes_namedarray_t: {
-                o.java_type = "NamedMultiDimArray";
-                o.java_arr_type = "";
-                break;
-            }
-            default:
-                throw InvalidArgumentException("Invalid multidimarray type");
-            }
-        }
-        else
-        {
-            throw InvalidArgumentException("Invalid multidimarray type");
-        }
-    }
-
-    if (tdef.ContainerType == DataTypes_ContainerTypes_none)
-    {
-        return o;
-    }
-
-    if (IsTypeNumeric(t) && tdef.ArrayType == DataTypes_ArrayTypes_none)
-    {
-        if (t == DataTypes_uint8_t || t == DataTypes_uint16_t || t == DataTypes_uint32_t || t == DataTypes_uint64_t)
-        {
-            o.java_arr_type = "s";
-        }
-        else
-        {
-            o.java_arr_type = "[]";
-        }
-    }
-
-    RR_SHARED_PTR<NamedTypeDefinition> nt = tdef.ResolveNamedType_cache.lock();
-    if (nt)
-    {
-        if ((nt->RRDataType() == DataTypes_pod_t || nt->RRDataType() == DataTypes_namedarray_t) &&
-            tdef.ArrayType == DataTypes_ArrayTypes_none)
-        {
-            o.java_arr_type = "[]";
-        }
-    }
-
-    switch (tdef.ContainerType)
-    {
-    case DataTypes_ContainerTypes_none:
-        break;
-    case DataTypes_ContainerTypes_list:
-        o.java_type = "List<" + o.java_type + o.java_arr_type + ">";
-        o.java_arr_type = "";
-        break;
-    case DataTypes_ContainerTypes_map_int32:
-        o.java_type = "Map<Integer," + o.java_type + o.java_arr_type + ">";
-        o.java_arr_type = "";
-        break;
-    case DataTypes_ContainerTypes_map_string:
-        o.java_type = "Map<String," + o.java_type + o.java_arr_type + ">";
-        o.java_arr_type = "";
-        break;
-    default:
-        throw DataTypeException("Invalid container type");
-    }
-
-    return o;
-}
-
-std::string JavaServiceLangGen::str_pack_parameters(const std::vector<RR_SHARED_PTR<TypeDefinition> >& l, bool inclass)
-{
-    std::vector<std::string> o(l.size());
-
-    for (size_t i = 0; i < o.size(); i++)
-    {
-        convert_type_result t = convert_type(*l[i]);
-        if (inclass)
-            o[i] = t.java_type + t.java_arr_type + " " + t.name;
-        else
-            o[i] = t.name;
-    }
-
-    return boost::join(o, ", ");
-}
-
-std::string JavaServiceLangGen::str_pack_parameters_delegate(const std::vector<RR_SHARED_PTR<TypeDefinition> >& l,
-                                                             bool inclass)
-{
-    std::vector<std::string> o(l.size());
-
-    for (size_t i = 0; i < o.size(); i++)
-    {
-        if (inclass)
-        {
-            convert_type_result t = convert_type(*l[i], true);
-            o[i] = t.java_type + t.java_arr_type + " " + t.name;
-        }
-        else
-        {
-            convert_type_result t = convert_type(*l[i]);
-            o[i] = t.name;
-            if (t.java_arr_type.empty())
-            {
-                if (t.java_type == "double")
-                    o[i] = "Double.valueOf(" + t.name + ")";
-                if (t.java_type == "float")
-                    o[i] = "Float.valueOf(" + t.name + ")";
-                if (t.java_type == "byte")
-                    o[i] = "Byte.valueOf(" + t.name + ")";
-                if (t.java_type == "short")
-                    o[i] = "Short.valueOf(" + t.name + ")";
-                if (t.java_type == "int")
-                    o[i] = "Integer.valueOf(" + t.name + ")";
-                if (t.java_type == "long")
-                    o[i] = "Long.valueOf(" + t.name + ")";
-                if (t.java_type == "boolean")
-                    o[i] = "Boolean.valueOf(" + t.name + ")";
-            }
-        }
-    }
-
-    return boost::join(o, ", ");
-}
-
-std::string JavaServiceLangGen::str_pack_delegate(const std::vector<RR_SHARED_PTR<TypeDefinition> >& l,
-                                                  const boost::shared_ptr<TypeDefinition>& rettype)
-{
-    if (!rettype || rettype->Type == DataTypes_void_t)
-    {
-        if (l.empty())
-        {
-            return "Action";
-        }
-        else
-        {
-            std::vector<std::string> paramtypes;
-            for (std::vector<RR_SHARED_PTR<TypeDefinition> >::const_iterator e = l.begin(); e != l.end(); ++e)
-            {
-                convert_type_result t = convert_type(*(*e), true);
-
-                paramtypes.push_back(t.java_type + t.java_arr_type);
-            }
-
-            return "Action" + boost::lexical_cast<std::string>(paramtypes.size()) + "<" +
-                   boost::join(paramtypes, ", ") + ">";
-        }
-    }
-    else
-    {
-        std::vector<std::string> paramtypes;
-
-        for (std::vector<RR_SHARED_PTR<TypeDefinition> >::const_iterator e = l.begin(); e != l.end(); ++e)
-        {
-            convert_type_result t = convert_type(*(*e), true);
-
-            paramtypes.push_back(t.java_type + t.java_arr_type);
-        }
-
-        convert_type_result t2 = convert_type(*rettype, true);
-
-        paramtypes.push_back(t2.java_type + t2.java_arr_type);
-
-        if (paramtypes.size() > 1)
-        {
-            return "Func" + boost::lexical_cast<std::string>(paramtypes.size() - 1) + "<" +
-                   boost::join(paramtypes, ",") + ">";
-        }
-        else
-        {
-            return "Func<" + boost::join(paramtypes, ",") + ">";
-        }
-    }
-}
-
-// Code to pack and unpack message elements
-
-static std::string JavaServiceLangGen_VerifyArrayLength(TypeDefinition& t, const std::string& varname)
-{
-    std::string s;
-    if (t.ContainerType != DataTypes_ContainerTypes_none)
-    {
-        if (t.ArrayType == DataTypes_ArrayTypes_array)
-        {
-            s = "1";
-        }
-        else
-        {
-            if (IsTypeNumeric(t.Type))
-            {
-                s = "2";
-            }
-            else
-            {
-                if (t.Type == DataTypes_pod_t)
-                {
-                    s = "3";
-                }
-                else
-                {
-                    s = "4";
-                }
-            }
-        }
-    }
-
-    if (t.ArrayType == DataTypes_ArrayTypes_array && t.ArrayLength.at(0) != 0)
-    {
-        return "DataTypeUtil.verifyArrayLength" + s + "(" + varname + ", " +
-               boost::lexical_cast<std::string>(t.ArrayLength.at(0)) + ", " + (t.ArrayVarLength ? "true" : "false") +
-               ")";
-    }
-    if (t.ArrayType == DataTypes_ArrayTypes_multidimarray && !t.ArrayLength.empty() && !t.ArrayVarLength)
-    {
-        int32_t n_elems = boost::accumulate(t.ArrayLength, 1, std::multiplies<int32_t>());
-        return "DataTypeUtil.verifyArrayLength" + s + "(" + varname + "," + boost::lexical_cast<std::string>(n_elems) +
-               ",new int[] {" +
-               boost::join(t.ArrayLength | boost::adaptors::transformed(boost::lexical_cast<std::string, int32_t>),
-                           ",") +
-               "})";
-    }
-    return varname;
-}
-
-std::string JavaServiceLangGen::str_pack_message_element(const std::string& elementname, const std::string& varname,
-                                                         const RR_SHARED_PTR<TypeDefinition>& t,
-                                                         const std::string& packer)
-{
-    RR_UNUSED(packer);
-    TypeDefinition t1;
-    t->CopyTo(t1);
-    t1.RemoveContainers();
-    convert_type_result tt1 = convert_type_array(t1);
-
-    switch (t->ContainerType)
-    {
-    case DataTypes_ContainerTypes_none: {
-        if (IsTypeNumeric(t->Type))
-        {
-
-            switch (t->ArrayType)
-            {
-            case DataTypes_ArrayTypes_none: {
-                convert_type_result ts = convert_type(*t);
-                if (t->Type == DataTypes_uint8_t || t->Type == DataTypes_uint16_t || t->Type == DataTypes_uint32_t ||
-                    t->Type == DataTypes_uint64_t)
-                {
-                    return "MessageElementUtil.<" + ts.java_type + ts.java_arr_type + "s>packArray(\"" + elementname +
-                           "\"," + varname + ".array())";
-                }
-                else
-                {
-                    return "MessageElementUtil.<" + ts.java_type + ts.java_arr_type + "[]>packArray(\"" + elementname +
-                           "\"," + "new " + ts.java_type + "[] {" + varname + "})";
-                }
-                break;
-            }
-            case DataTypes_ArrayTypes_array: {
-                convert_type_result ts = convert_type(*t);
-                return "MessageElementUtil.<" + ts.java_type + ts.java_arr_type + ">packArray(\"" + elementname +
-                       "\"," + JavaServiceLangGen_VerifyArrayLength(*t, varname) + ")";
-                break;
-            }
-            case DataTypes_ArrayTypes_multidimarray: {
-                convert_type_result ts = convert_type(*t);
-                return "MessageElementUtil.packMultiDimArray(\"" + elementname + "\",(MultiDimArray)" +
-                       JavaServiceLangGen_VerifyArrayLength(*t, varname) + ")";
-                break;
-            }
-            default:
-                throw DataTypeException("Invalid array type");
-            }
-        }
-        else if (t->Type == DataTypes_string_t)
-        {
-            return "MessageElementUtil.packString(\"" + elementname + "\"," + varname + ")";
-        }
-        else if (t->Type == DataTypes_varvalue_t)
-        {
-            return "MessageElementUtil.packVarType(\"" + elementname + "\"," + varname + ")";
-        }
-        else if (t->Type == DataTypes_namedtype_t)
-        {
-            RR_SHARED_PTR<NamedTypeDefinition> nt = t->ResolveNamedType();
-            switch (nt->RRDataType())
-            {
-            case DataTypes_structure_t:
-                return "MessageElementUtil.packStructure(\"" + elementname + "\"," + varname + ")";
-                break;
-            case DataTypes_enum_t:
-                return "MessageElementUtil.<int[]>packArray(\"" + elementname + "\", new int[] {((int)" + varname +
-                       ".getValue())})";
-                break;
-            case DataTypes_pod_t:
-                switch (t->ArrayType)
-                {
-                case DataTypes_ArrayTypes_none: {
-                    convert_type_result ts = convert_type(*t);
-                    return "MessageElementUtil.<" + ts.java_type + ">packPodToArray(\"" + elementname + "\"," +
-                           JavaServiceLangGen_VerifyArrayLength(*t, varname) + ")";
-                    break;
-                }
-                case DataTypes_ArrayTypes_array: {
-                    convert_type_result ts = convert_type(*t);
-                    return "MessageElementUtil.<" + ts.java_type + ">packPodArray(\"" + elementname + "\"," +
-                           JavaServiceLangGen_VerifyArrayLength(*t, varname) + ")";
-                    break;
-                }
-                case DataTypes_ArrayTypes_multidimarray: {
-                    convert_type_result ts = convert_type(*t);
-                    return "MessageElementUtil.<" + ts.java_type + ">packPodMultiDimArray(\"" + elementname + "\"," +
-                           JavaServiceLangGen_VerifyArrayLength(*t, varname) + ")";
-                    break;
-                }
-                default:
-                    throw DataTypeException("Invalid array type");
-                }
-                break;
-            case DataTypes_namedarray_t:
-                switch (t->ArrayType)
-                {
-                case DataTypes_ArrayTypes_none: {
-                    convert_type_result ts = convert_type(*t);
-                    return "MessageElementUtil.<" + ts.java_type + ">packNamedArrayToArray(\"" + elementname + "\"," +
-                           JavaServiceLangGen_VerifyArrayLength(*t, varname) + ")";
-                    break;
-                }
-                case DataTypes_ArrayTypes_array: {
-                    convert_type_result ts = convert_type(*t);
-                    return "MessageElementUtil.<" + ts.java_type + ">packNamedArray(\"" + elementname + "\"," +
-                           JavaServiceLangGen_VerifyArrayLength(*t, varname) + ")";
-                    break;
-                }
-                case DataTypes_ArrayTypes_multidimarray: {
-                    convert_type_result ts = convert_type(*t);
-                    return "MessageElementUtil.<" + ts.java_type + ">packNamedMultiDimArray(\"" + elementname + "\"," +
-                           JavaServiceLangGen_VerifyArrayLength(*t, varname) + ")";
-                    break;
-                }
-                default:
-                    throw DataTypeException("Invalid array type");
-                }
-                break;
-            default:
-                throw DataTypeException("Unknown named type id");
-            }
-        }
-        else
-        {
-            throw DataTypeException("Unknown type");
-        }
-        break;
-    }
-    case DataTypes_ContainerTypes_list:
-        return "MessageElementUtil.<" + tt1.java_type + tt1.java_arr_type + ">packListType(\"" + elementname + "\"," +
-               JavaServiceLangGen_VerifyArrayLength(*t, varname) + "," + tt1.java_type + tt1.java_arr_type + ".class)";
-    case DataTypes_ContainerTypes_map_int32:
-        return "MessageElementUtil.<Integer," + tt1.java_type + tt1.java_arr_type + ">packMapType(\"" + elementname +
-               "\"," + JavaServiceLangGen_VerifyArrayLength(*t, varname) + ",Integer.class," + tt1.java_type +
-               tt1.java_arr_type + ".class)";
-    case DataTypes_ContainerTypes_map_string:
-        return "MessageElementUtil.<String," + tt1.java_type + tt1.java_arr_type + ">packMapType(\"" + elementname +
-               "\"," + JavaServiceLangGen_VerifyArrayLength(*t, varname) + ",String.class," + tt1.java_type +
-               tt1.java_arr_type + ".class)";
-    default:
-        throw DataTypeException("Invalid container type");
-    }
-    throw DataTypeException("Invalid data type");
-}
-
-std::string JavaServiceLangGen::str_unpack_message_element(const std::string& varname,
-                                                           const RR_SHARED_PTR<TypeDefinition>& t,
-                                                           const std::string& packer)
-{
-    RR_UNUSED(packer);
-    TypeDefinition t1;
-    t->CopyTo(t1);
-    t1.RemoveContainers();
-
-    convert_type_result tt = convert_type(t1);
-
-    std::string structunpackstring;
-
-    convert_type_result tt1 = convert_type_array(t1);
-
-    if (IsTypeNumeric(t->Type))
-    {
-        switch (t->ArrayType)
-        {
-        case DataTypes_ArrayTypes_none: {
-            if (t->Type == DataTypes_uint8_t || t->Type == DataTypes_uint16_t || t->Type == DataTypes_uint32_t ||
-                t->Type == DataTypes_uint64_t)
-            {
-                structunpackstring = "MessageElementUtil.<" + tt.java_type + tt.java_arr_type +
-                                     "s>castDataAndDispose(" + varname + ").get(0)";
-            }
-            else
-            {
-                structunpackstring = "(MessageElementUtil.<" + tt.java_type + tt.java_arr_type +
-                                     "[]>castDataAndDispose(" + varname + "))[0]";
-            }
-            break;
-        }
-        case DataTypes_ArrayTypes_array: {
-            structunpackstring = JavaServiceLangGen_VerifyArrayLength(
-                *t, "MessageElementUtil.<" + tt.java_type + tt.java_arr_type + ">unpackArray(" + varname + ")");
-            break;
-        }
-        case DataTypes_ArrayTypes_multidimarray: {
-            structunpackstring =
-                JavaServiceLangGen_VerifyArrayLength(*t, "MessageElementUtil.unpackMultiDimArray(" + varname + ")");
-            break;
-        }
-        default:
-            throw DataTypeException("Invalid array type");
-        }
-    }
-    else if (t->Type == DataTypes_string_t)
-    {
-        structunpackstring = "MessageElementUtil.unpackString(" + varname + ")";
-    }
-    else if (t->Type == DataTypes_namedtype_t)
-    {
-        RR_SHARED_PTR<NamedTypeDefinition> nt = t->ResolveNamedType();
-        switch (nt->RRDataType())
-        {
-        case DataTypes_structure_t:
-            structunpackstring = "MessageElementUtil.<" + tt.java_type + ">unpackStructure(" + varname + ")";
-            break;
-        case DataTypes_enum_t:
-            structunpackstring =
-                "" + tt.java_type + ".intToEnum((MessageElementUtil.<int[]>castDataAndDispose(" + varname + ")[0]))";
-            break;
-        case DataTypes_pod_t:
-            switch (t->ArrayType)
-            {
-            case DataTypes_ArrayTypes_none: {
-                structunpackstring =
-                    "MessageElementUtil.<" + fix_qualified_name(t->TypeString) + ">unpackPodFromArray(" + varname + ")";
-                break;
-            }
-            case DataTypes_ArrayTypes_array: {
-                structunpackstring = JavaServiceLangGen_VerifyArrayLength(*t, "MessageElementUtil.<" +
-                                                                                  fix_qualified_name(t->TypeString) +
-                                                                                  ">unpackPodArray(" + varname + ")");
-                break;
-            }
-            case DataTypes_ArrayTypes_multidimarray: {
-                structunpackstring = JavaServiceLangGen_VerifyArrayLength(
-                    *t, "MessageElementUtil.unpackPodMultiDimArray(" + varname + ")");
-                break;
-            }
-            default:
-                throw DataTypeException("Invalid array type");
-            }
-            break;
-        case DataTypes_namedarray_t:
-            switch (t->ArrayType)
-            {
-            case DataTypes_ArrayTypes_none: {
-                structunpackstring = "MessageElementUtil.<" + fix_qualified_name(t->TypeString) +
-                                     ">unpackNamedArrayFromArray(" + varname + ")";
-                break;
-            }
-            case DataTypes_ArrayTypes_array: {
-                structunpackstring = JavaServiceLangGen_VerifyArrayLength(*t, "MessageElementUtil.<" +
-                                                                                  fix_qualified_name(t->TypeString) +
-                                                                                  ">unpackNamedArray(" + varname + ")");
-                break;
-            }
-            case DataTypes_ArrayTypes_multidimarray: {
-                structunpackstring = JavaServiceLangGen_VerifyArrayLength(
-                    *t, "MessageElementUtil.unpackNamedMultiDimArray(" + varname + ")");
-                break;
-            }
-            default:
-                throw DataTypeException("Invalid array type");
-            }
-            break;
-        default:
-            throw DataTypeException("Unknown named type id");
-        }
-    }
-
-    else if (t->Type == DataTypes_varvalue_t)
-    {
-        structunpackstring = "MessageElementUtil.unpackVarType(" + varname + ")";
-    }
-    else
-    {
-        throw InvalidArgumentException("Unknown type");
-    }
-
-    switch (t->ContainerType)
-    {
-    case DataTypes_ContainerTypes_none:
-        return structunpackstring;
-    case DataTypes_ContainerTypes_list:
-        return JavaServiceLangGen_VerifyArrayLength(*t, "MessageElementUtil.<" + tt1.java_type + tt1.java_arr_type +
-                                                            ">unpackListType(" + varname + ")");
-    case DataTypes_ContainerTypes_map_int32:
-        return JavaServiceLangGen_VerifyArrayLength(*t, "MessageElementUtil.<Integer," + tt1.java_type +
-                                                            tt1.java_arr_type + ">unpackMapType(" + varname + ")");
-    case DataTypes_ContainerTypes_map_string:
-        return JavaServiceLangGen_VerifyArrayLength(*t, "MessageElementUtil.<String," + tt1.java_type +
-                                                            tt1.java_arr_type + ">unpackMapType(" + varname + ")");
-    default:
-        throw DataTypeException("Invalid container type");
-    }
-}
-
-bool JavaServiceLangGen::GetObjRefIndType(RR_SHARED_PTR<ObjRefDefinition>& m, std::string& indtype)
-{
-    switch (m->ArrayType)
-    {
-    case DataTypes_ArrayTypes_none:
-        switch (m->ContainerType)
-        {
-        case DataTypes_ContainerTypes_none:
-            indtype.clear();
-            return false;
-        case DataTypes_ContainerTypes_map_int32:
-            indtype = "int";
-            return true;
-        case DataTypes_ContainerTypes_map_string:
-            indtype = "String";
-            return true;
-        default:
-            throw DataTypeException("Unknown object container type");
-        }
-    case DataTypes_ArrayTypes_array: {
-        if (m->ContainerType != DataTypes_ContainerTypes_none)
-        {
-            throw DataTypeException("Invalid object container type");
-        }
-        indtype = "int";
-        return true;
-    }
-    default:
-        throw DataTypeException("Invalid object array type");
-    }
-}
-
-void JavaServiceLangGen::GenerateStructure(ServiceEntryDefinition* e, std::ostream* w)
-{
-    std::ostream& w2 = *w;
-
-    GenerateDocString(e->DocString, "", w);
-
-    w2 << "public class " << fix_name(e->Name) << " implements RRStructure" << std::endl << "{" << std::endl;
-
-    MEMBER_ITER2(PropertyDefinition)
-    GenerateDocString(m->DocString, "    ", w);
-    convert_type_result t = convert_type(*m->Type);
-    t.name = fix_name(m->Name);
-    w2 << "    public " << t.java_type << t.java_arr_type << " " << t.name << ";" << std::endl;
-    MEMBER_ITER_END()
-    w2 << "}" << std::endl << std::endl;
-}
-
-static RR_SHARED_PTR<TypeDefinition> JavaServiceLangGen_RemoveMultiDimArray(const TypeDefinition& t)
-{
-    RR_SHARED_PTR<TypeDefinition> t2 = RR_MAKE_SHARED<TypeDefinition>();
-    t.CopyTo(*t2);
-
-    if (t.ArrayType != DataTypes_ArrayTypes_multidimarray)
-        return t2;
-
-    t2->ArrayType = DataTypes_ArrayTypes_array;
-    t2->ArrayLength.clear();
-    t2->ArrayLength.push_back(boost::accumulate(t.ArrayLength, 1, std::multiplies<int32_t>()));
-    return t2;
-}
-
-void JavaServiceLangGen::GeneratePod(ServiceEntryDefinition* e, std::ostream* w)
-{
-    std::ostream& w2 = *w;
-
-    GenerateDocString(e->DocString, "", w);
-
-    w2 << "public class " << fix_name(e->Name) << " implements RRPod " << std::endl << "{" << std::endl;
-
-    MEMBER_ITER2(PropertyDefinition)
-    GenerateDocString(m->DocString, "    ", w);
-    TypeDefinition t2 = *JavaServiceLangGen_RemoveMultiDimArray(*m->Type);
-    convert_type_result t = convert_type(t2);
-    t.name = fix_name(m->Name);
-    w2 << "    public " << t.java_type << t.java_arr_type << " " << t.name << ";" << std::endl;
-    MEMBER_ITER_END()
-    w2 << "}" << std::endl << std::endl;
-}
-
-void JavaServiceLangGen::GenerateNamedArray(const RR_SHARED_PTR<ServiceEntryDefinition>& e, std::ostream* w)
-{
-    std::ostream& w2 = *w;
-
-    GenerateDocString(e->DocString, "", w);
-
-    w2 << "public class " << fix_name(e->Name) << " implements RRNamedArray " << std::endl << "{" << std::endl;
-
-    MEMBER_ITER2(PropertyDefinition)
-    GenerateDocString(m->DocString, "    ", w);
-    TypeDefinition t2 = *JavaServiceLangGen_RemoveMultiDimArray(*m->Type);
-    convert_type_result t = convert_type(t2);
-    t.name = fix_name(m->Name);
-    w2 << "    public " << t.java_type << t.java_arr_type << " " << t.name << ";" << std::endl;
-    MEMBER_ITER_END()
-
-    w2 << "    public " << fix_name(e->Name) << "()" << std::endl << "    {" << std::endl;
-    MEMBER_ITER2(PropertyDefinition)
-    TypeDefinition t2 = *JavaServiceLangGen_RemoveMultiDimArray(*m->Type);
-    convert_type_result t = convert_type(t2);
-    t.name = fix_name(m->Name);
-
-    if (IsTypeNumeric(t2.Type))
-    {
-        bool unsigned_int = (t2.Type == DataTypes_uint8_t || t2.Type == DataTypes_uint16_t ||
-                             t2.Type == DataTypes_uint32_t || t2.Type == DataTypes_uint64_t);
-
-        if (t2.ArrayType == DataTypes_ArrayTypes_none)
-        {
-            w2 << "    " << t.name << " = " << GetDefaultValue(t2) << ";" << std::endl;
-        }
-        else
-        {
-            if (!unsigned_int)
-            {
-                w2 << "    " << t.name << " = new " << t.java_type << "[" << t2.ArrayLength.at(0) << "];" << std::endl;
-            }
-            else
-            {
-                w2 << "    " << t.name << " = new " << t.java_type << "s(" << t2.ArrayLength.at(0) << ");" << std::endl;
-            }
-        }
-    }
-    else
-    {
-        if (t2.ArrayType == DataTypes_ArrayTypes_none)
-        {
-            w2 << "    " << t.name << " = new " << t.java_type << "();" << std::endl;
-        }
-        else
-        {
-            w2 << "    " << t.name << " = new " << t.java_type << "[" << t2.ArrayLength.at(0) << "];" << std::endl;
-            w2 << "    for (int i=0; i<" << t2.ArrayLength.at(0) << "; i++) " << t.name << "[i] = new " << t.java_type
-               << "();" << std::endl;
-        }
-    }
-    MEMBER_ITER_END()
-    w2 << "    }" << std::endl;
-
-    boost::tuple<DataTypes, size_t> t4 = GetNamedArrayElementTypeAndCount(e);
-    TypeDefinition t5;
-    t5.Type = t4.get<0>();
-    t5.ArrayType = DataTypes_ArrayTypes_array;
-    convert_type_result t6 = convert_type(t5);
-
-    bool unsigned_int = (t5.Type == DataTypes_uint8_t || t5.Type == DataTypes_uint16_t ||
-                         t5.Type == DataTypes_uint32_t || t5.Type == DataTypes_uint64_t);
-
-    w2 << "    public " << t6.java_type << t6.java_arr_type << " getNumericArray()" << std::endl
-       << "    {" << std::endl;
-
-    w2 << "    " << t6.java_type << t6.java_arr_type << " a = new " << t6.java_type;
-    if (!unsigned_int)
-    {
-        w2 << "[" << t4.get<1>() << "];" << std::endl;
-    }
-    else
-    {
-        w2 << t6.java_arr_type << "(" << t4.get<1>() << ");" << std::endl;
-    }
-    w2 << "    getNumericArray(a,0);" << std::endl;
-    w2 << "    return a;" << std::endl;
-    w2 << "    }" << std::endl;
-
-    w2 << "    public void getNumericArray(" << t6.java_type << t6.java_arr_type << " buffer, int offset)" << std::endl
-       << "    {" << std::endl;
-    {
-
-        int32_t i = 0;
-        MEMBER_ITER2(PropertyDefinition)
-        TypeDefinition t7 = *JavaServiceLangGen_RemoveMultiDimArray(*m->Type);
-        convert_type_result t8 = convert_type(t7);
-        t8.name = fix_name(m->Name);
-        if (IsTypeNumeric(m->Type->Type))
-        {
-            if (m->Type->ArrayType == DataTypes_ArrayTypes_none)
-            {
-                if (!unsigned_int)
-                {
-                    w2 << "    buffer[offset + " << i << "] = " << t8.name << ";" << std::endl;
-                }
-                else
-                {
-                    w2 << "    buffer.value[offset + " << i << "] = " << t8.name << ".value;" << std::endl;
-                }
-                i++;
-            }
-            else
-            {
-                if (!unsigned_int)
-                {
-                    w2 << "    System.arraycopy";
-                }
-                else
-                {
-                    w2 << "    DataTypeUtil.arraycopy";
-                }
-                w2 << "(" << t8.name << ", 0, buffer, offset + " << i << ", " << t7.ArrayLength.at(0) << "); "
-                   << std::endl;
-                i += t7.ArrayLength.at(0);
-            }
-        }
-        else
-        {
-            RR_SHARED_PTR<ServiceEntryDefinition> e2 = rr_cast<ServiceEntryDefinition>(m->Type->ResolveNamedType());
-            boost::tuple<DataTypes, size_t> t9 = GetNamedArrayElementTypeAndCount(e2);
-            size_t e2_count = m->Type->ArrayType == DataTypes_ArrayTypes_none ? 1 : t7.ArrayLength.at(0);
-
-            if (m->Type->ArrayType == DataTypes_ArrayTypes_none)
-            {
-                w2 << "    " << t8.name << ".getNumericArray(buffer, offset + " << i << ");" << std::endl;
-            }
-            else
-            {
-                w2 << "    " << m->Type->TypeString << ".getNumericArray(" << t8.name << ", buffer, offset + " << i
-                   << ");" << std::endl;
-            }
-            i += boost::numeric_cast<int32_t>(t9.get<1>() * e2_count);
-        }
-        // w2 << "    public " + t8.cs_type + t8.cs_arr_type + " " + t8.name + ";" << std::endl;
-        MEMBER_ITER_END()
-    }
-    w2 << "    }" << std::endl;
-
-    w2 << "    public void assignFromNumericArray(" << t6.java_type << t6.java_arr_type << " buffer, int offset)"
-       << std::endl
-       << "    {" << std::endl;
-    {
-        int32_t i = 0;
-        MEMBER_ITER2(PropertyDefinition)
-        TypeDefinition t7 = *JavaServiceLangGen_RemoveMultiDimArray(*m->Type);
-        convert_type_result t8 = convert_type(t7);
-        t8.name = fix_name(m->Name);
-        if (IsTypeNumeric(m->Type->Type))
-        {
-            if (m->Type->ArrayType == DataTypes_ArrayTypes_none)
-            {
-                if (!unsigned_int)
-                {
-                    w2 << "    " << t8.name << " = buffer[offset + " << i << "];" << std::endl;
-                }
-                else
-                {
-                    w2 << "    " << t8.name << " = buffer.get(offset + " << i << ");" << std::endl;
-                }
-                i++;
-            }
-            else
-            {
-                if (!unsigned_int)
-                {
-                    w2 << "    System.arraycopy";
-                }
-                else
-                {
-                    w2 << "    DataTypeUtil.arraycopy";
-                }
-                w2 << "(buffer, offset + " << i << ", " << t8.name << ", 0, " << t7.ArrayLength.at(0) << "); "
-                   << std::endl;
-                i += t7.ArrayLength.at(0);
-            }
-        }
-        else
-        {
-            RR_SHARED_PTR<ServiceEntryDefinition> e2 = rr_cast<ServiceEntryDefinition>(m->Type->ResolveNamedType());
-            boost::tuple<DataTypes, size_t> t9 = GetNamedArrayElementTypeAndCount(e2);
-            size_t e2_count = m->Type->ArrayType == DataTypes_ArrayTypes_none ? 1 : t7.ArrayLength.at(0);
-
-            if (m->Type->ArrayType == DataTypes_ArrayTypes_none)
-            {
-                w2 << "    " << t8.name << ".assignFromNumericArray(buffer, offset + " << i << ");" << std::endl;
-            }
-            else
-            {
-                w2 << "    " << m->Type->TypeString << ".assignFromNumericArray(" << t8.name << ", buffer, offset + "
-                   << i << ");" << std::endl;
-            }
-            i += boost::numeric_cast<int32_t>(t9.get<1>() * e2_count);
-        }
-        // w2 << "    public " + t8.cs_type + t8.cs_arr_type + " " + t8.name + ";" << std::endl;
-        MEMBER_ITER_END()
-        w2 << "    }" << std::endl;
-
-        w2 << "    public static " << t6.java_type << t6.java_arr_type << " getNumericArray(" << fix_name(e->Name)
-           << "[] s)" << std::endl
-           << "    {" << std::endl;
-        w2 << "    " << t6.java_type << t6.java_arr_type << " a = new " << t6.java_type;
-        if (!unsigned_int)
-        {
-            w2 << "[" << t4.get<1>() << " * s.length];" << std::endl;
-        }
-        else
-        {
-            w2 << t6.java_arr_type << "(" << t4.get<1>() << " * s.length);" << std::endl;
-        }
-        w2 << "    getNumericArray(s,a,0);" << std::endl;
-        w2 << "    return a;" << std::endl;
-        w2 << "    }" << std::endl;
-
-        w2 << "    public static void getNumericArray(" << fix_name(e->Name) << "[] s, " << t6.java_type
-           << t6.java_arr_type << " a, int offset)" << std::endl
-           << "    {" << std::endl;
-        // w2 << "    if(a.Count < " << t4.get<1>() << " * s.Length) throw new ArgumentException(\"ArraySegment invalid
-        // length\");" << std::endl;
-        w2 << "    for (int i=0; i<s.length; i++)" << std::endl << "    {" << std::endl;
-        w2 << "    s[i].getNumericArray(a, offset + " << t4.get<1>() << " * i);" << std::endl;
-        w2 << "    }" << std::endl;
-        w2 << "    }" << std::endl;
-
-        w2 << "    public static void assignFromNumericArray(" << fix_name(e->Name) << "[] s, " << t6.java_type
-           << t6.java_arr_type << " a, int offset)" << std::endl
-           << "    {" << std::endl;
-        // w2 << "    if(a.Count < " << t1.get<1>() << " * s.Length) throw new ArgumentException(\"ArraySegment invalid
-        // length\");" << std::endl;
-
-        w2 << "    for (int i=0; i<s.length; i++)" << std::endl << "    {" << std::endl;
-        w2 << "    s[i].assignFromNumericArray(a, offset + " << t4.get<1>() << " * i);" << std::endl;
-        w2 << "    }" << std::endl;
-        w2 << "    }" << std::endl;
-    }
-
-    w2 << "}" << std::endl << std::endl;
-}
-
-void JavaServiceLangGen::GenerateInterface(ServiceEntryDefinition* e, std::ostream* w)
-{
-    std::ostream& w2 = *w;
-
-    GenerateDocString(e->DocString, "", w);
-
-    std::vector<std::string> implements2;
-
-    for (std::vector<std::string>::iterator ee = e->Implements.begin(); ee != e->Implements.end(); ee++)
-    {
-        implements2.push_back(fix_qualified_name(*ee));
-    }
-
-    std::string implements = boost::join(implements2, ", ");
-    if (!e->Implements.empty())
-        implements = " extends " + implements;
-
-    w2 << "@RobotRaconteurServiceObjectInterface" << std::endl;
-    w2 << "public interface " << fix_name(e->Name) << implements << std::endl << "{" << std::endl;
-
-    MEMBER_ITER2(PropertyDefinition)
-    GenerateDocString(m->DocString, "    ", w);
-    convert_type_result t = convert_type(*m->Type);
-    t.name = fix_name(m->Name);
-    if (m->Direction() != MemberDefinition_Direction_writeonly)
-    {
-        w2 << "    " << t.java_type << t.java_arr_type << " get_" << t.name << "();" << std::endl;
-    }
-    if (m->Direction() != MemberDefinition_Direction_readonly)
-    {
-        w2 << "    void set_" << t.name << "(" << t.java_type << t.java_arr_type << " value);" << std::endl;
-    }
-    MEMBER_ITER_END()
-
-    MEMBER_ITER2(FunctionDefinition)
-    GenerateDocString(m->DocString, "    ", w);
-    if (!m->IsGenerator())
-    {
-        convert_type_result t = convert_type(*m->ReturnType);
-        std::string params = str_pack_parameters(m->Parameters, true);
-        w2 << "    " << t.java_type << t.java_arr_type << " " << fix_name(m->Name) << "(" << params << ");"
-           << std::endl;
-    }
-    else
-    {
-        convert_generator_result t = convert_generator(m.get());
-        std::string params = str_pack_parameters(t.params, true);
-        w2 << "    " << t.generator_java_type << " " << fix_name(m->Name) << "(" << params << ");" << std::endl;
-    }
-    MEMBER_ITER_END()
-
-    MEMBER_ITER2(EventDefinition)
-    GenerateDocString(m->DocString, "    ", w);
-    w2 << "    void "
-       << " add" << fix_name(m->Name) << "Listener(" << str_pack_delegate(m->Parameters) << " listener); " << std::endl;
-
-    w2 << "    void "
-       << " remove" << fix_name(m->Name) << "Listener(" << str_pack_delegate(m->Parameters) << " listener); "
-       << std::endl;
-
-    MEMBER_ITER_END()
-
-    MEMBER_ITER2(ObjRefDefinition)
-    GenerateDocString(m->DocString, "    ", w);
-    std::string objtype = fix_qualified_name(m->ObjectType);
-    if (objtype == "varobject")
-        objtype = "Object";
-    std::string indtype;
-    if (GetObjRefIndType(m, indtype))
-    {
-        w2 << "    " << objtype << " get_" << fix_name(m->Name) << "(" << indtype << " ind);" << std::endl;
-    }
-    else
-    {
-        w2 << "    " << objtype << " get_" << fix_name(m->Name) << "();" << std::endl;
-    }
-    MEMBER_ITER_END()
-
-    MEMBER_ITER2(PipeDefinition)
-    GenerateDocString(m->DocString, "    ", w);
-    convert_type_result t = convert_type_array(*m->Type);
-    w2 << "    Pipe<" << t.java_type << t.java_arr_type << "> get_" << fix_name(m->Name) << "();" << std::endl;
-    w2 << "    void set_" << fix_name(m->Name) << "(Pipe<" << t.java_type << t.java_arr_type << "> value);"
-       << std::endl;
-    MEMBER_ITER_END()
-
-    MEMBER_ITER2(CallbackDefinition)
-    GenerateDocString(m->DocString, "    ", w);
-    w2 << "    Callback<" << str_pack_delegate(m->Parameters, m->ReturnType) << "> get_" << fix_name(m->Name) << "();"
-       << std::endl;
-    w2 << "    void set_" << fix_name(m->Name) << "(Callback<" << str_pack_delegate(m->Parameters, m->ReturnType)
-       << "> value);" << std::endl;
-    MEMBER_ITER_END()
-
-    MEMBER_ITER2(WireDefinition)
-    GenerateDocString(m->DocString, "    ", w);
-    convert_type_result t = convert_type_array(*m->Type);
-    w2 << "    Wire<" << t.java_type << t.java_arr_type << "> get_" << fix_name(m->Name) << "();" << std::endl;
-    w2 << "    void set_" << fix_name(m->Name) << "(Wire<" << t.java_type << t.java_arr_type << "> value);"
-       << std::endl;
-    MEMBER_ITER_END()
-
-    MEMBER_ITER2(MemoryDefinition)
-    GenerateDocString(m->DocString, "    ", w);
-    TypeDefinition t2;
-    m->Type->CopyTo(t2);
-    t2.RemoveArray();
-    convert_type_result t = convert_type_array(t2);
-    std::string c;
-    if (!IsTypeNumeric(m->Type->Type))
-    {
-        DataTypes entry_type = m->Type->ResolveNamedType()->RRDataType();
-        if (entry_type != DataTypes_namedarray_t)
-        {
-            c = "Pod";
-        }
-        else
-        {
-            c = "Named";
-        }
-    }
-    switch (m->Type->ArrayType)
-    {
-    case DataTypes_ArrayTypes_array:
-        w2 << "    " << c << "ArrayMemory<" << t.java_type << t.java_arr_type << "> get_" << fix_name(m->Name) << "();"
-           << std::endl;
-        break;
-    case DataTypes_ArrayTypes_multidimarray:
-        w2 << "    " << c << "MultiDimArrayMemory<" << t.java_type << t.java_arr_type << "> get_" << fix_name(m->Name)
-           << "();" << std::endl;
-        break;
-    default:
-        throw DataTypeException("Invalid memory definition");
-    }
-    MEMBER_ITER_END()
-
-    w2 << "}" << std::endl << std::endl;
-}
-
-void JavaServiceLangGen::GenerateAsyncInterface(ServiceEntryDefinition* e, std::ostream* w)
-{
-    std::ostream& w2 = *w;
-
-    std::vector<std::string> implements2;
-
-    for (std::vector<std::string>::iterator ee = e->Implements.begin(); ee != e->Implements.end(); ee++)
-    {
-        std::string iname = fix_qualified_name(*ee);
-        if (iname.find('.') != std::string::npos)
-        {
-            boost::tuple<boost::string_ref, boost::string_ref> i1 = SplitQualifiedName(iname);
-            iname = i1.get<0>() + ".async_" + i1.get<1>();
-        }
-        else
-        {
-            iname = "async_" + iname; // NOLINT(performance-inefficient-string-concatenation)
-        }
-        implements2.push_back(iname);
-    }
-
-    std::string implements = boost::join(implements2, ", ");
-    if (!e->Implements.empty())
-        implements = " extends " + implements;
-
-    w2 << "public interface async_" << fix_name(e->Name) << implements << std::endl << "{" << std::endl;
-
-    MEMBER_ITER2(PropertyDefinition)
-    if (m->Direction() != MemberDefinition_Direction_writeonly)
-    {
-        convert_type_result t = convert_type(*m->Type, true);
-        t.name = fix_name(m->Name);
-        w2 << "    void async_get_" << t.name << "(Action2<" << t.java_type << t.java_arr_type
-           << ",RuntimeException> rr_handler, int rr_timeout);" << std::endl;
-    }
-    if (m->Direction() != MemberDefinition_Direction_readonly)
-    {
-        convert_type_result t = convert_type(*m->Type, false);
-        t.name = fix_name(m->Name);
-        w2 << "    void async_set_" << t.name << "(" << t.java_type << t.java_arr_type
-           << " value, Action1<RuntimeException> rr_handler, int rr_timeout);" << std::endl;
-    }
-    // w2 << "    " + t[1] + t[2] + " " + t[0] + " { get; set; }" << std::endl;
-    MEMBER_ITER_END()
-
-    MEMBER_ITER2(FunctionDefinition)
-    if (!m->IsGenerator())
-    {
-        convert_type_result t = convert_type(*m->ReturnType, true);
-        std::string params = str_pack_parameters(m->Parameters, true);
-
-        std::vector<std::string> t2;
-        if (!m->Parameters.empty())
-        {
-            t2.push_back(params);
-        }
-        if (m->ReturnType->Type == DataTypes_void_t)
-        {
-            t2.push_back("Action1<RuntimeException> rr_handler");
-        }
-        else
-        {
-            t2.push_back("Action2<" + t.java_type + t.java_arr_type + ",RuntimeException> rr_handler");
-        }
-        t2.push_back("int rr_timeout");
-
-        w2 << "    void async_" << fix_name(m->Name) << "(" << boost::join(t2, ",") << ");" << std::endl;
-    }
-    else
-    {
-        convert_generator_result t = convert_generator(m.get());
-        std::string params = str_pack_parameters(t.params, true);
-
-        std::vector<std::string> t2;
-        if (!t.params.empty())
-        {
-            t2.push_back(params);
-        }
-
-        t2.push_back("Action2<" + t.generator_java_type + ", RuntimeException> rr_handler");
-
-        t2.push_back("int rr_timeout");
-
-        w2 << "    void async_" << fix_name(m->Name) << "(" << boost::join(t2, ",") << ");" << std::endl;
-    }
-    MEMBER_ITER_END()
-
-    MEMBER_ITER2(ObjRefDefinition)
-    std::string objtype = fix_qualified_name(m->ObjectType);
-    if (objtype == "varobject")
-        objtype = "Object";
-    std::string indtype;
-    if (GetObjRefIndType(m, indtype))
-    {
-        w2 << "    void async_get_" << fix_name(m->Name) << "(" << indtype << " ind, Action2<" << objtype
-           << ",RuntimeException> handler, int timeout);" << std::endl;
-    }
-    else
-    {
-        w2 << "    void async_get_" << fix_name(m->Name) << "(Action2<" << objtype
-           << ",RuntimeException> handler, int timeout);" << std::endl;
-    }
-    MEMBER_ITER_END()
-
-    w2 << "}" << std::endl << std::endl;
-}
-
-void JavaServiceLangGen::GenerateServiceFactory(ServiceDefinition* d, const std::string& defstring, std::ostream* w)
-{
-    std::ostream& w2 = *w;
-
-    w2 << "public class " << boost::replace_all_copy(fix_name(d->Name), ".", "__") << "Factory extends ServiceFactory"
-       << std::endl
-       << "{" << std::endl;
-    w2 << "    public String defString()" << std::endl << "{" << std::endl;
-    w2 << "    String out=\"";
-    std::vector<std::string> lines;
-    std::string s = defstring;
-    boost::split(lines, s, boost::is_from_range('\n', '\n'));
-    for (std::vector<std::string>::iterator e = lines.begin(); e != lines.end(); ++e)
-    {
-        std::string l = boost::replace_all_copy(*e, "\\", "\\\\");
-        boost::replace_all(l, "\"", "\\\"");
-        boost::replace_all(l, "\r", "");
-        boost::trim(l);
-        w2 << l << "\\n";
-    }
-    w2 << "\";" << std::endl;
-    w2 << "    return out;";
-    w2 << "    }" << std::endl;
-    w2 << "    public String getServiceName() {return \"" << d->Name << "\";}" << std::endl;
-    for (std::vector<RR_SHARED_PTR<ServiceEntryDefinition> >::const_iterator e = d->Structures.begin();
-         e != d->Structures.end(); ++e)
-    {
-        w2 << "    public " << fix_name((*e)->Name) << "_stub " << fix_name((*e)->Name) << "_stubentry;" << std::endl;
-    }
-    for (std::vector<RR_SHARED_PTR<ServiceEntryDefinition> >::const_iterator e = d->Pods.begin(); e != d->Pods.end();
-         ++e)
-    {
-        w2 << "    public " << fix_name((*e)->Name) << "_stub " << fix_name((*e)->Name) << "_stubentry;" << std::endl;
-    }
-    for (std::vector<RR_SHARED_PTR<ServiceEntryDefinition> >::const_iterator e = d->NamedArrays.begin();
-         e != d->NamedArrays.end(); ++e)
-    {
-        w2 << "    public " << fix_name((*e)->Name) << "_stub " << fix_name((*e)->Name) << "_stubentry;" << std::endl;
-    }
-    w2 << "    public " << boost::replace_all_copy(fix_name(d->Name), ".", "__") << "Factory()" << std::endl
-       << "{" << std::endl;
-    for (std::vector<RR_SHARED_PTR<ServiceEntryDefinition> >::const_iterator e = d->Structures.begin();
-         e != d->Structures.end(); ++e)
-    {
-        w2 << "    " << fix_name((*e)->Name) << "_stubentry=new " << fix_name((*e)->Name) << "_stub(this);"
-           << std::endl;
-    }
-    for (std::vector<RR_SHARED_PTR<ServiceEntryDefinition> >::const_iterator e = d->Pods.begin(); e != d->Pods.end();
-         ++e)
-    {
-        w2 << "    " << fix_name((*e)->Name) << "_stubentry=new " << fix_name((*e)->Name) << "_stub(this);"
-           << std::endl;
-    }
-    for (std::vector<RR_SHARED_PTR<ServiceEntryDefinition> >::const_iterator e = d->NamedArrays.begin();
-         e != d->NamedArrays.end(); ++e)
-    {
-        w2 << "    " << fix_name((*e)->Name) << "_stubentry=new " << fix_name((*e)->Name) << "_stub();" << std::endl;
-    }
-    w2 << "    }" << std::endl;
-
-    w2 << "    public IStructureStub findStructureStub(String objecttype)" << std::endl << "    {" << std::endl;
-    // w2 << "    String objshort=removePath(objecttype);" << std::endl;
-
-    for (std::vector<RR_SHARED_PTR<ServiceEntryDefinition> >::const_iterator e = d->Structures.begin();
-         e != d->Structures.end(); ++e)
-    {
-        w2 << "    if (objecttype.equals(\"" << (*e)->Name << "\"))";
-        w2 << "    return " << fix_name((*e)->Name) << "_stubentry;" << std::endl;
-    }
-    w2 << "    throw new DataTypeException(\"Cannot find appropriate structure stub\");" << std::endl;
-    w2 << "    }" << std::endl;
-
-    w2 << "    public IPodStub findPodStub(String objecttype)" << std::endl << "    {" << std::endl;
-    // w2 << "    String objshort=removePath(objecttype);" << std::endl;
-
-    for (std::vector<RR_SHARED_PTR<ServiceEntryDefinition> >::const_iterator e = d->Pods.begin(); e != d->Pods.end();
-         ++e)
-    {
-        w2 << "    if (objecttype.equals(\"" << (*e)->Name << "\"))";
-        w2 << "    return " << fix_name((*e)->Name) << "_stubentry;" << std::endl;
-    }
-    w2 << "    throw new DataTypeException(\"Cannot find appropriate structure stub\");" << std::endl;
-    w2 << "    }" << std::endl;
-
-    w2 << "    public INamedArrayStub findNamedArrayStub(String objecttype)" << std::endl << "    {" << std::endl;
-    // w2 << "    String objshort=removePath(objecttype);" << std::endl;
-
-    for (std::vector<RR_SHARED_PTR<ServiceEntryDefinition> >::const_iterator e = d->NamedArrays.begin();
-         e != d->NamedArrays.end(); ++e)
-    {
-        w2 << "    if (objecttype.equals(\"" << (*e)->Name << "\"))";
-        w2 << "    return " << fix_name((*e)->Name) << "_stubentry;" << std::endl;
-    }
-    w2 << "    throw new DataTypeException(\"Cannot find appropriate structure stub\");" << std::endl;
-    w2 << "    }" << std::endl;
-
-    w2 << "    public ServiceStub createStub(WrappedServiceStub innerstub) {" << std::endl;
-    w2 << "    String objecttype=innerstub.getRR_objecttype().getServiceDefinition().getName() + \".\" + "
-          "innerstub.getRR_objecttype().getName();"
-       << std::endl;
-    w2 << "    if (RobotRaconteurNode.splitQualifiedName(objecttype)[0].equals( \"" << d->Name << "\")) {" << std::endl;
-    w2 << "    String objshort=removePath(objecttype);" << std::endl;
-    // w2 << "    switch (objshort) {" << std::endl;
-    for (std::vector<RR_SHARED_PTR<ServiceEntryDefinition> >::const_iterator e = d->Objects.begin();
-         e != d->Objects.end(); ++e)
-    {
-        std::string objname = (*e)->Name;
-        w2 << "    if(objshort.equals( \"" << objname << "\"))" << std::endl;
-        w2 << "    return new " << fix_name(objname) << "_stub(innerstub);" << std::endl;
-    }
-    // w2 << "    default:" << std::endl;
-    // w2 << "    break;" << std::endl;
-    // w2 << "    }" << std::endl;
-    w2 << "    } else {" << std::endl;
-    w2 << "    String ext_service_type=(RobotRaconteurNode.splitQualifiedName(objecttype)[0]);" << std::endl;
-    w2 << "    return RobotRaconteurNode.s().getServiceType(ext_service_type).createStub(innerstub);" << std::endl;
-    w2 << "    }" << std::endl;
-    w2 << "    throw new ServiceException(\"Could not create stub\");" << std::endl;
-
-    w2 << "    }" << std::endl;
-
-    w2 << "    public ServiceSkel createSkel(Object obj) {" << std::endl;
-    w2 << "    String objtype=ServiceSkelUtil.findParentInterface(obj.getClass()).getName().toString();" << std::endl;
-    w2 << "    if ((RobotRaconteurNode.splitQualifiedName(objtype.toString())[0]).equals( \"" << d->Name << "\")) {"
-       << std::endl;
-    w2 << "    String sobjtype=removePath(objtype);" << std::endl;
-    // w2 << "    switch(sobjtype) {" << std::endl;
-    for (std::vector<RR_SHARED_PTR<ServiceEntryDefinition> >::const_iterator e = d->Objects.begin();
-         e != d->Objects.end(); ++e)
-    {
-        std::string objname = (*e)->Name;
-        w2 << "    if(sobjtype.equals( \"" << objname << "\"))" << std::endl;
-        w2 << "    return new " << fix_name(objname) << "_skel((" << fix_name(objname) << ")obj);" << std::endl;
-    }
-    // w2 << "    default:" << std::endl;
-    // w2 << "    break;" << std::endl;
-    // w2 << "    }" << std::endl;
-    w2 << "    } else {" << std::endl;
-    w2 << "    String ext_service_type=(RobotRaconteurNode.splitQualifiedName(objtype.toString())[0]);" << std::endl;
-    w2 << "    return RobotRaconteurNode.s().getServiceType(ext_service_type).createSkel(obj);" << std::endl;
-    w2 << "    }" << std::endl;
-    w2 << "    throw new ServiceException(\"Could not create skel\");" << std::endl;
-    w2 << "    }" << std::endl;
-
-    w2 << "    public RobotRaconteurException downCastException(RobotRaconteurException rr_exp)"
-       << "{" << std::endl;
-    w2 << "    if (rr_exp==null) return rr_exp;" << std::endl;
-    w2 << "    String rr_type=rr_exp.error;" << std::endl;
-    w2 << "    if (!rr_type.contains(\".\")) return rr_exp;" << std::endl;
-    w2 << "    String[] rr_stype = RobotRaconteurNode.splitQualifiedName(rr_type);" << std::endl;
-    w2 << "    if (!rr_stype[0].equals(\"" << d->Name << "\")) return RobotRaconteurNode.s().downCastException(rr_exp);"
-       << std::endl;
-    BOOST_FOREACH (const RR_SHARED_PTR<ExceptionDefinition>& e, d->Exceptions)
-    {
-        w2 << "    if (rr_stype[1].equals(\"" << e->Name << "\")) return new " << fix_name(e->Name)
-           << "(rr_exp.getMessage(),rr_exp.errorSubName,rr_exp.errorParam);" << std::endl;
-    }
-    w2 << "    return rr_exp;" << std::endl;
-    w2 << "    }" << std::endl;
-
-    w2 << "}" << std::endl;
-}
-
-void JavaServiceLangGen::GenerateStructureStub(ServiceEntryDefinition* e, std::ostream* w)
-{
-    std::ostream& w2 = *w;
-
-    w2 << "public class " << fix_name(e->Name) << "_stub implements IStructureStub {" << std::endl;
-    w2 << "    public " << fix_name(e->Name) << "_stub("
-       << boost::replace_all_copy(fix_name(e->ServiceDefinition_.lock()->Name), ".", "__") + "Factory d) {def=d;}"
-       << std::endl;
-    w2 << "    private " << boost::replace_all_copy(fix_name(e->ServiceDefinition_.lock()->Name), ".", "__")
-       << "Factory def;" << std::endl;
-    w2 << "    public MessageElementNestedElementList packStructure(Object s1) {" << std::endl;
-
-    w2 << "    vectorptr_messageelement m=new vectorptr_messageelement();" << std::endl;
-    w2 << "    try {" << std::endl;
-    w2 << "    if (s1 ==null) return null;" << std::endl;
-    w2 << "    " << fix_name(e->Name) << " s = (" << fix_name(e->Name) << ")s1;" << std::endl;
-    MEMBER_ITER2(PropertyDefinition)
-    w2 << "    MessageElementUtil.addMessageElementDispose(m,"
-       << str_pack_message_element(m->Name, "s." + fix_name(m->Name), m->Type, "def") << ");" << std::endl;
-    MEMBER_ITER_END()
-    w2 << "    return new MessageElementNestedElementList(DataTypes.DataTypes_structure_t,\""
-       << e->ServiceDefinition_.lock()->Name << "." << e->Name << "\",m);" << std::endl;
-    w2 << "    }" << std::endl;
-    w2 << "    finally {" << std::endl;
-    w2 << "    m.delete();" << std::endl;
-    w2 << "    }" << std::endl;
-    w2 << "    }" << std::endl;
-
-    // Write Read
-    w2 << "    public <T> T unpackStructure(MessageElementData m) {" << std::endl;
-
-    w2 << "    if (m == null ) return null;" << std::endl;
-    w2 << "    MessageElementNestedElementList m2 = (MessageElementNestedElementList)m;" << std::endl;
-    w2 << "    vectorptr_messageelement mm=m2.getElements();" << std::endl;
-    w2 << "    try {" << std::endl;
-    w2 << "    " << fix_name(e->Name) << " s=new " << fix_name(e->Name) << "();" << std::endl;
-    MEMBER_ITER2(PropertyDefinition)
-    convert_type_result t = convert_type(*m->Type);
-    t.name = m->Name;
-
-    w2 << "    s." << fix_name(t.name) << " ="
-       << str_unpack_message_element("MessageElement.findElement(mm,\"" + t.name + "\")", m->Type, "def") << ";"
-       << std::endl;
-
-    MEMBER_ITER_END()
-    // w2 << "    if ((s as T)==null) throw new DataTypeException(\"Incorrect structure cast\");");
-    w2 << "    T st; try {st=(T)s;} catch (Exception e) {throw new RuntimeException(new "
-          "DataTypeMismatchException(\"Wrong structuretype\"));}"
-       << std::endl;
-    w2 << "    return st;" << std::endl;
-    w2 << "    }" << std::endl;
-    w2 << "    finally {" << std::endl;
-    w2 << "    if (mm!=null) mm.delete();" << std::endl;
-    w2 << "    }" << std::endl;
-    w2 << "    }" << std::endl;
-
-    w2 << "}" << std::endl;
-}
-
-void JavaServiceLangGen::GeneratePodStub(ServiceEntryDefinition* e, std::ostream* w)
-{
-    std::ostream& w2 = *w;
-
-    w2 << "public class " << fix_name(e->Name) << "_stub extends PodStub<" << fix_name(e->Name) << "> {" << std::endl;
-    w2 << "    public " << fix_name(e->Name) << "_stub("
-       << boost::replace_all_copy(fix_name(e->ServiceDefinition_.lock()->Name), ".", "__") << "Factory d) {def=d;}"
-       << std::endl;
-    w2 << "    private " << boost::replace_all_copy(fix_name(e->ServiceDefinition_.lock()->Name), ".", "__")
-       << "Factory def;" << std::endl;
-    w2 << "    public MessageElementNestedElementList packPod(RRPod s1) {" << std::endl;
-    w2 << "    vectorptr_messageelement m=new vectorptr_messageelement();" << std::endl;
-    w2 << "    try {" << std::endl;
-    w2 << "    " << fix_qualified_name(e->Name) << " s = (" << fix_qualified_name(e->Name) << ")s1;" << std::endl;
-    MEMBER_ITER2(PropertyDefinition)
-    RR_SHARED_PTR<TypeDefinition> t2 = JavaServiceLangGen_RemoveMultiDimArray(*m->Type);
-    w2 << "    MessageElementUtil.addMessageElementDispose(m,"
-       << str_pack_message_element(m->Name, "s." + fix_name(m->Name), t2, "def") << ");" << std::endl;
-    MEMBER_ITER_END()
-    w2 << "    return new MessageElementNestedElementList(DataTypes.DataTypes_pod_t,\"\",m);" << std::endl;
-    w2 << "    }" << std::endl;
-    w2 << "    finally {" << std::endl;
-    w2 << "    m.delete();" << std::endl;
-    w2 << "    }" << std::endl;
-    w2 << "    }" << std::endl;
-
-    // Write Read
-    w2 << "    public " << fix_name(e->Name) << " unpackPod(MessageElementNestedElementList m) {" << std::endl;
-
-    w2 << "    if (m == null ) throw new NullPointerException(\"Pod must not be null\");" << std::endl;
-    w2 << "    vectorptr_messageelement mm=m.getElements();" << std::endl;
-    w2 << "    try {" << std::endl;
-    w2 << "    " << fix_name(e->Name) << " s = new " << fix_name(e->Name) << "();" << std::endl;
-    MEMBER_ITER2(PropertyDefinition)
-    convert_type_result t = convert_type(*m->Type);
-    t.name = m->Name;
-    RR_SHARED_PTR<TypeDefinition> t2 = JavaServiceLangGen_RemoveMultiDimArray(*m->Type);
-    w2 << "    s." << fix_name(t.name) << " ="
-       << str_unpack_message_element("MessageElement.findElement(mm,\"" + t.name + "\")", t2, "def") << ";"
-       << std::endl;
-
-    MEMBER_ITER_END()
-
-    w2 << "    return s;" << std::endl;
-    w2 << "    }" << std::endl;
-    w2 << "    finally {" << std::endl;
-    w2 << "    mm.delete();" << std::endl;
-    w2 << "    }" << std::endl;
-    w2 << "    }" << std::endl;
-
-    w2 << "    public String getTypeName() {return \"" << fix_qualified_name(e->ServiceDefinition_.lock()->Name) << "."
-       << fix_name(e->Name) << "\";}" << std::endl;
-    ;
-    w2 << "    protected " << fix_name(e->Name) << "[] createArray(int count) { return new " << fix_name(e->Name)
-       << "[count]; }" << std::endl;
-    w2 << "}" << std::endl;
-}
-
-void JavaServiceLangGen::GenerateNamedArrayStub(const RR_SHARED_PTR<ServiceEntryDefinition>& e, std::ostream* w)
-{
-    std::ostream& w2 = *w;
-
-    boost::tuple<DataTypes, size_t> t4 = GetNamedArrayElementTypeAndCount(e);
-    TypeDefinition t5;
-    t5.Type = t4.get<0>();
-    t5.ArrayType = DataTypes_ArrayTypes_array;
-    convert_type_result t6 = convert_type(t5);
-
-    bool unsigned_int = (t5.Type == DataTypes_uint8_t || t5.Type == DataTypes_uint16_t ||
-                         t5.Type == DataTypes_uint32_t || t5.Type == DataTypes_uint64_t);
-
-    w2 << "public class " << fix_name(e->Name) << "_stub extends NamedArrayStub<" << fix_name(e->Name) << ","
-       << t6.java_type << t6.java_arr_type << "> {" << std::endl;
-    w2 << "    public " << t6.java_type << t6.java_arr_type << " getNumericArrayFromNamedArrayStruct("
-       << fix_name(e->Name) << " s) {" << std::endl;
-    w2 << "    return s.getNumericArray();" << std::endl;
-    w2 << "    }" << std::endl;
-    w2 << "    public " << fix_name(e->Name) << " getNamedArrayStructFromNumericArray(" << t6.java_type
-       << t6.java_arr_type << " m) {" << std::endl;
-    // w2 << "    if (m.lengthength != " << t4.get<1>() << ") throw new DataTypeException(\"Invalid namedarray
-    // array\");" << std::endl;
-    w2 << "    " << fix_name(e->Name) << " s = new " << fix_name(e->Name) << "();" << std::endl;
-    w2 << "    s.assignFromNumericArray(m,0);" << std::endl;
-    w2 << "    return s;" << std::endl;
-    w2 << "    }" << std::endl;
-    w2 << "    public " << t6.java_type << t6.java_arr_type << " getNumericArrayFromNamedArray(" << fix_name(e->Name)
-       << "[] s) {" << std::endl;
-    w2 << "    return " << fix_name(e->Name) << ".getNumericArray(s);" << std::endl;
-    w2 << "    }" << std::endl;
-    w2 << "    public " << fix_name(e->Name) << "[] getNamedArrayFromNumericArray(" << t6.java_type << t6.java_arr_type
-       << " m) {" << std::endl;
-    // w2 << "    if (m.Length % " << t4.get<1>() << " != 0) throw new DataTypeException(\"Invalid namedarray array\");"
-    // << std::endl;
-    w2 << "    " << fix_name(e->Name) << "[] s = new " << fix_name(e->Name);
-    if (!unsigned_int)
-    {
-        w2 << "[m.length / " << t4.get<1>() << "];" << std::endl;
-    }
-    else
-    {
-        w2 << "[m.value.length / " << t4.get<1>() << "];" << std::endl;
-    }
-    w2 << "    for (int i=0; i<s.length; i++) s[i] = new " << fix_name(e->Name) << "();" << std::endl;
-    w2 << "    " << fix_name(e->Name) << ".assignFromNumericArray(s,m,0);" << std::endl;
-    w2 << "    return s;" << std::endl;
-    w2 << "    }" << std::endl;
-    w2 << "    public String getTypeName() { return \"" << e->ServiceDefinition_.lock()->Name << "." << e->Name
-       << "\"; }";
-
-    w2 << "}" << std::endl;
-}
-
-void JavaServiceLangGen::GenerateStub(ServiceEntryDefinition* e, std::ostream* w)
-{
-    std::ostream& w2 = *w;
-
-    w2 << "public class " << fix_name(e->Name) << "_stub extends ServiceStub implements " << fix_name(e->Name)
-       << ", async_" << fix_name(e->Name) << " {" << std::endl;
-
-    MEMBER_ITER2(CallbackDefinition)
-    w2 << "    private CallbackClient<" << str_pack_delegate(m->Parameters, m->ReturnType) << "> rr_"
-       << fix_name(m->Name) << ";" << std::endl;
-    MEMBER_ITER_END()
-
-    MEMBER_ITER2(PipeDefinition)
-    convert_type_result t = convert_type_array(*m->Type);
-    w2 << "    private Pipe<" << t.java_type << t.java_arr_type << "> rr_" << fix_name(m->Name) << ";" << std::endl;
-    MEMBER_ITER_END()
-
-    MEMBER_ITER2(WireDefinition)
-    convert_type_result t = convert_type_array(*m->Type);
-    w2 << "    private Wire<" << t.java_type << t.java_arr_type << "> rr_" << fix_name(m->Name) << ";" << std::endl;
-    MEMBER_ITER_END()
-
-    MEMBER_ITER2(MemoryDefinition)
-
-    TypeDefinition t2;
-    m->Type->CopyTo(t2);
-    t2.RemoveArray();
-    convert_type_result t = convert_type_array(t2);
-    std::string c;
-    if (!IsTypeNumeric(m->Type->Type))
-    {
-        DataTypes entry_type = m->Type->ResolveNamedType()->RRDataType();
-        if (entry_type != DataTypes_namedarray_t)
-        {
-            c = "Pod";
-        }
-        else
-        {
-            c = "Named";
-        }
-    }
-    switch (m->Type->ArrayType)
-    {
-    case DataTypes_ArrayTypes_array:
-        w2 << "    private " << c << "ArrayMemory<" << t.java_type << t.java_arr_type << "> rr_" << fix_name(m->Name)
-           << ";" << std::endl;
-        break;
-    case DataTypes_ArrayTypes_multidimarray:
-        w2 << "    private " << c << "MultiDimArrayMemory<" << t.java_type << t.java_arr_type << "> rr_"
-           << fix_name(m->Name) << ";" << std::endl;
-        break;
-    default:
-        throw DataTypeException("Invalid memory definition");
-    }
-
-    MEMBER_ITER_END()
-
-    w2 << "    public " << fix_name(e->Name) << "_stub(WrappedServiceStub innerstub) {" << std::endl;
-    w2 << "        super(innerstub); " << std::endl;
-    MEMBER_ITER2(CallbackDefinition)
-    w2 << "    rr_" << fix_name(m->Name) << "=new CallbackClient<" << str_pack_delegate(m->Parameters, m->ReturnType)
-       << ">(\"" << m->Name << "\");" << std::endl;
-    MEMBER_ITER_END()
-    MEMBER_ITER2(PipeDefinition)
-    convert_type_result t = convert_type_array(*m->Type);
-    w2 << "    rr_" << fix_name(m->Name) << "=new Pipe<" << t.java_type << t.java_arr_type << ">(innerstub.getPipe(\""
-       << m->Name << "\"));" << std::endl;
-    MEMBER_ITER_END()
-
-    MEMBER_ITER2(WireDefinition)
-    convert_type_result t = convert_type_array(*m->Type);
-    w2 << "    rr_" << fix_name(m->Name) << "=new Wire<" << t.java_type << t.java_arr_type << ">(innerstub.getWire(\""
-       << m->Name << "\"));" << std::endl;
-    MEMBER_ITER_END()
-
-    MEMBER_ITER2(MemoryDefinition)
-    TypeDefinition t2;
-    m->Type->CopyTo(t2);
-    t2.RemoveArray();
-    convert_type_result t = convert_type_array(t2);
-    std::string c;
-    if (!IsTypeNumeric(m->Type->Type))
-    {
-        DataTypes entry_type = m->Type->ResolveNamedType()->RRDataType();
-        if (entry_type != DataTypes_namedarray_t)
-        {
-            c = "Pod";
-        }
-        else
-        {
-            c = "Named";
-        }
-    }
-    switch (m->Type->ArrayType)
-    {
-    case DataTypes_ArrayTypes_array:
-        w2 << "    rr_" << fix_name(m->Name) << "=new " << c << "ArrayMemoryClient<" << t.java_type << t.java_arr_type
-           << ">(innerstub.get" << c << "ArrayMemory(\"" << m->Name << "\"));" << std::endl;
-        break;
-    case DataTypes_ArrayTypes_multidimarray:
-        w2 << "    rr_" << fix_name(m->Name) << "=new " << c << "MultiDimArrayMemoryClient<" << t.java_type
-           << t.java_arr_type << ">(innerstub.get" << c << "MultiDimArrayMemory(\"" << m->Name << "\"));" << std::endl;
-        break;
-    default:
-        throw DataTypeException("Invalid memory definition");
-    }
-    MEMBER_ITER_END()
-
-    w2 << "    }" << std::endl;
-
-    MEMBER_ITER2(PropertyDefinition)
-    convert_type_result t = convert_type(*m->Type);
-    t.name = m->Name;
-    if (m->Direction() != MemberDefinition_Direction_writeonly)
-    {
-        w2 << "    public " << t.java_type << t.java_arr_type << " get_" << fix_name(t.name) << "() {" << std::endl;
-        w2 << "    return " << str_unpack_message_element("rr_innerstub.propertyGet(\"" + m->Name + "\")", m->Type)
-           << ";" << std::endl;
-        w2 << "    }" << std::endl;
-    }
-    if (m->Direction() != MemberDefinition_Direction_readonly)
-    {
-        w2 << "    public void set_" << fix_name(t.name) << "(" << t.java_type << t.java_arr_type << " value) {"
-           << std::endl;
-        w2 << "    MessageElement m=null;" << std::endl;
-        w2 << "    try {" << std::endl;
-        w2 << "    m=" << str_pack_message_element("value", "value", m->Type) << ";" << std::endl;
-        w2 << "    rr_innerstub.propertySet(\"" + m->Name + "\", m);" << std::endl;
-        w2 << "    }" << std::endl;
-        w2 << "    finally {" << std::endl;
-        w2 << "    if (m!=null) m.delete();" << std::endl;
-        w2 << "    }" << std::endl;
-        w2 << "    }" << std::endl;
-    }
-
-    MEMBER_ITER_END()
-
-    MEMBER_ITER2(FunctionDefinition)
-    if (!m->IsGenerator())
-    {
-        convert_type_result t = convert_type(*m->ReturnType);
-        std::string params = str_pack_parameters(m->Parameters, true);
-        w2 << "    public " << t.java_type << t.java_arr_type << " " << fix_name(m->Name) << "(" << params << ") {"
-           << std::endl;
-        w2 << "    vectorptr_messageelement rr_param=new vectorptr_messageelement();" << std::endl;
-        w2 << "    MessageElement rr_me=null;" << std::endl;
-        w2 << "    try {" << std::endl;
-        for (std::vector<RR_SHARED_PTR<TypeDefinition> >::const_iterator p = m->Parameters.begin();
-             p != m->Parameters.end(); ++p)
-        {
-            w2 << "    MessageElementUtil.addMessageElementDispose(rr_param, "
-               << str_pack_message_element((*p)->Name, fix_name((*p)->Name), *p) << ");" << std::endl;
-        }
-        w2 << "    rr_me=rr_innerstub.functionCall(\"" << m->Name << "\",rr_param);" << std::endl;
-        if (m->ReturnType->Type != DataTypes_void_t)
-        {
-            w2 << "    return " << str_unpack_message_element("rr_me", m->ReturnType) << ";" << std::endl;
-        }
-        w2 << "    }" << std::endl;
-        w2 << "    finally {" << std::endl;
-        w2 << "    rr_param.delete();" << std::endl;
-        w2 << "    if (rr_me!=null) rr_me.delete();" << std::endl;
-        w2 << "    }" << std::endl;
-        w2 << "    }" << std::endl;
-    }
-    else
-    {
-        convert_generator_result t = convert_generator(m.get());
-        std::string params = str_pack_parameters(t.params, true);
-        w2 << "    public " << t.generator_java_type << " " << fix_name(m->Name) << "(" << params << ") {" << std::endl;
-        w2 << "    vectorptr_messageelement rr_param=new vectorptr_messageelement();" << std::endl;
-        w2 << "    try {" << std::endl;
-        for (std::vector<RR_SHARED_PTR<TypeDefinition> >::const_iterator p = t.params.begin(); p != t.params.end(); ++p)
-        {
-            w2 << "    MessageElementUtil.addMessageElementDispose(rr_param,"
-               << str_pack_message_element((*p)->Name, fix_name((*p)->Name), *p) << ");" << std::endl;
-        }
-        w2 << "    WrappedGeneratorClient generator_client = rr_innerstub.generatorFunctionCall(\"" << m->Name
-           << "\",rr_param);" << std::endl;
-
-        w2 << "    return new " << t.generator_java_base_type << "Client<" << t.generator_java_template_params
-           << ">(generator_client);" << std::endl;
-
-        w2 << "    }" << std::endl;
-        w2 << "    finally {" << std::endl;
-        w2 << "    rr_param.delete();" << std::endl;
-        w2 << "    }" << std::endl;
-        w2 << "    }" << std::endl;
-    }
-    MEMBER_ITER_END()
-
-    MEMBER_ITER2(EventDefinition)
-    std::string params = str_pack_parameters(m->Parameters, true);
-    w2 << "    private  Vector<" << str_pack_delegate(m->Parameters) << ">"
-       << " rr_" << fix_name(m->Name) << "=new Vector<" << str_pack_delegate(m->Parameters) << ">();" << std::endl;
-    w2 << "    public void "
-       << " add" << fix_name(m->Name) << "Listener(" << str_pack_delegate(m->Parameters) << " listener) {" << std::endl;
-    w2 << "    synchronized(rr_" << fix_name(m->Name) << ") {" << std::endl;
-    w2 << "    rr_" << fix_name(m->Name) << ".add(listener);" << std::endl;
-    w2 << "    }" << std::endl;
-    w2 << "    }" << std::endl;
-    w2 << "    public void "
-       << " remove" << fix_name(m->Name) << "Listener(" << str_pack_delegate(m->Parameters) << " listener) {"
-       << std::endl;
-    w2 << "    synchronized(rr_" << fix_name(m->Name) << ") {" << std::endl;
-    w2 << "    rr_" << fix_name(m->Name) << ".remove(listener);" << std::endl;
-    w2 << "    }" << std::endl;
-    w2 << "    }" << std::endl;
-    MEMBER_ITER_END()
-
-    w2 << "    public void dispatchEvent(String rr_membername, vectorptr_messageelement rr_m) {" << std::endl;
-    // w2 << "    switch (rr_membername) {" << std::endl;
-    MEMBER_ITER2(EventDefinition)
-    std::string params = str_pack_parameters_delegate(m->Parameters, false);
-    w2 << "    if(rr_membername.equals( \"" << m->Name << "\"))" << std::endl << "    {" << std::endl;
-
-    for (std::vector<RR_SHARED_PTR<TypeDefinition> >::const_iterator p = m->Parameters.begin();
-         p != m->Parameters.end(); ++p)
-    {
-        convert_type_result t3 = convert_type(*(*p));
-        w2 << "    " << t3.java_type << t3.java_arr_type << " " << fix_name((*p)->Name) << "="
-           << str_unpack_message_element("vectorptr_messageelement_util.findElement(rr_m,\"" + (*p)->Name + "\")", *p)
-           << ";" << std::endl;
-        ;
-    }
-    w2 << "    for (" << str_pack_delegate(m->Parameters) << " rr_e : this.rr_" << fix_name(m->Name) << ") {"
-       << std::endl;
-    w2 << "    rr_e.action(" << params << ");" << std::endl;
-    w2 << "    }" << std::endl;
-    w2 << "    return;" << std::endl;
-    w2 << "    }" << std::endl;
-    MEMBER_ITER_END()
-    // w2 << "    default:" << std::endl;
-    // w2 << "    break;" << std::endl;
-    // w2 << "    }" << std::endl;
-    w2 << "    }" << std::endl;
-
-    MEMBER_ITER2(ObjRefDefinition)
-    std::string objtype = fix_qualified_name(m->ObjectType);
-    if (objtype == "varobject")
-    {
-        objtype = "Object";
-        std::string indtype;
-        if (GetObjRefIndType(m, indtype))
-        {
-            w2 << "    public " << objtype << " get_" << fix_name(m->Name) << "(" << indtype << " ind) {" << std::endl;
-            w2 << "    return (" << objtype << ")findObjRef(\"" << m->Name << "\",String.valueOf(ind));" << std::endl;
-            w2 << "    }" << std::endl;
-        }
-        else
-        {
-            w2 << "    public " << objtype << " get_" << fix_name(m->Name) << "() {" << std::endl;
-            w2 << "    return (" << objtype << ")findObjRef(\"" << m->Name << "\");" << std::endl;
-            w2 << "    }" << std::endl;
-        }
-    }
-    else
-    {
-        boost::shared_ptr<ServiceDefinition> d = e->ServiceDefinition_.lock();
-        if (!d)
-            throw DataTypeException("Invalid object type name");
-
-        std::string objecttype2;
-
-        if (m->ObjectType.find('.') == std::string::npos)
-        {
-            objecttype2 = fix_name(d->Name) + "." + fix_name(m->ObjectType);
-        }
-        else
-        {
-            objecttype2 = fix_name(m->ObjectType);
-        }
-
-<<<<<<< HEAD
-	std::string JavaServiceLangGen::fix_name(const std::string& name)
-	{
-		if (name.find('.') != std::string::npos)
-		{
-			vector<string> s1;
-			vector<string> s2;
-			boost::split(s1,name,boost::is_from_range('.','.'));
-			for (vector<string>::iterator e=s1.begin(); e!=s1.end(); e++)
-			{
-				s2.push_back(fix_name(*e));
-			}
-
-			return join(s2,".");
-		}
-
-		const char* res_str[]={"abstract","assert","boolean","break","byte","case","catch","char","class","const",
-			"continue","default","do","double","else","enum","extends","final","finally","float","for",
-			"goto","if","implements","import","instanceof","int","interface","long","native","new",
-			"package","private","protected","public","return","short","static","strictfp","super",
-			"switch","synchronized","this","throw","throws","transient","try","void","volatile","while",
-			"UnsignedByte","UnsignedShort","UnsignedInt","UnsignedLong"
-		};
-
-		std::vector<std::string> reserved(res_str,res_str+sizeof(res_str)/(sizeof(res_str[0])));
-
-		if (std::find(reserved.begin(),reserved.end(),name)!=reserved.end())
-		{
-			std::cout << "warning: name " << name << " replaced by " << name <<"_ due to keyword conflict" << std::endl;
-			return name + "_";
-		}
-
-		return name;
-
-	}
-
-	std::string JavaServiceLangGen::fix_qualified_name(const std::string& name)
-	{
-		return fix_name(name);
-
-
-	}
-
-	JavaServiceLangGen::convert_type_result JavaServiceLangGen::convert_type_array(TypeDefinition tdef)
-	{
-		if (tdef.Type == DataTypes_namedtype_t)
-		{
-			RR_SHARED_PTR<NamedTypeDefinition> nt = tdef.ResolveNamedType_cache.lock();
-			if (!nt) throw DataTypeException("Data type not resolved");
-			if (nt->RRDataType() == DataTypes_enum_t)
-			{
-
-				JavaServiceLangGen::convert_type_result o1 = convert_type(tdef);
-
-				JavaServiceLangGen::convert_type_result o;
-				o.name = tdef.Name;
-				o.java_type = o1.java_type;
-				o.java_arr_type = "[]";
-				return o;
-			}
-
-			if ((nt->RRDataType() == DataTypes_pod_t || nt->RRDataType() == DataTypes_namedarray_t)
-				&& tdef.ArrayType == DataTypes_ArrayTypes_none)
-			{
-				tdef.ArrayType = DataTypes_ArrayTypes_array;
-			}
-		}
-
-		if (IsTypeNumeric(tdef.Type) && tdef.ArrayType == DataTypes_ArrayTypes_none)
-		{
-			tdef.ArrayType=DataTypes_ArrayTypes_array;
-		}
-		return convert_type(tdef);
-
-	}
-
-	JavaServiceLangGen::convert_type_result JavaServiceLangGen::convert_type(const TypeDefinition& tdef, bool reftypes)
-	{
-		if (tdef.ContainerType != DataTypes_ContainerTypes_none) reftypes=false;
-
-		convert_type_result o;
-		DataTypes t=tdef.Type;
-		o.name=fix_name(tdef.Name);
-		o.java_arr_type = tdef.ArrayType == DataTypes_ArrayTypes_array ? "[]" : "";
-
-		switch (t)
-		{
-			case DataTypes_void_t:
-				o.java_type ="void";
-				break;
-			case DataTypes_double_t:
-				o.java_type = "double";
-				break;
-			case DataTypes_single_t:
-				o.java_type = "float";
-				break;
-			case DataTypes_int8_t:
-				o.java_type = "byte";
-				break;
-			case DataTypes_uint8_t:
-				o.java_type = "UnsignedByte";
-				o.java_arr_type= tdef.ArrayType == DataTypes_ArrayTypes_array ? "s" : "";
-				break;
-			case DataTypes_int16_t:
-				o.java_type = "short";
-				break;
-			case DataTypes_uint16_t:
-				o.java_type = "UnsignedShort";
-				o.java_arr_type = tdef.ArrayType == DataTypes_ArrayTypes_array ? "s" : "";
-				break;
-			case DataTypes_int32_t:
-				o.java_type = "int";
-				break;
-			case DataTypes_uint32_t:
-				o.java_type = "UnsignedInt";
-				o.java_arr_type = tdef.ArrayType == DataTypes_ArrayTypes_array ? "s" : "";
-				break;
-			case DataTypes_int64_t:
-				o.java_type = "long";
-				break;
-			case DataTypes_uint64_t:
-				o.java_type = "UnsignedLong";
-				o.java_arr_type = tdef.ArrayType == DataTypes_ArrayTypes_array ? "s" : "";
-				break;
-			case DataTypes_string_t:
-				o.java_type = "String";
-				break;
-			case DataTypes_cdouble_t:
-				o.java_type = "CDouble";				
-				break;
-			case DataTypes_csingle_t:
-				o.java_type = "CSingle";				
-				break;
-			case DataTypes_bool_t:
-				o.java_type = "boolean";				
-				break;			
-			case DataTypes_namedtype_t:			
-			case DataTypes_object_t:
-				o.java_type = fix_qualified_name(tdef.TypeString);
-				break;
-			case DataTypes_varvalue_t:
-				o.java_type = "Object";
-				break;
-			default:
-				throw InvalidArgumentException("");
-		}
-
-		if (tdef.ArrayType == DataTypes_ArrayTypes_none && reftypes) 
-		{
-		if (o.java_type =="double") o.java_type ="Double";
-		if (o.java_type =="float") o.java_type ="Float";
-		if (o.java_type =="byte") o.java_type ="Byte";
-		if (o.java_type =="short") o.java_type ="Short";
-		if (o.java_type =="int") o.java_type ="Integer";
-		if (o.java_type =="long") o.java_type ="Long";
-		if (o.java_type == "boolean") o.java_type = "Boolean";
-		}
-
-
-		if (tdef.ArrayType == DataTypes_ArrayTypes_multidimarray)
-		{
-			if (IsTypeNumeric(tdef.Type))
-			{
-				o.java_type = "MultiDimArray";
-				o.java_arr_type = "";
-			}
-			else if (tdef.Type == DataTypes_namedtype_t)
-			{
-				RR_SHARED_PTR<NamedTypeDefinition> nt = tdef.ResolveNamedType_cache.lock();
-				if (!nt) throw DataTypeException("Data type not resolved");
-				switch (nt->RRDataType())
-				{
-				case DataTypes_pod_t:
-				{
-					o.java_type = "PodMultiDimArray";
-					o.java_arr_type = "";
-					break;
-				}
-				case DataTypes_namedarray_t:
-				{
-					o.java_type = "NamedMultiDimArray";
-					o.java_arr_type = "";
-					break;
-				}				
-				default:
-					throw InvalidArgumentException("Invalid multidimarray type");
-				}
-			}
-			else
-			{
-				throw InvalidArgumentException("Invalid multidimarray type");
-			}
-
-		}
-
-		if (tdef.ContainerType == DataTypes_ContainerTypes_none)
-		{
-			return o;
-		}
-		
-		if (IsTypeNumeric(t) && tdef.ArrayType == DataTypes_ArrayTypes_none)
-		{
-			if (t == DataTypes_uint8_t || t == DataTypes_uint16_t || t == DataTypes_uint32_t || t == DataTypes_uint64_t)
-			{
-				o.java_arr_type = "s";
-			}
-			else
-			{
-				o.java_arr_type = "[]";
-			}
-		}
-
-		RR_SHARED_PTR<NamedTypeDefinition> nt = tdef.ResolveNamedType_cache.lock();
-		if (nt)
-		{
-			if ((nt->RRDataType() == DataTypes_pod_t || nt->RRDataType() == DataTypes_namedarray_t)
-				&& tdef.ArrayType == DataTypes_ArrayTypes_none)
-			{
-				o.java_arr_type = "[]";
-			}
-		}
-
-		switch (tdef.ContainerType)
-		{
-		case DataTypes_ContainerTypes_none:
-			break;
-		case DataTypes_ContainerTypes_list:
-			o.java_type = "List<" + o.java_type + o.java_arr_type + ">";
-			o.java_arr_type = "";
-			break;
-		case DataTypes_ContainerTypes_map_int32:
-			o.java_type = "Map<Integer," + o.java_type + o.java_arr_type + ">";
-			o.java_arr_type = "";
-			break;
-		case DataTypes_ContainerTypes_map_string:
-			o.java_type = "Map<String," + o.java_type + o.java_arr_type + ">";
-			o.java_arr_type = "";
-			break;
-		default:
-			throw DataTypeException("Invalid container type");
-		}
-
-		return o;		
-	}
-	
-	std::string JavaServiceLangGen::str_pack_parameters(const std::vector<RR_SHARED_PTR<TypeDefinition> >& l, bool inclass)
-	{
-		std::vector<std::string> o(l.size());
-
-		for (size_t i = 0; i < o.size(); i++)
-		{
-			convert_type_result t = convert_type(*l[i]);
-			if (inclass)
-				o[i] = t.java_type + t.java_arr_type + " " + t.name;
-			else
-				o[i]=t.name;
-
-		}
-
-		return boost::join(o,", ");
-
-	}
-
-	std::string JavaServiceLangGen::str_pack_parameters_delegate(const std::vector<RR_SHARED_PTR<TypeDefinition> >& l,bool inclass)
-	{
-		std::vector<std::string> o(l.size());
-
-		for (size_t i = 0; i < o.size(); i++)
-		{
-			if (inclass)
-			{
-				convert_type_result t = convert_type(*l[i],true);
-				o[i]=t.java_type +t.java_arr_type + " " + t.name;
-			}
-			else
-			{
-			convert_type_result t = convert_type(*l[i]);
-			o[i]=t.name;
-			if (t.java_arr_type=="")
-			{
-				if (t.java_type=="double") o[i]="Double.valueOf(" + t.name + ")";
-				if (t.java_type =="float") o[i]="Float.valueOf(" + t.name + ")";
-				if (t.java_type =="byte") o[i]="Byte.valueOf(" + t.name + ")";
-				if (t.java_type =="short") o[i]="Short.valueOf(" + t.name + ")";
-				if (t.java_type =="int") o[i]="Integer.valueOf(" + t.name + ")";
-				if (t.java_type =="long") o[i]="Long.valueOf(" + t.name + ")";
-				if (t.java_type == "boolean") o[i] = "Boolean.valueOf(" + t.name + ")";
-
-			}
-			}
-
-		}
-
-		return boost::join(o,", ");
-
-	}
-
-
-	std::string JavaServiceLangGen::str_pack_delegate(const std::vector<RR_SHARED_PTR<TypeDefinition> >& l, boost::shared_ptr<TypeDefinition> rettype)
-	{
-		if (!rettype || rettype->Type==DataTypes_void_t)
-		{
-			if (l.size() ==0)
-			{
-				return "Action";
-			}
-			else
-			{
-				vector<string> paramtypes;
-				for (vector<RR_SHARED_PTR<TypeDefinition> >::const_iterator e=l.begin(); e!=l.end(); ++e)
-				{
-					convert_type_result t=convert_type(*(*e),true);
-					
-					paramtypes.push_back(t.java_type + t.java_arr_type);
-
-				}
-
-				return "Action" + boost::lexical_cast<string>(paramtypes.size()) +"<" + boost::join(paramtypes, ", ") + ">";
-			}
-						
-		}
-		else
-		{
-			vector<string> paramtypes;
-
-			
-
-
-			for (vector<RR_SHARED_PTR<TypeDefinition> >::const_iterator e=l.begin(); e!=l.end(); ++e)
-			{
-				convert_type_result t=convert_type(*(*e),true);
-					
-				paramtypes.push_back(t.java_type + t.java_arr_type);
-
-			}
-
-			convert_type_result t2=convert_type(*rettype,true);
-			
-			paramtypes.push_back(t2.java_type + t2.java_arr_type);
-
-			if (paramtypes.size() >1)
-			{
-			return "Func" + boost::lexical_cast<string>(paramtypes.size()-1) +"<" + boost::join(paramtypes, ",") + ">";
-			}
-			else
-			{
-				return "Func<" + boost::join(paramtypes, ",") + ">";
-			}
-			
-		}
-
-	}
-
-
-
-	//Code to pack and unpack message elements
-
-	static std::string JavaServiceLangGen_VerifyArrayLength(TypeDefinition& t, std::string varname)
-	{
-		std::string s = "";
-		if (t.ContainerType != DataTypes_ContainerTypes_none)
-		{
-			if (t.ArrayType == DataTypes_ArrayTypes_array)
-			{
-				s = "1";
-			}
-			else
-			{
-				if (IsTypeNumeric(t.Type))
-				{
-					s = "2";
-				}
-				else
-				{
-					if (t.Type == DataTypes_pod_t)
-					{
-						s = "3";
-					}
-					else
-					{
-						s = "4";
-					}
-				}
-
-			}
-		}
-
-
-		if (t.ArrayType == DataTypes_ArrayTypes_array && t.ArrayLength.at(0) != 0)
-		{
-			return "DataTypeUtil.verifyArrayLength" + s + "(" + varname + ", " + boost::lexical_cast<std::string>(t.ArrayLength.at(0)) + ", " + (t.ArrayVarLength ? "true" : "false") + ")";
-		}
-		if (t.ArrayType == DataTypes_ArrayTypes_multidimarray && t.ArrayLength.size() != 0 && !t.ArrayVarLength)
-		{
-			int32_t n_elems = boost::accumulate(t.ArrayLength, 1, std::multiplies<int32_t>());
-			return "DataTypeUtil.verifyArrayLength" + s + "(" + varname
-				+ "," + boost::lexical_cast<std::string>(n_elems) + ",new int[] {" + boost::join(t.ArrayLength | boost::adaptors::transformed(boost::lexical_cast<std::string, int32_t>), ",")
-				+ "})";
-		}
-		return varname;
-	}
-
-	std::string JavaServiceLangGen::str_pack_message_element(const std::string &elementname, const std::string &varname, const RR_SHARED_PTR<TypeDefinition> &t, const std::string &packer)
-	{		
-		TypeDefinition t1;
-		t->CopyTo(t1);
-		t1.RemoveContainers();
-		convert_type_result tt1 = convert_type_array(t1);
-
-		switch (t->ContainerType)
-		{
-		case DataTypes_ContainerTypes_none:
-		{
-			if (IsTypeNumeric(t->Type))
-			{
-
-				switch (t->ArrayType)
-				{
-				case DataTypes_ArrayTypes_none:
-				{
-					convert_type_result ts = convert_type(*t);
-					if (t->Type == DataTypes_uint8_t || t->Type == DataTypes_uint16_t || t->Type == DataTypes_uint32_t || t->Type == DataTypes_uint64_t)
-					{
-						return "MessageElementUtil.<" + ts.java_type + ts.java_arr_type + "s>packArray(\"" + elementname + "\"," + varname + ".array())";
-					}
-					else
-					{
-						return "MessageElementUtil.<" + ts.java_type + ts.java_arr_type + "[]>packArray(\"" + elementname + "\"," + "new " + ts.java_type + "[] {" + varname + "})";
-					}
-					break;
-				}
-				case DataTypes_ArrayTypes_array:
-				{
-					convert_type_result ts = convert_type(*t);
-					return "MessageElementUtil.<" + ts.java_type + ts.java_arr_type + ">packArray(\"" + elementname + "\"," + JavaServiceLangGen_VerifyArrayLength(*t, varname) + ")";
-					break;
-				}
-				case DataTypes_ArrayTypes_multidimarray:
-				{
-					convert_type_result ts = convert_type(*t);
-					return "MessageElementUtil.packMultiDimArray(\"" + elementname + "\",(MultiDimArray)" + JavaServiceLangGen_VerifyArrayLength(*t, varname) + ")";
-					break;
-				}
-				default:
-					throw DataTypeException("Invalid array type");
-				}
-			}
-			else if (t->Type == DataTypes_string_t)
-			{
-				return "MessageElementUtil.packString(\"" + elementname + "\"," + varname + ")";
-			}
-			else if (t->Type == DataTypes_varvalue_t)
-			{
-				return "MessageElementUtil.packVarType(\"" + elementname + "\"," + varname + ")";
-			}
-			else if (t->Type == DataTypes_namedtype_t)
-			{
-				RR_SHARED_PTR<NamedTypeDefinition> nt = t->ResolveNamedType();
-				switch (nt->RRDataType())
-				{
-				case DataTypes_structure_t:
-					return "MessageElementUtil.packStructure(\"" + elementname + "\"," + varname + ")";
-					break;
-				case DataTypes_enum_t:
-					return "MessageElementUtil.<int[]>packArray(\"" + elementname + "\", new int[] {((int)" + varname + ".getValue())})";
-					break;
-				case DataTypes_pod_t:
-					switch (t->ArrayType)
-					{
-					case DataTypes_ArrayTypes_none:
-					{
-						convert_type_result ts = convert_type(*t);
-						return "MessageElementUtil.<" + ts.java_type + ">packPodToArray(\"" + elementname + "\","  + JavaServiceLangGen_VerifyArrayLength(*t, varname) + ")";
-						break;
-					}
-					case DataTypes_ArrayTypes_array:
-					{
-						convert_type_result ts = convert_type(*t);
-						return "MessageElementUtil.<" + ts.java_type + ">packPodArray(\"" + elementname + "\"," + JavaServiceLangGen_VerifyArrayLength(*t, varname) + ")";
-						break;
-					}
-					case DataTypes_ArrayTypes_multidimarray:
-					{
-						convert_type_result ts = convert_type(*t);
-						return "MessageElementUtil.<" + ts.java_type + ">packPodMultiDimArray(\"" + elementname + "\"," + JavaServiceLangGen_VerifyArrayLength(*t, varname) + ")";
-						break;
-					}
-					default:
-						throw DataTypeException("Invalid array type");
-					}
-					break;
-				case DataTypes_namedarray_t:
-					switch (t->ArrayType)
-					{
-					case DataTypes_ArrayTypes_none:
-					{
-						convert_type_result ts = convert_type(*t);
-						return "MessageElementUtil.<" + ts.java_type + ">packNamedArrayToArray(\"" + elementname + "\"," + JavaServiceLangGen_VerifyArrayLength(*t, varname) + ")";
-						break;
-					}
-					case DataTypes_ArrayTypes_array:
-					{
-						convert_type_result ts = convert_type(*t);
-						return "MessageElementUtil.<" + ts.java_type + ">packNamedArray(\"" + elementname + "\"," + JavaServiceLangGen_VerifyArrayLength(*t, varname) + ")";
-						break;
-					}
-					case DataTypes_ArrayTypes_multidimarray:
-					{
-						convert_type_result ts = convert_type(*t);
-						return "MessageElementUtil.<" + ts.java_type + ">packNamedMultiDimArray(\"" + elementname + "\"," + JavaServiceLangGen_VerifyArrayLength(*t, varname) + ")";
-						break;
-					}
-					default:
-						throw DataTypeException("Invalid array type");
-					}
-					break;
-				default:
-					throw DataTypeException("Unknown named type id");
-				}
-			}
-			else
-			{
-				throw DataTypeException("Unknown type");
-			}
-			break;
-		}
-		case DataTypes_ContainerTypes_list:
-			return "MessageElementUtil.<" + tt1.java_type + tt1.java_arr_type + ">packListType(\"" + elementname + "\"," + JavaServiceLangGen_VerifyArrayLength(*t,varname) + "," + tt1.java_type + tt1.java_arr_type + ".class)";
-		case DataTypes_ContainerTypes_map_int32:
-			return "MessageElementUtil.<Integer," + tt1.java_type + tt1.java_arr_type + ">packMapType(\"" + elementname + "\"," + JavaServiceLangGen_VerifyArrayLength(*t,varname) + ",Integer.class," + tt1.java_type + tt1.java_arr_type + ".class)";
-		case DataTypes_ContainerTypes_map_string:
-			return "MessageElementUtil.<String," + tt1.java_type + tt1.java_arr_type + ">packMapType(\"" + elementname + "\"," + JavaServiceLangGen_VerifyArrayLength(*t,varname) + ",String.class," + tt1.java_type + tt1.java_arr_type + ".class)";
-		default:
-			throw DataTypeException("Invalid container type");
-		}
-		throw DataTypeException("Unknown type");
-	}
-
-	std::string JavaServiceLangGen::str_unpack_message_element(const std::string &varname, const RR_SHARED_PTR<TypeDefinition> &t, const std::string &packer)
-	{
-		TypeDefinition t1;
-		t->CopyTo(t1);
-		t1.RemoveContainers();
-						
-		convert_type_result tt = convert_type(t1);
-		
-		std::string structunpackstring = "";
-
-		convert_type_result tt1 = convert_type_array(t1);
-
-		if (IsTypeNumeric(t->Type))
-		{
-			switch (t->ArrayType)
-			{
-			case DataTypes_ArrayTypes_none:
-			{
-				if (t->Type == DataTypes_uint8_t || t->Type == DataTypes_uint16_t || t->Type == DataTypes_uint32_t || t->Type == DataTypes_uint64_t)
-				{
-					structunpackstring = "MessageElementUtil.<" + tt.java_type + tt.java_arr_type + "s>castDataAndDispose(" + varname + ").get(0)";
-				}
-				else
-				{
-					structunpackstring = "(MessageElementUtil.<" + tt.java_type + tt.java_arr_type + "[]>castDataAndDispose(" + varname + "))[0]";
-				}
-				break;
-			}
-			case DataTypes_ArrayTypes_array:
-			{
-				structunpackstring = JavaServiceLangGen_VerifyArrayLength(*t, "MessageElementUtil.<" + tt.java_type + tt.java_arr_type + ">unpackArray(" + varname + ")");
-				break;
-			}
-			case DataTypes_ArrayTypes_multidimarray:
-			{
-				structunpackstring = JavaServiceLangGen_VerifyArrayLength(*t, "MessageElementUtil.unpackMultiDimArray(" + varname + ")");
-				break;
-			}
-			default:
-				throw DataTypeException("Invalid array type");
-			}
-		}
-		else if (t->Type == DataTypes_string_t)
-		{
-			structunpackstring = "MessageElementUtil.unpackString(" + varname + ")";
-		}		
-		else if (t->Type == DataTypes_namedtype_t)
-		{
-			RR_SHARED_PTR<NamedTypeDefinition> nt = t->ResolveNamedType();
-			switch (nt->RRDataType())
-			{
-			case DataTypes_structure_t:
-				structunpackstring = "MessageElementUtil.<" + tt.java_type + ">unpackStructure(" + varname + ")";
-				break;
-			case DataTypes_enum_t:
-				structunpackstring = "" + tt.java_type + ".intToEnum((MessageElementUtil.<int[]>castDataAndDispose(" + varname + ")[0]))";
-				break;
-			case DataTypes_pod_t:
-				switch (t->ArrayType)
-				{
-				case DataTypes_ArrayTypes_none:
-				{
-					structunpackstring = "MessageElementUtil.<" + fix_qualified_name(t->TypeString) + ">unpackPodFromArray(" + varname + ")";
-					break;
-				}
-				case DataTypes_ArrayTypes_array:
-				{
-					structunpackstring = JavaServiceLangGen_VerifyArrayLength(*t, "MessageElementUtil.<" + fix_qualified_name(t->TypeString) + ">unpackPodArray(" + varname + ")");
-					break;
-				}
-				case DataTypes_ArrayTypes_multidimarray:
-				{
-					structunpackstring = JavaServiceLangGen_VerifyArrayLength(*t, "MessageElementUtil.unpackPodMultiDimArray(" + varname + ")");
-					break;
-				}
-				default:
-					throw DataTypeException("Invalid array type");
-				}
-				break;
-			case DataTypes_namedarray_t:
-				switch (t->ArrayType)
-				{
-				case DataTypes_ArrayTypes_none:
-				{
-					structunpackstring = "MessageElementUtil.<" + fix_qualified_name(t->TypeString) + ">unpackNamedArrayFromArray(" + varname + ")";
-					break;
-				}
-				case DataTypes_ArrayTypes_array:
-				{
-					structunpackstring = JavaServiceLangGen_VerifyArrayLength(*t, "MessageElementUtil.<" + fix_qualified_name(t->TypeString) + ">unpackNamedArray(" + varname + ")");
-					break;
-				}
-				case DataTypes_ArrayTypes_multidimarray:
-				{
-					structunpackstring = JavaServiceLangGen_VerifyArrayLength(*t, "MessageElementUtil.unpackNamedMultiDimArray(" + varname + ")");
-					break;
-				}
-				default:
-					throw DataTypeException("Invalid array type");
-				}
-				break;
-			default:
-				throw DataTypeException("Unknown named type id");
-			}
-			
-		}
-
-		else if (t->Type == DataTypes_varvalue_t)
-		{
-			structunpackstring = "MessageElementUtil.unpackVarType(" + varname + ")";
-		}
-		else
-		{
-			throw InvalidArgumentException("Unknown type");
-		}
-				
-		switch (t->ContainerType)
-		{
-		case DataTypes_ContainerTypes_none:
-			return structunpackstring;
-		case DataTypes_ContainerTypes_list:
-			return JavaServiceLangGen_VerifyArrayLength(*t, "MessageElementUtil.<" + tt1.java_type + tt1.java_arr_type + ">unpackListType(" + varname + ")");
-		case DataTypes_ContainerTypes_map_int32:
-			return JavaServiceLangGen_VerifyArrayLength(*t, "MessageElementUtil.<Integer," + tt1.java_type + tt1.java_arr_type + ">unpackMapType(" + varname + ")");
-		case DataTypes_ContainerTypes_map_string:
-			return JavaServiceLangGen_VerifyArrayLength(*t, "MessageElementUtil.<String," + tt1.java_type + tt1.java_arr_type + ">unpackMapType(" + varname + ")");
-		default:
-			throw DataTypeException("Invalid container type");
-		}
-	}
-
-	bool JavaServiceLangGen::GetObjRefIndType(RR_SHARED_PTR<ObjRefDefinition>& m, std::string& indtype)
-	{
-		switch (m->ArrayType)
-		{
-		case DataTypes_ArrayTypes_none:
-			switch (m->ContainerType)
-			{
-			case DataTypes_ContainerTypes_none:
-				indtype.clear();
-				return false;
-			case DataTypes_ContainerTypes_map_int32:
-				indtype = "int";
-				return true;
-			case DataTypes_ContainerTypes_map_string:
-				indtype = "String";
-				return true;
-			default:
-				throw DataTypeException("Unknown object container type");
-			}
-		case DataTypes_ArrayTypes_array: \
-		{
-			if (m->ContainerType != DataTypes_ContainerTypes_none)
-			{
-				throw DataTypeException("Invalid object container type");
-			}
-			indtype = "int";
-			return true;
-		}
-		default:
-			throw DataTypeException("Invalid object array type");
-		}
-	}
-
-	void JavaServiceLangGen::GenerateStructure(ServiceEntryDefinition* e, ostream* w)
-	{
-		ostream& w2=*w;
-
-		GenerateDocString(e->DocString, "", w);
-
-		w2 << "public class " + fix_name(e->Name) <<" implements RRStructure" << endl << "{" << endl;
-
-		MEMBER_ITER2(PropertyDefinition)
-		GenerateDocString(m->DocString, "    ", w);
-		convert_type_result t=convert_type(*m->Type);
-		t.name=fix_name(m->Name);
-		w2 << "    public " + t.java_type + t.java_arr_type + " " + t.name << ";" << endl; 
-		MEMBER_ITER_END()
-		w2 << "}" << endl << endl;
-	}
-
-	static RR_SHARED_PTR<TypeDefinition> JavaServiceLangGen_RemoveMultiDimArray(const TypeDefinition& t)
-	{
-		RR_SHARED_PTR<TypeDefinition> t2 = RR_MAKE_SHARED<TypeDefinition>();
-		t.CopyTo(*t2);
-
-		if (t.ArrayType != DataTypes_ArrayTypes_multidimarray)
-			return t2;
-
-		t2->ArrayType = DataTypes_ArrayTypes_array;
-		t2->ArrayLength.clear();
-		t2->ArrayLength.push_back(boost::accumulate(t.ArrayLength, 1, std::multiplies<int32_t>()));
-		return t2;
-	}
-
-	void JavaServiceLangGen::GeneratePod(ServiceEntryDefinition* e, ostream* w)
-	{
-		ostream& w2 = *w;
-
-		GenerateDocString(e->DocString, "", w);
-
-		w2 << "public class " + fix_name(e->Name) << " implements RRPod " << endl << "{" << endl;
-
-		MEMBER_ITER2(PropertyDefinition)
-		GenerateDocString(m->DocString, "    ", w);
-			TypeDefinition t2 = *JavaServiceLangGen_RemoveMultiDimArray(*m->Type);
-		convert_type_result t = convert_type(t2);
-		t.name = fix_name(m->Name);
-		w2 << "    public " + t.java_type + t.java_arr_type + " " + t.name + ";" << endl;
-		MEMBER_ITER_END()
-			w2 << "}" << endl << endl;
-	}
-
-	void JavaServiceLangGen::GenerateNamedArray(RR_SHARED_PTR<ServiceEntryDefinition> e, ostream* w)
-	{
-		ostream& w2 = *w;
-
-		GenerateDocString(e->DocString, "", w);
-
-		w2 << "public class " + fix_name(e->Name) << " implements RRNamedArray " << endl << "{" << endl;
-
-		MEMBER_ITER2(PropertyDefinition)
-		GenerateDocString(m->DocString, "    ", w);
-			TypeDefinition t2 = *JavaServiceLangGen_RemoveMultiDimArray(*m->Type);
-		convert_type_result t = convert_type(t2);
-		t.name = fix_name(m->Name);
-		w2 << "    public " << t.java_type << t.java_arr_type << " " << t.name << ";" << endl;
-		MEMBER_ITER_END()
-
-		w2 << "    public " << fix_name(e->Name) << "()" << endl << "    {" << endl;
-		MEMBER_ITER2(PropertyDefinition)
-		TypeDefinition t2 = *JavaServiceLangGen_RemoveMultiDimArray(*m->Type);
-		convert_type_result t = convert_type(t2);
-		t.name = fix_name(m->Name);
-
-		if (IsTypeNumeric(t2.Type))
-		{
-			bool unsigned_int = (t2.Type == DataTypes_uint8_t || t2.Type == DataTypes_uint16_t
-				|| t2.Type == DataTypes_uint32_t || t2.Type == DataTypes_uint64_t);
-
-			if (t2.ArrayType == DataTypes_ArrayTypes_none)
-			{
-				w2 << "    " << t.name << " = " << GetDefaultValue(t2) << ";" << endl;
-			}
-			else
-			{
-				if (!unsigned_int)
-				{
-					w2 << "    " << t.name << " = new " << t.java_type << "[" << t2.ArrayLength.at(0) << "];" << endl;
-				}
-				else
-				{
-					w2 << "    " << t.name << " = new " << t.java_type << "s(" << t2.ArrayLength.at(0) << ");" << endl;
-				}
-			}
-		}
-		else
-		{
-			if (t2.ArrayType == DataTypes_ArrayTypes_none)
-			{
-				w2 << "    " << t.name << " = new " << t.java_type << "();" << endl;
-			}
-			else
-			{
-				w2 << "    " << t.name << " = new " << t.java_type << "[" << t2.ArrayLength.at(0) << "];" << endl;
-				w2 << "    for (int i=0; i<" << t2.ArrayLength.at(0) << "; i++) " << t.name << "[i] = new " << t.java_type << "();" << endl;
-			}
-		}
-		MEMBER_ITER_END()
-		w2 << "    }" << endl;
-
-			boost::tuple<DataTypes, size_t> t4 = GetNamedArrayElementTypeAndCount(e);
-		TypeDefinition t5;
-		t5.Type = t4.get<0>();
-		t5.ArrayType = DataTypes_ArrayTypes_array;
-		convert_type_result t6 = convert_type(t5);
-
-		bool unsigned_int = (t5.Type == DataTypes_uint8_t || t5.Type == DataTypes_uint16_t
-			|| t5.Type == DataTypes_uint32_t || t5.Type == DataTypes_uint64_t);
-
-		w2 << "    public " << t6.java_type << t6.java_arr_type << " getNumericArray()" << endl << "    {" << endl;
-		
-		w2 << "    " << t6.java_type << t6.java_arr_type << " a = new " << t6.java_type;
-		if (!unsigned_int)
-		{
-			w2 << "[" << t4.get<1>() << "];" << endl;
-		}
-		else
-		{
-			w2 << t6.java_arr_type << "(" << t4.get<1>() << ");" << endl;
-		}
-		w2 << "    getNumericArray(a,0);" << endl;
-		w2 << "    return a;" << endl;
-		w2 << "    }" << endl;
-
-		w2 << "    public void getNumericArray(" << t6.java_type << t6.java_arr_type << " buffer, int offset)" << endl << "    {" << endl;
-		{
-			
-			int i = 0;
-			MEMBER_ITER2(PropertyDefinition)
-				TypeDefinition t7 = *JavaServiceLangGen_RemoveMultiDimArray(*m->Type);
-			convert_type_result t8 = convert_type(t7);
-			t8.name = fix_name(m->Name);
-			if (IsTypeNumeric(m->Type->Type))
-			{
-				if (m->Type->ArrayType == DataTypes_ArrayTypes_none)
-				{
-					if (!unsigned_int)
-					{
-						w2 << "    buffer[offset + " << i << "] = " << t8.name << ";" << endl;
-					}
-					else
-					{
-						w2 << "    buffer.value[offset + " << i << "] = " << t8.name << ".value;" << endl;
-					}
-					i++;
-				}
-				else
-				{					
-					if (!unsigned_int)
-					{
-						w2 << "    System.arraycopy";
-					}
-					else
-					{
-						w2 << "    DataTypeUtil.arraycopy";
-					}
-					w2 << "(" << t8.name << ", 0, buffer, offset + " << i << ", " << t7.ArrayLength.at(0) << "); " << endl;
-					i += t7.ArrayLength.at(0);
-				}
-			}
-			else
-			{
-				RR_SHARED_PTR<ServiceEntryDefinition> e2 = rr_cast<ServiceEntryDefinition>(m->Type->ResolveNamedType());
-				boost::tuple<DataTypes, size_t> t9 = GetNamedArrayElementTypeAndCount(e2);
-				size_t e2_count = m->Type->ArrayType == DataTypes_ArrayTypes_none ? 1 : t7.ArrayLength.at(0);
-
-				if (m->Type->ArrayType == DataTypes_ArrayTypes_none)
-				{
-					w2 << "    " << t8.name << ".getNumericArray(buffer, offset + " << i << ");" << endl;
-				}
-				else
-				{
-					w2 << "    " << m->Type->TypeString << ".getNumericArray(" << t8.name << ", buffer, offset + " << i << ");" << endl;
-				}
-				i += t9.get<1>()*e2_count;
-
-			}
-			//w2 << "    public " + t8.cs_type + t8.cs_arr_type + " " + t8.name + ";" << endl;
-			MEMBER_ITER_END()
-		}
-		w2 << "    }" << endl;
-
-		w2 << "    public void assignFromNumericArray(" << t6.java_type << t6.java_arr_type << " buffer, int offset)" << endl << "    {" << endl;
-		{			
-			int i = 0;
-			MEMBER_ITER2(PropertyDefinition)
-			TypeDefinition t7 = *JavaServiceLangGen_RemoveMultiDimArray(*m->Type);
-			convert_type_result t8 = convert_type(t7);
-			t8.name = fix_name(m->Name);
-			if (IsTypeNumeric(m->Type->Type))
-			{
-				if (m->Type->ArrayType == DataTypes_ArrayTypes_none)
-				{
-					if (!unsigned_int)
-					{
-						w2 << "    " << t8.name << " = buffer[offset + " << i << "];" << endl;
-					}
-					else
-					{
-						w2 << "    " << t8.name << " = buffer.get(offset + " << i << ");" << endl;
-					}
-					i++;
-				}
-				else
-				{
-					if (!unsigned_int)
-					{
-						w2 << "    System.arraycopy";
-					}
-					else
-					{
-						w2 << "    DataTypeUtil.arraycopy";
-					}
-					w2 << "(buffer, offset + " << i << ", " << t8.name << ", 0, " << t7.ArrayLength.at(0) << "); " << endl;
-					i += t7.ArrayLength.at(0);
-				}
-			}
-			else
-			{
-				RR_SHARED_PTR<ServiceEntryDefinition> e2 = rr_cast<ServiceEntryDefinition>(m->Type->ResolveNamedType());
-				boost::tuple<DataTypes, size_t> t9 = GetNamedArrayElementTypeAndCount(e2);
-				size_t e2_count = m->Type->ArrayType == DataTypes_ArrayTypes_none ? 1 : t7.ArrayLength.at(0);
-
-				if (m->Type->ArrayType == DataTypes_ArrayTypes_none)
-				{
-					w2 << "    " << t8.name << ".assignFromNumericArray(buffer, offset + " << i << ");" << endl;
-				}
-				else
-				{
-					w2 << "    " << m->Type->TypeString << ".assignFromNumericArray(" << t8.name << ", buffer, offset + " << i << ");" << endl;
-				}
-				i += t9.get<1>()*e2_count;
-
-			}
-			//w2 << "    public " + t8.cs_type + t8.cs_arr_type + " " + t8.name + ";" << endl;
-			MEMBER_ITER_END()
-				w2 << "    }" << endl;
-
-			w2 << "    public static " << t6.java_type << t6.java_arr_type << " getNumericArray(" << fix_name(e->Name) << "[] s)" << endl << "    {" << endl;
-			w2 << "    " << t6.java_type << t6.java_arr_type << " a = new " << t6.java_type;
-			if (!unsigned_int)
-			{
-				w2 << "[" << t4.get<1>() << " * s.length];" << endl;
-			}
-			else
-			{
-				w2 << t6.java_arr_type << "(" << t4.get<1>() << " * s.length);" << endl;
-			}			
-			w2 << "    getNumericArray(s,a,0);" << endl;
-			w2 << "    return a;" << endl;
-			w2 << "    }" << endl;
-
-			w2 << "    public static void getNumericArray(" + fix_name(e->Name) + "[] s, " << t6.java_type << t6.java_arr_type << " a, int offset)" << endl << "    {" << endl;
-			//w2 << "    if(a.Count < " << t4.get<1>() << " * s.Length) throw new ArgumentException(\"ArraySegment invalid length\");" << endl;
-			w2 << "    for (int i=0; i<s.length; i++)" << endl << "    {" << endl;
-			w2 << "    s[i].getNumericArray(a, offset + " << t4.get<1>() << " * i);" << endl;
-			w2 << "    }" << endl;
-			w2 << "    }" << endl;
-
-			w2 << "    public static void assignFromNumericArray(" + fix_name(e->Name) + "[] s, " << t6.java_type << t6.java_arr_type << " a, int offset)" << endl << "    {" << endl;
-			//w2 << "    if(a.Count < " << t1.get<1>() << " * s.Length) throw new ArgumentException(\"ArraySegment invalid length\");" << endl;
-
-			w2 << "    for (int i=0; i<s.length; i++)" << endl << "    {" << endl;			
-			w2 << "    s[i].assignFromNumericArray(a, offset + " << t4.get<1>() << " * i);" << endl;
-			w2 << "    }" << endl;
-			w2 << "    }" << endl;
-		}
-
-		w2 << "}" << endl << endl;
-	}
-
-	void JavaServiceLangGen::GenerateInterface(ServiceEntryDefinition* e, ostream* w)
-	{
-		ostream& w2=*w;
-
-		GenerateDocString(e->DocString, "", w);
-
-		std::vector<std::string> implements2;
-
-		for(std::vector<std::string>::iterator ee=e->Implements.begin(); ee!=e->Implements.end(); ee++)
-		{
-			implements2.push_back(fix_qualified_name(*ee));
-		}
-
-		std::string implements=boost::join(implements2,", ");
-		if (e->Implements.size() >0) implements=" extends " + implements;
-
-		w2 << "@RobotRaconteurServiceObjectInterface" << endl;
-		w2 << "public interface " + fix_name(e->Name) << implements << endl << "{" << endl;
-
-		MEMBER_ITER2(PropertyDefinition)
-		GenerateDocString(m->DocString, "    ", w);
-		convert_type_result t=convert_type(*m->Type);
-		t.name=fix_name(m->Name);
-		if (m->Direction() != MemberDefinition_Direction_writeonly)
-		{
-			w2 << "    " + t.java_type + t.java_arr_type + " get_" + t.name + "();" << endl;
-		}
-		if (m->Direction() != MemberDefinition_Direction_readonly)
-		{
-			w2 << "    void set_" + t.name + "(" + t.java_type + t.java_arr_type + " value);" << endl;
-		}
-		MEMBER_ITER_END()
-
-		MEMBER_ITER2(FunctionDefinition)
-		GenerateDocString(m->DocString, "    ", w);
-			if (!m->IsGenerator())
-			{
-				convert_type_result t = convert_type(*m->ReturnType);
-				string params = str_pack_parameters(m->Parameters, true);
-				w2 << "    " + t.java_type + t.java_arr_type + " " + fix_name(m->Name) + "(" + params + ");" << endl;
-			}
-			else
-			{
-				convert_generator_result t = convert_generator(m.get());
-				string params = str_pack_parameters(t.params, true);
-				w2 << "    " + t.generator_java_type + " " + fix_name(m->Name) + "(" + params + ");" << endl;
-
-			}
-		MEMBER_ITER_END()
-
-		MEMBER_ITER2(EventDefinition)
-		GenerateDocString(m->DocString, "    ", w);
-		w2 << "    void " << " add" << fix_name(m->Name) << "Listener(" << str_pack_delegate(m->Parameters) <<  " listener); " << endl;
-		
-		w2 << "    void " << " remove" << fix_name(m->Name) << "Listener(" << str_pack_delegate(m->Parameters) <<  " listener); " << endl;
-		
-		MEMBER_ITER_END()
-		
-		MEMBER_ITER2(ObjRefDefinition)
-		GenerateDocString(m->DocString, "    ", w);
-		string objtype = fix_qualified_name(m->ObjectType);
-		if (objtype == "varobject") objtype = "Object";
-		std::string indtype;
-		if (GetObjRefIndType(m, indtype))
-		{						
-			w2 << "    " + objtype + " get_" + fix_name(m->Name) + "(" + indtype + " ind);" << endl;
-		}
-		else
-		{
-			w2 << "    " + objtype + " get_" + fix_name(m->Name) + "();" << endl;
-		}
-		MEMBER_ITER_END()
-			
-		MEMBER_ITER2(PipeDefinition)
-		GenerateDocString(m->DocString, "    ", w);
-		convert_type_result t=convert_type_array(*m->Type);
-		w2 << "    Pipe<" + t.java_type + t.java_arr_type + "> get_" << fix_name(m->Name) << "();" << endl;
-		w2 << "    void set_" << fix_name(m->Name) << "(Pipe<" + t.java_type + t.java_arr_type + "> value);" << endl;
-		MEMBER_ITER_END()
-
-
-		MEMBER_ITER2(CallbackDefinition)
-		GenerateDocString(m->DocString, "    ", w);
-		w2 << "    Callback<" + str_pack_delegate(m->Parameters,m->ReturnType) + "> get_" + fix_name(m->Name) + "();" << endl;
-		w2 << "    void set_" + fix_name(m->Name) + "(Callback<" + str_pack_delegate(m->Parameters,m->ReturnType) + "> value);" << endl;
-		MEMBER_ITER_END()
-
-		MEMBER_ITER2(WireDefinition)
-		GenerateDocString(m->DocString, "    ", w);
-		convert_type_result t=convert_type_array(*m->Type);
-		w2 << "    Wire<" + t.java_type + t.java_arr_type + "> get_" << fix_name(m->Name) << "();" << endl;
-		w2 << "    void set_" << fix_name(m->Name) << "(Wire<" + t.java_type + t.java_arr_type + "> value);" << endl;
-		MEMBER_ITER_END()
-
-		MEMBER_ITER2(MemoryDefinition)
-		GenerateDocString(m->DocString, "    ", w);
-		TypeDefinition t2;
-		m->Type->CopyTo(t2);
-		t2.RemoveArray();
-		convert_type_result t = convert_type_array(t2);
-		std::string c = "";
-		if (!IsTypeNumeric(m->Type->Type))
-		{
-			DataTypes entry_type = m->Type->ResolveNamedType()->RRDataType();
-			if (entry_type != DataTypes_namedarray_t)
-			{
-				c = "Pod";
-			}
-			else
-			{
-				c = "Named";
-			}
-		}
-		switch (m->Type->ArrayType)
-		{
-		case DataTypes_ArrayTypes_array:
-			w2 << "    " << c << "ArrayMemory<" + t.java_type + t.java_arr_type + "> get_" + fix_name(m->Name) + "();" << endl;
-			break;
-		case DataTypes_ArrayTypes_multidimarray:
-			w2 << "    " << c << "MultiDimArrayMemory<" + t.java_type + t.java_arr_type + "> get_" + fix_name(m->Name) + "();" << endl;
-			break;
-		default:
-			throw DataTypeException("Invalid memory definition");
-		}
-		MEMBER_ITER_END()
-
-		w2 << "}" << endl << endl;
-	}
-
-
-	void JavaServiceLangGen::GenerateAsyncInterface(ServiceEntryDefinition* e, ostream* w)
-	{
-		ostream& w2=*w;
-
-		std::vector<std::string> implements2;
-
-		for(std::vector<std::string>::iterator ee=e->Implements.begin(); ee!=e->Implements.end(); ee++)
-		{
-			std::string iname=fix_qualified_name(*ee);
-			if (iname.find(".")!=std::string::npos)
-			{
-				boost::tuple<boost::string_ref,boost::string_ref> i1=SplitQualifiedName(iname);
-				iname=i1.get<0>() + ".async_" + i1.get<1>();
-			}
-			else
-			{
-				iname="async_" + iname;
-			}
-			implements2.push_back(iname);
-		}
-
-		std::string implements=boost::join(implements2,", ");
-		if (e->Implements.size() >0) implements=" extends " + implements;
-
-		
-		w2 << "public interface async_" + fix_name(e->Name) << implements << endl << "{" << endl;
-
-		MEMBER_ITER2(PropertyDefinition)
-			if (m->Direction() != MemberDefinition_Direction_writeonly)
-			{
-				convert_type_result t = convert_type(*m->Type, true);
-				t.name = fix_name(m->Name);
-				w2 << "    void async_get_" << t.name << "(Action2<" << t.java_type + t.java_arr_type << ",RuntimeException> rr_handler, int rr_timeout);" << endl;
-			}
-			if (m->Direction() != MemberDefinition_Direction_readonly)
-			{
-				convert_type_result t = convert_type(*m->Type, false);
-				t.name = fix_name(m->Name);
-				w2 << "    void async_set_" << t.name << "(" << t.java_type + t.java_arr_type << " value, Action1<RuntimeException> rr_handler, int rr_timeout);" << endl;
-			}
-		//w2 << "    " + t[1] + t[2] + " " + t[0] + " { get; set; }" << endl; 
-		MEMBER_ITER_END()
-
-		MEMBER_ITER2(FunctionDefinition)
-		if (!m->IsGenerator())
-		{
-			convert_type_result t = convert_type(*m->ReturnType, true);
-			string params = str_pack_parameters(m->Parameters, true);
-
-			vector<string> t2;
-			if (m->Parameters.size() > 0)
-			{
-				t2.push_back(params);
-			}
-			if (m->ReturnType->Type == DataTypes_void_t)
-			{
-				t2.push_back("Action1<RuntimeException> rr_handler");
-			}
-			else
-			{
-				t2.push_back("Action2<" + t.java_type + t.java_arr_type + ",RuntimeException> rr_handler");
-			}
-			t2.push_back("int rr_timeout");
-
-			w2 << "    void async_" + fix_name(m->Name) + "(" + boost::join(t2, ",") + ");" << endl;
-		}
-		else
-		{
-			convert_generator_result t = convert_generator(m.get());
-			string params = str_pack_parameters(t.params, true);
-
-			vector<string> t2;
-			if (t.params.size() > 0)
-			{
-				t2.push_back(params);
-			}
-
-
-			t2.push_back("Action2<" + t.generator_java_type + ", RuntimeException> rr_handler");
-
-			t2.push_back("int rr_timeout");
-
-			w2 << "    void async_" + fix_name(m->Name) + "(" + boost::join(t2, ",") + ");" << endl;
-
-		}
-		MEMBER_ITER_END()
-
-		MEMBER_ITER2(ObjRefDefinition)
-		string objtype = fix_qualified_name(m->ObjectType);
-		if (objtype == "varobject") objtype = "Object";
-		std::string indtype;
-		if (GetObjRefIndType(m, indtype))
-		{
-			w2 << "    void async_get_" + fix_name(m->Name) + "(" + indtype + " ind, Action2<" + objtype + ",RuntimeException> handler, int timeout);" << endl;
-		}
-		else
-		{
-			w2 << "    void async_get_" + fix_name(m->Name) + "(Action2<" + objtype + ",RuntimeException> handler, int timeout);" << endl;
-		}
-		MEMBER_ITER_END()
-
-		w2 << "}" << endl << endl;
-
-	}
-
-	
-	
-
-	void JavaServiceLangGen::GenerateServiceFactory(ServiceDefinition* d, std::string defstring, ostream* w)
-	{ 
-		ostream& w2=*w;
-
-		w2 << "public class " << boost::replace_all_copy(fix_name(d->Name),".","__") + "Factory extends ServiceFactory" << endl << "{" << endl;
-		w2 << "    public String defString()" << endl << "{" << endl;
-		w2 << "    String out=\"";
-		vector<string> lines;
-		std::string s=defstring;
-		boost::split(lines,s,boost::is_from_range('\n','\n'));
-		for (vector<string>::iterator e=lines.begin(); e!=lines.end(); ++e)
-		{
-			std::string l = boost::replace_all_copy(*e, "\\", "\\\\");
-			boost::replace_all(l, "\"", "\\\"");
-			boost::replace_all(l, "\r", "");
-			boost::trim(l);
-			w2 << l << "\\n";
-		}
-		w2 << "\";" << std::endl;
-		w2 << "    return out;";
-		w2 << "    }" << endl;
-		w2 << "    public String getServiceName() {return \"" + d->Name + "\";}" << endl;
-		for (std::vector<RR_SHARED_PTR<ServiceEntryDefinition> >::const_iterator e = d->Structures.begin(); e != d->Structures.end(); ++e)
-		{
-			w2 << "    public " + fix_name((*e)->Name) + "_stub " << fix_name((*e)->Name) + "_stubentry;" << endl;
-		}
-		for (std::vector<RR_SHARED_PTR<ServiceEntryDefinition> >::const_iterator e = d->Pods.begin(); e != d->Pods.end(); ++e)
-		{
-			w2 << "    public " + fix_name((*e)->Name) + "_stub " << fix_name((*e)->Name) + "_stubentry;" << endl;
-		}
-		for (std::vector<RR_SHARED_PTR<ServiceEntryDefinition> >::const_iterator e = d->NamedArrays.begin(); e != d->NamedArrays.end(); ++e)
-		{
-			w2 << "    public " + fix_name((*e)->Name) + "_stub " << fix_name((*e)->Name) + "_stubentry;" << endl;
-		}
-		w2 << "    public " + boost::replace_all_copy(fix_name(d->Name),".","__") + "Factory()" << endl << "{" << endl;
-		for (std::vector<RR_SHARED_PTR<ServiceEntryDefinition> >::const_iterator e = d->Structures.begin(); e != d->Structures.end(); ++e)
-		{
-			w2 << "    " << fix_name((*e)->Name) + "_stubentry=new " << fix_name((*e)->Name) + "_stub(this);" << endl;
-		}
-		for (std::vector<RR_SHARED_PTR<ServiceEntryDefinition> >::const_iterator e = d->Pods.begin(); e != d->Pods.end(); ++e)
-		{
-			w2 << "    " << fix_name((*e)->Name) + "_stubentry=new " << fix_name((*e)->Name) + "_stub(this);" << endl;
-		}
-		for (std::vector<RR_SHARED_PTR<ServiceEntryDefinition> >::const_iterator e = d->NamedArrays.begin(); e != d->NamedArrays.end(); ++e)
-		{
-			w2 << "    " << fix_name((*e)->Name) + "_stubentry=new " << fix_name((*e)->Name) + "_stub();" << endl;
-		}
-		w2 << "    }" << endl;
-
-		w2 << "    public IStructureStub findStructureStub(String objecttype)" << endl << "    {" << endl;
-		//w2 << "    String objshort=removePath(objecttype);" << endl;
-		
-		for (std::vector<RR_SHARED_PTR<ServiceEntryDefinition> >::const_iterator e = d->Structures.begin(); e != d->Structures.end(); ++e)
-		{
-			w2 << "    if (objecttype.equals(\"" + (*e)->Name + "\"))";
-			w2 << "    return " << fix_name((*e)->Name) + "_stubentry;" << endl;
-		}
-		w2 << "    throw new DataTypeException(\"Cannot find appropriate structure stub\");" << endl;
-		w2 << "    }" << endl;
-
-		w2 << "    public IPodStub findPodStub(String objecttype)" << endl << "    {" << endl;
-		//w2 << "    String objshort=removePath(objecttype);" << endl;
-
-		for (std::vector<RR_SHARED_PTR<ServiceEntryDefinition> >::const_iterator e = d->Pods.begin(); e != d->Pods.end(); ++e)
-		{
-			w2 << "    if (objecttype.equals(\"" + (*e)->Name + "\"))";
-			w2 << "    return " << fix_name((*e)->Name) + "_stubentry;" << endl;
-		}
-		w2 << "    throw new DataTypeException(\"Cannot find appropriate structure stub\");" << endl;
-		w2 << "    }" << endl;
-
-		w2 << "    public INamedArrayStub findNamedArrayStub(String objecttype)" << endl << "    {" << endl;
-		//w2 << "    String objshort=removePath(objecttype);" << endl;
-
-		for (std::vector<RR_SHARED_PTR<ServiceEntryDefinition> >::const_iterator e = d->NamedArrays.begin(); e != d->NamedArrays.end(); ++e)
-		{
-			w2 << "    if (objecttype.equals(\"" + (*e)->Name + "\"))";
-			w2 << "    return " << fix_name((*e)->Name) + "_stubentry;" << endl;
-		}
-		w2 << "    throw new DataTypeException(\"Cannot find appropriate structure stub\");" << endl;
-		w2 << "    }" << endl;
-
-		w2 << "    public ServiceStub createStub(WrappedServiceStub innerstub) {" << endl;
-		w2 << "    String objecttype=innerstub.getRR_objecttype().getServiceDefinition().getName() + \".\" + innerstub.getRR_objecttype().getName();" << endl;
-		w2 << "    if (RobotRaconteurNode.splitQualifiedName(objecttype)[0].equals( \"" + d->Name + "\")) {" << endl;
-        w2 << "    String objshort=removePath(objecttype);" << endl;
-        //w2 << "    switch (objshort) {" << endl;
-        for (std::vector<RR_SHARED_PTR<ServiceEntryDefinition> >::const_iterator e = d->Objects.begin(); e != d->Objects.end(); ++e)
-		{
-            string objname = (*e)->Name;
-            w2 << "    if(objshort.equals( \"" + objname + "\"))" << endl;
-            w2 << "    return new " + fix_name(objname) + "_stub(innerstub);" << endl;
-        }
-		//w2 << "    default:" << endl;
-		//w2 << "    break;" << endl;
-        //w2 << "    }" << endl;
-        w2 << "    } else {" << endl;
-        w2 << "    String ext_service_type=(RobotRaconteurNode.splitQualifiedName(objecttype)[0]);" << endl;
-        w2 << "    return RobotRaconteurNode.s().getServiceType(ext_service_type).createStub(innerstub);" << endl;
-        w2 << "    }" << endl;
-        w2 << "    throw new ServiceException(\"Could not create stub\");" << endl;
-
-        w2 << "    }" << endl;
-
-		w2 << "    public ServiceSkel createSkel(Object obj) {" << endl;
-        w2 << "    String objtype=ServiceSkelUtil.findParentInterface(obj.getClass()).getName().toString();" << endl;
-        w2 << "    if ((RobotRaconteurNode.splitQualifiedName(objtype.toString())[0]).equals( \"" + d->Name + "\")) {" << endl;
-        w2 << "    String sobjtype=removePath(objtype);" << endl;
-        //w2 << "    switch(sobjtype) {" << endl;
-        for (std::vector<RR_SHARED_PTR<ServiceEntryDefinition> >::const_iterator e = d->Objects.begin(); e != d->Objects.end(); ++e)
-		{
-            string objname = (*e)->Name;
-            w2 << "    if(sobjtype.equals( \"" + objname + "\"))" << endl;
-            w2 << "    return new " + fix_name(objname) + "_skel((" + fix_name(objname) + ")obj);" << endl;
-		}
-		//w2 << "    default:" << endl;
-		//w2 << "    break;" << endl;
-        //w2 << "    }" << endl;
-        w2 << "    } else {" << endl;
-        w2 << "    String ext_service_type=(RobotRaconteurNode.splitQualifiedName(objtype.toString())[0]);" << endl;
-        w2 << "    return RobotRaconteurNode.s().getServiceType(ext_service_type).createSkel(obj);" << endl;
-        w2 << "    }" << endl;
-        w2 << "    throw new ServiceException(\"Could not create skel\");" << endl;
-		w2 << "    }" << endl;
-
-		w2 << "    public RobotRaconteurException downCastException(RobotRaconteurException rr_exp)" << "{" << endl;
-		w2 << "    if (rr_exp==null) return rr_exp;" << endl;
-		w2 << "    String rr_type=rr_exp.error;" << endl;
-		w2 << "    if (!rr_type.contains(\".\")) return rr_exp;" << endl;
-        w2 << "    String[] rr_stype = RobotRaconteurNode.splitQualifiedName(rr_type);" << endl;
-		w2 << "    if (!rr_stype[0].equals(\"" << d->Name << "\")) return RobotRaconteurNode.s().downCastException(rr_exp);" << endl;
-		BOOST_FOREACH (RR_SHARED_PTR<ExceptionDefinition> e, d->Exceptions)
-		{
-			w2 << "    if (rr_stype[1].equals(\"" << e->Name << "\")) return new " << fix_name(e->Name) << "(rr_exp.getMessage(),rr_exp.errorSubName,rr_exp.errorParam);" << endl;
-		}
-		w2 << "    return rr_exp;" << endl;
-		w2 << "    }" << endl;
-
-		w2 << "}" << endl;
-		
-	}
-
-	void JavaServiceLangGen::GenerateStructureStub(ServiceEntryDefinition* e, ostream * w)
-	{
-		ostream& w2=*w;
-
-		w2 << "public class " + fix_name(e->Name) + "_stub implements IStructureStub {" << endl;
-		w2 << "    public " + fix_name(e->Name) + "_stub(" + boost::replace_all_copy(fix_name(e->ServiceDefinition_.lock()->Name),".","__") + "Factory d) {def=d;}" << endl;
-		w2 << "    private " + boost::replace_all_copy(fix_name(e->ServiceDefinition_.lock()->Name),".","__") + "Factory def;" << endl;
-		w2 << "    public MessageElementNestedElementList packStructure(Object s1) {" << endl;
-		
-		w2 << "    vectorptr_messageelement m=new vectorptr_messageelement();" << endl;
-		w2 << "    try {" << endl;
-		w2 << "    if (s1 ==null) return null;" << endl;
-		w2 << "    " + fix_name(e->Name) + " s = (" + fix_name(e->Name) + ")s1;" << endl;
-		MEMBER_ITER2(PropertyDefinition)
-		w2 << "    MessageElementUtil.addMessageElementDispose(m," + str_pack_message_element(m->Name, "s." + fix_name(m->Name), m->Type, "def") + ");" << endl;
-		MEMBER_ITER_END()
-		w2 << "    return new MessageElementNestedElementList(DataTypes.DataTypes_structure_t,\"" + e->ServiceDefinition_.lock()->Name + "." + e->Name + "\",m);" << endl;
-		w2 << "    }" << endl;
-		w2 << "    finally {" << endl;
-		w2 << "    m.delete();" << endl;
-		w2 << "    }" << endl;
-		w2 << "    }" << endl;
-
-
-		//Write Read
-		w2 << "    public <T> T unpackStructure(MessageElementData m) {" << endl;
-
-		w2 << "    if (m == null ) return null;" << endl;
-		w2 << "    MessageElementNestedElementList m2 = (MessageElementNestedElementList)m;" << endl;
-		w2 << "    vectorptr_messageelement mm=m2.getElements();" << endl;
-		w2 << "    try {" << endl;
-		w2 << "    " + fix_name(e->Name) + " s=new " + fix_name(e->Name) + "();" << endl;
-		MEMBER_ITER2(PropertyDefinition)
-		convert_type_result t = convert_type(*m->Type);
-		t.name = m->Name;
-
-		w2 << "    s." + fix_name(t.name) + " =" + str_unpack_message_element("MessageElement.findElement(mm,\"" + t.name+ "\")", m->Type, "def") + ";"<< endl;
-
-		MEMBER_ITER_END()
-		//w2 << "    if ((s as T)==null) throw new DataTypeException(\"Incorrect structure cast\");");
-		w2 << "    T st; try {st=(T)s;} catch (Exception e) {throw new RuntimeException(new DataTypeMismatchException(\"Wrong structuretype\"));}" << endl;
-		w2 << "    return st;" << endl;
-		w2 << "    }" << endl;
-		w2 << "    finally {" << endl;
-		w2 << "    if (mm!=null) mm.delete();" << endl;
-		w2 << "    }" << endl;
-		w2 << "    }" << endl;
-
-		w2 << "}" << endl;
-		
-	}
-
-	void JavaServiceLangGen::GeneratePodStub(ServiceEntryDefinition* e, ostream * w)
-	{
-		ostream& w2 = *w;
-
-		w2 << "public class " + fix_name(e->Name) + "_stub extends PodStub<" << fix_name(e->Name) << "> {" << endl;
-		w2 << "    public " + fix_name(e->Name) + "_stub(" + boost::replace_all_copy(fix_name(e->ServiceDefinition_.lock()->Name), ".", "__") + "Factory d) {def=d;}" << endl;
-		w2 << "    private " + boost::replace_all_copy(fix_name(e->ServiceDefinition_.lock()->Name), ".", "__") + "Factory def;" << endl;
-		w2 << "    public MessageElementNestedElementList packPod(RRPod s1) {" << endl;
-		w2 << "    vectorptr_messageelement m=new vectorptr_messageelement();" << endl;
-		w2 << "    try {" << endl;		
-		w2 << "    " + fix_qualified_name(e->Name) + " s = (" + fix_qualified_name(e->Name) + ")s1;" << endl;
-		MEMBER_ITER2(PropertyDefinition)
-			RR_SHARED_PTR<TypeDefinition> t2 = JavaServiceLangGen_RemoveMultiDimArray(*m->Type);
-		w2 << "    MessageElementUtil.addMessageElementDispose(m," + str_pack_message_element(m->Name, "s." + fix_name(m->Name), t2, "def") + ");" << endl;
-		MEMBER_ITER_END()
-			w2 << "    return new MessageElementNestedElementList(DataTypes.DataTypes_pod_t,\"\",m);" << endl;
-		w2 << "    }" << endl;
-		w2 << "    finally {" << endl;
-		w2 << "    m.delete();" << endl;
-		w2 << "    }" << endl;
-		w2 << "    }" << endl;
-
-
-		//Write Read
-		w2 << "    public " << fix_name(e->Name) << " unpackPod(MessageElementNestedElementList m) {" << endl;
-
-		w2 << "    if (m == null ) throw new NullPointerException(\"Pod must not be null\");" << endl;
-		w2 << "    vectorptr_messageelement mm=m.getElements();" << endl;
-		w2 << "    try {" << endl;
-		w2 << "    " << fix_name(e->Name) << " s = new " << fix_name(e->Name) << "();" << endl;
-		MEMBER_ITER2(PropertyDefinition)
-			convert_type_result t = convert_type(*m->Type);
-		t.name = m->Name;
-		RR_SHARED_PTR<TypeDefinition> t2 = JavaServiceLangGen_RemoveMultiDimArray(*m->Type);
-		w2 << "    s." + fix_name(t.name) + " =" + str_unpack_message_element("MessageElement.findElement(mm,\"" + t.name + "\")", t2, "def") + ";" << endl;
-
-		MEMBER_ITER_END()
-
-			w2 << "    return s;" << endl;
-		w2 << "    }" << endl;
-		w2 << "    finally {" << endl;
-		w2 << "    mm.delete();" << endl;
-		w2 << "    }" << endl;
-		w2 << "    }" << endl;
-
-		w2 << "    public String getTypeName() {return \"" << fix_qualified_name(e->ServiceDefinition_.lock()->Name) << "." << fix_name(e->Name) << "\";}" << endl;;
-		w2 << "    protected " << fix_name(e->Name) << "[] createArray(int count) { return new " << fix_name(e->Name) << "[count]; }" << endl;
-		w2 << "}" << endl;
-	}
-
-	void JavaServiceLangGen::GenerateNamedArrayStub(RR_SHARED_PTR<ServiceEntryDefinition> e, ostream * w)
-	{
-		ostream& w2 = *w;
-
-		boost::tuple<DataTypes, size_t> t4 = GetNamedArrayElementTypeAndCount(e);
-		TypeDefinition t5;
-		t5.Type = t4.get<0>();
-		t5.ArrayType = DataTypes_ArrayTypes_array;
-		convert_type_result t6 = convert_type(t5);
-
-		bool unsigned_int = (t5.Type == DataTypes_uint8_t || t5.Type == DataTypes_uint16_t
-			|| t5.Type == DataTypes_uint32_t || t5.Type == DataTypes_uint64_t);
-
-
-		w2 << "public class " + fix_name(e->Name) + "_stub extends NamedArrayStub<" << fix_name(e->Name) << "," << t6.java_type << t6.java_arr_type << "> {" << endl;
-		w2 << "    public " << t6.java_type << t6.java_arr_type <<" getNumericArrayFromNamedArrayStruct(" << fix_name(e->Name) << " s) {" << endl;
-		w2 << "    return s.getNumericArray();" << endl;
-		w2 << "    }" << endl;
-		w2 << "    public " << fix_name(e->Name) << " getNamedArrayStructFromNumericArray(" << t6.java_type << t6.java_arr_type << " m) {" << endl;
-		//w2 << "    if (m.lengthength != " << t4.get<1>() << ") throw new DataTypeException(\"Invalid namedarray array\");" << endl;
-		w2 << "    " << fix_name(e->Name) << " s = new " << fix_name(e->Name) << "();" << endl;		
-		w2 << "    s.assignFromNumericArray(m,0);" << endl;
-		w2 << "    return s;" << endl;
-		w2 << "    }" << endl;
-		w2 << "    public " << t6.java_type << t6.java_arr_type << " getNumericArrayFromNamedArray(" << fix_name(e->Name) << "[] s) {" << endl;
-		w2 << "    return " << fix_name(e->Name) << ".getNumericArray(s);" << endl;
-		w2 << "    }" << endl;
-		w2 << "    public " << fix_name(e->Name) << "[] getNamedArrayFromNumericArray(" << t6.java_type << t6.java_arr_type << " m) {" << endl;
-		//w2 << "    if (m.Length % " << t4.get<1>() << " != 0) throw new DataTypeException(\"Invalid namedarray array\");" << endl;		
-		w2 << "    " << fix_name(e->Name) << "[] s = new " << fix_name(e->Name);
-		if (!unsigned_int)
-		{
-			w2 << "[m.length / " << t4.get<1>() << "];" << endl;
-		}
-		else
-		{
-			w2 << "[m.value.length / " << t4.get<1>() << "];" << endl;
-		}
-		w2 << "    for (int i=0; i<s.length; i++) s[i] = new " << fix_name(e->Name) << "();" << endl;
-		w2 << "    " << fix_name(e->Name) << ".assignFromNumericArray(s,m,0);" << endl;
-		w2 << "    return s;" << endl;
-		w2 << "    }" << endl;
-		w2 << "    public String getTypeName() { return \"" << e->ServiceDefinition_.lock()->Name << "." << e->Name << "\"; }";
-
-		w2 << "}" << endl;
-	}
-
-	void JavaServiceLangGen::GenerateStub(ServiceEntryDefinition* e, ostream * w)
-	{
-		ostream& w2=*w;
-
-		w2 << "public class " + fix_name(e->Name) + "_stub extends ServiceStub implements " + fix_name(e->Name) + ", async_" + fix_name(e->Name) +" {" << endl;
-
-		MEMBER_ITER2(CallbackDefinition)
-		w2 << "    private CallbackClient<" + str_pack_delegate(m->Parameters,m->ReturnType) + "> rr_" + fix_name(m->Name) + ";" << endl;
-		MEMBER_ITER_END()
-
-		MEMBER_ITER2(PipeDefinition)
-		convert_type_result t=convert_type_array(*m->Type);
-		w2 << "    private Pipe<" +  t.java_type + t.java_arr_type + "> rr_" + fix_name(m->Name) + ";" << endl;
-		MEMBER_ITER_END()
-
-		MEMBER_ITER2(WireDefinition)
-		convert_type_result t=convert_type_array(*m->Type);
-		w2 << "    private Wire<" +  t.java_type + t.java_arr_type + "> rr_" + fix_name(m->Name) + ";" << endl;
-		MEMBER_ITER_END()
-
-		MEMBER_ITER2(MemoryDefinition)
-
-		TypeDefinition t2;
-		m->Type->CopyTo(t2);
-		t2.RemoveArray();
-		convert_type_result t = convert_type_array(t2);
-		std::string c = "";
-		if (!IsTypeNumeric(m->Type->Type))
-		{
-			DataTypes entry_type = m->Type->ResolveNamedType()->RRDataType();
-			if (entry_type != DataTypes_namedarray_t)
-			{
-				c = "Pod";
-			}
-			else
-			{
-				c = "Named";
-			}
-		}
-		switch (m->Type->ArrayType)
-		{
-		case DataTypes_ArrayTypes_array:
-			w2 << "    private " << c << "ArrayMemory<" + t.java_type + t.java_arr_type + "> rr_" + fix_name(m->Name) + ";" << endl;
-			break;
-		case DataTypes_ArrayTypes_multidimarray:
-			w2 << "    private " << c << "MultiDimArrayMemory<" + t.java_type + t.java_arr_type + "> rr_" + fix_name(m->Name) + ";" << endl;
-			break;
-		default:
-			throw DataTypeException("Invalid memory definition");
-		}
-		
-		MEMBER_ITER_END()
-
-        w2 << "    public " + fix_name(e -> Name) + "_stub(WrappedServiceStub innerstub) {" << endl;
-		w2 << "        super(innerstub); " << endl;
-		MEMBER_ITER2(CallbackDefinition)
-		w2 << "    rr_" + fix_name(m->Name) + "=new CallbackClient<" + str_pack_delegate(m->Parameters,m->ReturnType) + ">(\"" + m->Name +"\");" << endl;
-		MEMBER_ITER_END()
-		MEMBER_ITER2(PipeDefinition)
-		convert_type_result t=convert_type_array(*m->Type);
-		w2 << "    rr_" + fix_name(m->Name) + "=new Pipe<" +  t.java_type + t.java_arr_type + ">(innerstub.getPipe(\"" + m->Name +"\"));" << endl;
-		MEMBER_ITER_END()
-		
-		MEMBER_ITER2(WireDefinition)
-		convert_type_result t=convert_type_array(*m->Type);
-		w2 << "    rr_" + fix_name(m->Name) + "=new Wire<" +  t.java_type + t.java_arr_type + ">(innerstub.getWire(\"" + m->Name +"\"));" << endl;
-		MEMBER_ITER_END()
-
-		MEMBER_ITER2(MemoryDefinition)
-		TypeDefinition t2;
-		m->Type->CopyTo(t2);
-		t2.RemoveArray();
-		convert_type_result t = convert_type_array(t2);
-		std::string c = "";
-		if (!IsTypeNumeric(m->Type->Type))
-		{
-			DataTypes entry_type = m->Type->ResolveNamedType()->RRDataType();
-			if (entry_type != DataTypes_namedarray_t)
-			{
-				c = "Pod";
-			}
-			else
-			{
-				c = "Named";
-			}
-		}
-		switch (m->Type->ArrayType)
-		{
-		case DataTypes_ArrayTypes_array:
-			w2 << "    rr_" + fix_name(m->Name) + "=new " << c << "ArrayMemoryClient<" + t.java_type + t.java_arr_type + ">(innerstub.get" << c << "ArrayMemory(\"" + m->Name + "\"));" << endl;
-			break;
-		case DataTypes_ArrayTypes_multidimarray:
-			w2 << "    rr_" + fix_name(m->Name) + "=new " << c << "MultiDimArrayMemoryClient<" + t.java_type + t.java_arr_type + ">(innerstub.get" << c << "MultiDimArrayMemory(\"" + m->Name + "\"));" << endl;
-			break;
-		default:
-			throw DataTypeException("Invalid memory definition");
-		}		
-		MEMBER_ITER_END()
-
-		w2 << "    }" << endl;
-
-		MEMBER_ITER2(PropertyDefinition)
-		convert_type_result t=convert_type(*m->Type);
-		t.name=m->Name;
-		if (m->Direction() != MemberDefinition_Direction_writeonly)
-		{
-			w2 << "    public " + t.java_type + t.java_arr_type + " get_" + fix_name(t.name) + "() {" << endl;
-			w2 << "    return " + str_unpack_message_element("rr_innerstub.propertyGet(\"" + m->Name + "\")", m->Type) + ";" << endl;
-			w2 << "    }" << endl;
-		}
-		if (m->Direction() != MemberDefinition_Direction_readonly)
-		{
-			w2 << "    public void set_" + fix_name(t.name) + "(" + t.java_type + t.java_arr_type + " value) {" << endl;
-			w2 << "    MessageElement m=null;" << endl;
-			w2 << "    try {" << endl;
-			w2 << "    m=" + str_pack_message_element("value", "value", m->Type) + ";" << endl;
-			w2 << "    rr_innerstub.propertySet(\"" + m->Name + "\", m);" << endl;
-			w2 << "    }" << endl;
-			w2 << "    finally {" << endl;
-			w2 << "    if (m!=null) m.delete();" << endl;
-			w2 << "    }" << endl;
-			w2 << "    }" << endl;
-		}
-		
-		MEMBER_ITER_END()
-
-		MEMBER_ITER2(FunctionDefinition)
-			if (!m->IsGenerator())
-			{
-				convert_type_result t = convert_type(*m->ReturnType);
-				string params = str_pack_parameters(m->Parameters, true);
-				w2 << "    public " + t.java_type + t.java_arr_type + " " + fix_name(m->Name) + "(" + params + ") {" << endl;
-				w2 << "    vectorptr_messageelement rr_param=new vectorptr_messageelement();" << endl;
-				w2 << "    MessageElement rr_me=null;" << endl;
-				w2 << "    try {" << endl;
-				for (vector<RR_SHARED_PTR<TypeDefinition> >::const_iterator p = m->Parameters.begin(); p != m->Parameters.end(); ++p)
-				{
-					w2 << "    MessageElementUtil.addMessageElementDispose(rr_param, " << str_pack_message_element((*p)->Name, fix_name((*p)->Name), *p) << ");" << endl;
-				}
-				w2 << "    rr_me=rr_innerstub.functionCall(\"" + m->Name + "\",rr_param);" << endl;
-				if (m->ReturnType->Type != DataTypes_void_t)
-				{
-					w2 << "    return " << str_unpack_message_element("rr_me", m->ReturnType) + ";" << endl;
-				}
-				w2 << "    }" << endl;
-				w2 << "    finally {" << endl;
-				w2 << "    rr_param.delete();" << endl;
-				w2 << "    if (rr_me!=null) rr_me.delete();" << endl;
-				w2 << "    }" << endl;
-				w2 << "    }" << endl;
-			}
-			else
-			{
-				convert_generator_result t = convert_generator(m.get());
-				string params = str_pack_parameters(t.params, true);
-				w2 << "    public " + t.generator_java_type + " " + fix_name(m->Name) + "(" + params + ") {" << endl;
-				w2 << "    vectorptr_messageelement rr_param=new vectorptr_messageelement();" << endl;				
-				w2 << "    try {" << endl;
-				for (vector<RR_SHARED_PTR<TypeDefinition> >::const_iterator p = t.params.begin(); p != t.params.end(); ++p)
-				{
-					w2 << "    MessageElementUtil.addMessageElementDispose(rr_param," << str_pack_message_element((*p)->Name, fix_name((*p)->Name), *p) << ");" << endl;
-				}
-				w2 << "    WrappedGeneratorClient generator_client = rr_innerstub.generatorFunctionCall(\"" + m->Name + "\",rr_param);" << endl;
-
-				w2 << "    return new " << t.generator_java_base_type << "Client<" << t.generator_java_template_params << ">(generator_client);" << endl;
-
-				w2 << "    }" << endl;
-				w2 << "    finally {" << endl;
-				w2 << "    rr_param.delete();" << endl;				
-				w2 << "    }" << endl;
-				w2 << "    }" << endl;
-			}
-		MEMBER_ITER_END()
-
-		MEMBER_ITER2(EventDefinition)
-		string params=str_pack_parameters(m->Parameters,true);
-		w2 << "    private  Vector<" << str_pack_delegate(m->Parameters) <<  ">" << " rr_" << fix_name(m->Name) << "=new Vector<" << str_pack_delegate(m->Parameters) <<  ">();" << endl;
-		w2 << "    public void " << " add" << fix_name(m->Name) << "Listener(" << str_pack_delegate(m->Parameters) <<  " listener) {" << endl;
-		w2 << "    synchronized(rr_" << fix_name(m->Name) << ") {" << endl;
-		w2 << "    rr_" << fix_name(m->Name) << ".add(listener);" << endl;
-		w2 << "    }" << endl;
-		w2 << "    }" << endl;
-		w2 << "    public void " << " remove" << fix_name(m->Name) << "Listener(" << str_pack_delegate(m->Parameters) <<  " listener) {" << endl;
-		w2 << "    synchronized(rr_" << fix_name(m->Name) << ") {" << endl;
-		w2 << "    rr_" << fix_name(m->Name) << ".remove(listener);" << endl;
-		w2 << "    }" << endl;
-		w2 << "    }" << endl;
-		MEMBER_ITER_END()
-
-		w2 << "    public void dispatchEvent(String rr_membername, vectorptr_messageelement rr_m) {" << endl;
-		//w2 << "    switch (rr_membername) {" << endl;
-		MEMBER_ITER2(EventDefinition)
-		string params=str_pack_parameters_delegate(m->Parameters,false);
-		w2 << "    if(rr_membername.equals( \"" + m->Name + "\"))" << endl << "    {" << endl;
-		
-		for (vector<RR_SHARED_PTR<TypeDefinition> >::const_iterator p=m->Parameters.begin(); p!=m->Parameters.end(); ++p)
-		{
-			convert_type_result t3=convert_type(*(*p));
-			w2 << "    " + t3.java_type + t3.java_arr_type + " " + fix_name((*p)->Name) + "=" + str_unpack_message_element("vectorptr_messageelement_util.findElement(rr_m,\"" + (*p)->Name + "\")",*p) + ";" << endl;;
-			
-		}
-		w2 << "    for (" << str_pack_delegate(m->Parameters) << " rr_e : this.rr_" << fix_name(m->Name) << ") {" << endl;
-		w2 << "    rr_e.action(" + params + ");" << endl;
-		w2 << "    }" << endl;
-		w2 << "    return;" << endl;
-		w2 << "    }" << endl;
-		MEMBER_ITER_END()
-		//w2 << "    default:" << endl;
-		//w2 << "    break;" << endl;
-		//w2 << "    }" << endl;
-		w2 << "    }" << endl;
-
-		
-		MEMBER_ITER2(ObjRefDefinition)
-		string objtype=fix_qualified_name(m->ObjectType);
-		if (objtype=="varobject") 
-		{			
-			objtype="Object";			
-			std::string indtype;
-			if (GetObjRefIndType(m, indtype))
-			{			
-				w2 << "    public " + objtype + " get_" + fix_name(m->Name) + "(" + indtype + " ind) {" << endl;
-				w2 << "    return (" + objtype + ")findObjRef(\"" + m->Name + "\",String.valueOf(ind));" << endl;
-				w2 << "    }" << endl;
-			}
-			else
-			{
-				w2 << "    public " + objtype + " get_" + fix_name(m->Name) + "() {" << endl;
-				w2 << "    return (" + objtype + ")findObjRef(\"" + m->Name + "\");" << endl;
-				w2 << "    }" << endl;
-			}
-		}
-		else
-		{
-			boost::shared_ptr<ServiceDefinition> d=e->ServiceDefinition_.lock();
-			if (!d) throw DataTypeException("Invalid object type name");
-
-			string objecttype2="";
-			
-			
-			if (m->ObjectType.find('.')==std::string::npos)
-			{
-				objecttype2=fix_name(d->Name) + "." + fix_name(m->ObjectType);
-			}
-			else 
-			{
-				objecttype2=fix_name(m->ObjectType);
-			}
-			
-			std::string indtype;
-			if (GetObjRefIndType(m, indtype))
-			{			
-				w2 << "    public " + objtype + " get_" + fix_name(m->Name) + "(" + indtype + " ind) {" << endl;
-				w2 << "    return (" + objtype + ")findObjRefTyped(\"" + m->Name + "\",String.valueOf(ind),\"" << objecttype2 << "\");" << endl;
-				w2 << "    }" << endl;
-			}
-			else
-			{
-				w2 << "    public " + objtype + " get_" + fix_name(m->Name) + "() {" << endl;
-				w2 << "    return (" + objtype + ")findObjRefTyped(\"" + m->Name + "\",\"" << objecttype2 << "\");" << endl;
-				w2 << "    }" << endl;
-			}
-
-		}
-		MEMBER_ITER_END()
-		
-
-		MEMBER_ITER2(PipeDefinition)
-		convert_type_result t=convert_type_array(*m->Type);
-		w2 << "    public Pipe<" + t.java_type + t.java_arr_type + "> get_" << fix_name(m->Name) << "()" << endl;
-		w2 << "    { return rr_" + m->Name +  ";  }" << endl;
-		w2 << "    public void set_" << fix_name(m->Name) << "(Pipe<" + t.java_type + t.java_arr_type + "> value)" << endl;
-		w2 << "    { throw new RuntimeException();}" << endl;
-		MEMBER_ITER_END()
-
-		MEMBER_ITER2(CallbackDefinition)
-		w2 << "    public Callback<" + str_pack_delegate(m->Parameters,m->ReturnType) + "> get_" + fix_name(m->Name) + "()" << endl;
-		w2 << "    { return rr_" + fix_name(m->Name) +  ";  }" << endl;
-		w2 << "    public void set_" + fix_name(m->Name) + "(Callback<" + str_pack_delegate(m->Parameters,m->ReturnType) + "> value)" << endl;
-		w2 << "    { throw new RuntimeException();}" << endl;
-		MEMBER_ITER_END()
-
-		MEMBER_ITER2(WireDefinition)
-		convert_type_result t=convert_type_array(*m->Type);
-		w2 << "    public Wire<" + t.java_type + t.java_arr_type + "> get_" << fix_name(m->Name) << "()" << endl;
-		w2 << "    { return rr_" + fix_name(m->Name) +  ";  }" << endl;
-		w2 << "    public void set_" << fix_name(m->Name) << "(Wire<" + t.java_type + t.java_arr_type + "> value)" << endl;
-		w2 << "    { throw new RuntimeException();}" << endl;
-		MEMBER_ITER_END()
-		
-		w2 << "    public MessageElement callbackCall(String rr_membername, vectorptr_messageelement rr_m) {" << endl;
-		//w2 << "    switch (rr_membername) {" << endl;
-		MEMBER_ITER2(CallbackDefinition)
-		string params=str_pack_parameters_delegate(m->Parameters,false);
-		w2 << "    if(rr_membername.equals( \"" + m->Name + "\"))" << endl << "    {" << endl;
-		
-		for (vector<RR_SHARED_PTR<TypeDefinition> >::const_iterator p=m->Parameters.begin(); p!=m->Parameters.end(); ++p)
-		{
-			convert_type_result t3=convert_type(*(*p));
-			w2 << "    " + t3.java_type + t3.java_arr_type + " " + fix_name((*p)->Name) + "=" + str_unpack_message_element("vectorptr_messageelement_util.findElement(rr_m,\"" + (*p)->Name + "\")",*p) + ";" << endl;;
-			
-		}
-		if (m->ReturnType->Type==DataTypes_void_t)
-		{
-			w2 << "    get_" + fix_name(m->Name) + "().getFunction().action(" + params + ");" << endl;
-			w2 << "    return new MessageElement(\"return\",new int[] {0});" << endl;
-		}
-		else
-		{
-			convert_type_result t=convert_type(*m->ReturnType);
-			w2 << "    " + t.java_type + t.java_arr_type + " rr_ret=get_" + fix_name(m->Name) + "().getFunction().func(" + params + ");" << endl;
-			w2 << "    return " + str_pack_message_element("return","rr_ret",m->ReturnType) +";" << endl;
-		}
-		w2 << "    }" << endl;
-		MEMBER_ITER_END()
-		//w2 << "    default:" << endl;
-		//w2 << "    break;" << endl;
-		//w2 << "    }" << endl;
-		w2 << "    throw new MemberNotFoundException(\"Member not found\");" << endl;
-		w2 << "    }" << endl;
-		
-		MEMBER_ITER2(MemoryDefinition)
-
-			TypeDefinition t2;
-		m->Type->CopyTo(t2);
-		t2.RemoveArray();
-		convert_type_result t = convert_type_array(t2);
-		std::string c = "";
-		if (!IsTypeNumeric(m->Type->Type))
-		{
-			DataTypes entry_type = m->Type->ResolveNamedType()->RRDataType();
-			if (entry_type != DataTypes_namedarray_t)
-			{
-				c = "Pod";
-			}
-			else
-			{
-				c = "Named";
-			}
-		}
-		switch (m->Type->ArrayType)
-		{
-		case DataTypes_ArrayTypes_array:
-			w2 << "    public " << c << "ArrayMemory<" + t.java_type + t.java_arr_type + "> get_" + fix_name(m->Name) + "()" << endl;
-			break;
-		case DataTypes_ArrayTypes_multidimarray:
-			w2 << "    public " << c << "MultiDimArrayMemory<" + t.java_type + t.java_arr_type + "> get_" + fix_name(m->Name) + "()" << endl;
-			break;
-		default:
-			throw DataTypeException("Invalid memory definition");
-		}		
-		w2 << "    { return rr_" + fix_name(m->Name) + "; }" << endl;
-		
-		MEMBER_ITER_END()
-
-		//Async functions
-
-		MEMBER_ITER2(PropertyDefinition)
-		convert_type_result t=convert_type(*m->Type,true);
-		t.name=fix_name(m->Name);
-		if (m->Direction() != MemberDefinition_Direction_writeonly)
-		{
-			w2 << "    public void async_get_" << t.name << "(Action2<" << t.java_type + t.java_arr_type << ",RuntimeException> rr_handler, int rr_timeout)" << endl << "    {" << endl;
-			w2 << "    rr_async_PropertyGet(\"" + m->Name + "\",new rrend_async_get_" << t.name << "(),rr_handler,rr_timeout);" << endl;
-			w2 << "    }" << endl;
-			w2 << "    protected class rrend_async_get_" << t.name << " implements Action3<MessageElement,RuntimeException,Object> {" << endl;
-			w2 << "    public void action(MessageElement value ,RuntimeException err,Object param)" << endl << "    {" << endl;
-			w2 << "    Action2<" << t.java_type + t.java_arr_type << ",RuntimeException> rr_handler=(Action2<" << t.java_type + t.java_arr_type << ",RuntimeException>)param;" << endl;
-			w2 << "    if (err!=null)" << endl << "    {" << endl << "    rr_handler.action(" << GetDefaultValue(*m->Type) << ",err);" << endl << "    return;" << endl << "    }" << endl;
-			w2 << "    " << t.java_type + t.java_arr_type << " rr_ret;" << endl;
-			w2 << "    try {" << endl;
-			w2 << "    rr_ret=" << str_unpack_message_element("value", m->Type) << ";" << endl;
-			w2 << "    } catch (RuntimeException err2) {" << endl;
-			w2 << "    rr_handler.action(" << GetDefaultValue(*m->Type) << ",err2);" << endl;
-			w2 << "    return;" << endl;
-			w2 << "    }" << endl;
-			w2 << "    rr_handler.action(rr_ret,null);" << endl;
-			w2 << "    }" << endl;
-			w2 << "    }" << endl;
-		}
-		if (m->Direction() != MemberDefinition_Direction_readonly)
-		{
-			convert_type_result t = convert_type(*m->Type, false);
-			t.name = fix_name(m->Name);
-			w2 << "    public void async_set_" << t.name << "(" << t.java_type + t.java_arr_type << " value, Action1<RuntimeException> rr_handler, int rr_timeout)" << endl << "    {" << endl;
-			w2 << "    MessageElement m=null;" << endl;
-			w2 << "    try {" << endl;
-			w2 << "    m=" + str_pack_message_element("value", "value", m->Type) + ";" << endl;
-			w2 << "    rr_async_PropertySet(\"" + m->Name + "\",m,new rrend_async_set_" << t.name << "(),rr_handler,rr_timeout);" << endl;
-			w2 << "    }" << endl;
-			w2 << "    finally {" << endl;
-			w2 << "    if (m!=null) m.delete();" << endl;
-			w2 << "    }" << endl;
-			w2 << "    }" << endl;
-
-			w2 << "    protected class rrend_async_set_" << t.name << " implements Action3<MessageElement,RuntimeException,Object> {" << endl;
-			w2 << "    public void action(MessageElement m ,RuntimeException err,Object param)" << endl << "    {" << endl;
-			w2 << "    Action1<RuntimeException> rr_handler=(Action1<RuntimeException>)param;" << endl;
-			w2 << "    if (err!=null)" << endl << "    {" << endl << "    rr_handler.action(err);" << endl << "    return;" << endl << "    }" << endl;
-			w2 << "    rr_handler.action(null);" << endl;
-			w2 << "    }" << endl;
-			w2 << "    }" << endl;
-		}
-		//w2 << "    " + t[1] + t[2] + " " + t[0] + " { get; set; }" << endl; 
-		MEMBER_ITER_END()
-
-		MEMBER_ITER2(FunctionDefinition)
-		if (!m->IsGenerator())
-		{
-			convert_type_result t = convert_type(*m->ReturnType, true);
-			string params = str_pack_parameters(m->Parameters, true);
-
-			vector<string> t2;
-			if (m->Parameters.size() > 0)
-			{
-				t2.push_back(params);
-			}
-			if (m->ReturnType->Type == DataTypes_void_t)
-			{
-				t2.push_back("Action1<RuntimeException> rr_handler");
-			}
-			else
-			{
-				t2.push_back("Action2<" + t.java_type + t.java_arr_type + ",RuntimeException> rr_handler");
-			}
-			t2.push_back("int rr_timeout");
-
-			w2 << "    public void async_" + fix_name(m->Name) + "(" + boost::join(t2, ",") + ")" << endl << "    {" << endl;
-			w2 << "    vectorptr_messageelement rr_param=new vectorptr_messageelement();" << endl;
-			w2 << "    try {" << endl;
-			for (vector<RR_SHARED_PTR<TypeDefinition> >::const_iterator p = m->Parameters.begin(); p != m->Parameters.end(); ++p)
-			{
-				w2 << "    MessageElementUtil.addMessageElementDispose(rr_param," << str_pack_message_element((*p)->Name, fix_name((*p)->Name), *p) << ");" << endl;
-			}
-
-			w2 << "    rr_async_FunctionCall(\"" + m->Name + "\",rr_param,new rrend_async_" << fix_name(m->Name) << "(),rr_handler,rr_timeout);" << endl;
-			w2 << "    }" << endl;
-			w2 << "    finally {" << endl;
-			w2 << "    rr_param.delete();" << endl;
-			w2 << "    }" << endl;
-			w2 << "    }" << endl;
-			w2 << "    protected class rrend_async_" << fix_name(m->Name) << " implements Action3<MessageElement,RuntimeException,Object> {" << endl;
-			w2 << "    public void action(MessageElement ret ,RuntimeException err,Object param)" << endl << "    {" << endl;
-			if (m->ReturnType->Type == DataTypes_void_t)
-			{
-				w2 << "    Action1<RuntimeException> rr_handler=(Action1<RuntimeException>)param;" << endl;
-				w2 << "    if (err!=null)" << endl << "    {" << endl << "    rr_handler.action(err);" << endl << "    return;" << endl << "    }" << endl;
-				w2 << "    rr_handler.action(null);" << endl;
-			}
-			else
-			{
-				w2 << "    Action2<" << t.java_type + t.java_arr_type << ",RuntimeException> rr_handler=(Action2<" << t.java_type + t.java_arr_type << ",RuntimeException>)param;" << endl;
-				w2 << "    if (err!=null)" << endl << "    {" << endl << "    rr_handler.action(" << GetDefaultValue(*m->ReturnType) << ",err);" << endl << "    return;" << endl << "    }" << endl;
-				w2 << "    " << t.java_type + t.java_arr_type << " rr_ret;" << endl;
-				w2 << "    try {" << endl;
-				w2 << "    rr_ret=" << str_unpack_message_element("ret", m->ReturnType) << ";" << endl;
-				w2 << "    } catch (RuntimeException err2) {" << endl;
-				w2 << "    rr_handler.action(" << GetDefaultValue(*m->ReturnType) << ",err2);" << endl;
-				w2 << "    return;" << endl;
-				w2 << "    }" << endl;
-				w2 << "    rr_handler.action(rr_ret, null);" << endl;
-			}
-			w2 << "    }" << endl;
-			w2 << "    }" << endl;
-		}
-		else
-		{
-			convert_generator_result t = convert_generator(m.get());
-			string params = str_pack_parameters(t.params, true);
-
-			vector<string> t2;
-			if (t.params.size() > 0)
-			{
-				t2.push_back(params);
-			}
-
-			t2.push_back("Action2<" + t.generator_java_type + ", RuntimeException> rr_handler");
-
-			t2.push_back("int rr_timeout");
-
-			w2 << "    public void async_" + fix_name(m->Name) + "(" + boost::join(t2, ",") + ")" << endl << "    {" << endl;
-			w2 << "    vectorptr_messageelement rr_param=new vectorptr_messageelement();" << endl;
-			w2 << "    try {" << endl;
-			for (vector<RR_SHARED_PTR<TypeDefinition> >::const_iterator p = t.params.begin(); p != t.params.end(); ++p)
-			{
-				w2 << "    MessageElementUtil.addMessageElementDispose(rr_param," << str_pack_message_element((*p)->Name, fix_name((*p)->Name), *p) << ");" << endl;
-			}
-
-			w2 << "    rr_async_GeneratorFunctionCall(\"" + m->Name + "\",rr_param,new rrend_async_" << fix_name(m->Name) << "(),rr_handler,rr_timeout);" << endl;
-			w2 << "    }" << endl;
-			w2 << "    finally {" << endl;
-			w2 << "    rr_param.delete();" << endl;
-			w2 << "    }" << endl;
-			w2 << "    }" << endl;
-			w2 << "    protected class rrend_async_" << fix_name(m->Name) << " implements Action3<WrappedGeneratorClient, RuntimeException, Object> {" << endl;
-			w2 << "    public void action(WrappedGeneratorClient ret, RuntimeException err, Object param)" << endl << "    {" << endl;
-
-			w2 << "    Action2<" << t.generator_java_type << ",RuntimeException> rr_handler=(Action2<" << t.generator_java_type << ",RuntimeException>)param;" << endl;
-			w2 << "    if (err!=null)" << endl << "    {" << endl << "    rr_handler.action(null,err);" << endl << "    return;" << endl << "    }" << endl;
-			w2 << "    " << t.generator_java_base_type << "Client< " << t.generator_java_template_params << "> rr_ret=new " << t.generator_java_base_type << "Client< " << t.generator_java_template_params << ">(ret);" << endl;
-			w2 << "    rr_handler.action(rr_ret,null);" << endl;
-			w2 << "    }" << endl;
-			w2 << "    }" << endl;
-		}
-		MEMBER_ITER_END()
-
-		MEMBER_ITER2(ObjRefDefinition)
-		string objtype=fix_qualified_name(m->ObjectType);
-		if (objtype=="varobject")
-		{
-			objtype="Object";			
-			std::string indtype;
-			if (GetObjRefIndType(m, indtype))
-			{
-				w2 << "    public void async_get_" + fix_name(m->Name) + "(" + indtype + " ind, Action2<" + objtype + ",RuntimeException> handler, int timeout) {" << endl;
-				w2 << "    asyncFindObjRef(\"" + m->Name + "\",String.valueOf(ind),handler,timeout);" << endl;
-				w2 << "    }" << endl;
-			}
-			else
-			{
-				w2 << "    public void async_get_" + fix_name(m->Name) + "(Action2<" + objtype + ",RuntimeException> handler, int timeout) {" << endl;
-				w2 << "    asyncFindObjRef(\"" + m->Name + "\",handler,timeout);" << endl;
-				w2 << "    }" << endl;
-			}
-		}
-		else
-		{
-
-			boost::shared_ptr<ServiceDefinition> d=e->ServiceDefinition_.lock();
-			if (!d) throw DataTypeException("Invalid object type name");
-
-			string objecttype2="";
-			
-			std::string s2=fix_qualified_name(m->ObjectType);
-			
-			if (s2.find('.')==std::string::npos)
-			{
-				objecttype2=fix_name(d->Name) + "." + s2;
-			}
-			else 
-			{
-				objecttype2=s2;
-			}			
-			
-			std::string indtype;
-			if (GetObjRefIndType(m, indtype))
-			{			
-				w2 << "    public void async_get_" + fix_name(m->Name) + "(" + indtype + " ind, Action2<" + objtype + ",RuntimeException> handler, int timeout) {" << endl;
-				w2 << "    asyncFindObjRefTyped(\"" + fix_name(m->Name) + "\",String.valueOf(ind),\"" << objecttype2 << "\",handler,timeout);" << endl;
-				w2 << "    }" << endl;
-			}
-			else
-			{
-				w2 << "    public void async_get_" + fix_name(m->Name) + "(Action2<" + objtype + ",RuntimeException> handler, int timeout) {" << endl;
-				w2 << "    asyncFindObjRefTyped(\"" + m->Name + "\",\"" << objecttype2 << "\",handler,timeout);" << endl;
-				w2 << "    }" << endl;
-			}
-		}
-		MEMBER_ITER_END()
-
-
-		w2 << "}" << endl;
-		
-	}
-
-	void JavaServiceLangGen::GenerateSkel(ServiceEntryDefinition* e, ostream * w)
-	{
-		ostream& w2=*w;
-
-		w2 << "public class " + fix_name(e->Name) + "_skel extends ServiceSkel {" << endl;
-		w2 << "    protected " + fix_name(e->Name) + " obj;" << endl;
-		w2 << "    public " + fix_name(e->Name) + "_skel(Object o) { " << endl;
-		w2 << "    super(o);" << endl;
-		w2 << "    obj=(" + fix_name(e->Name) + ")o;" << endl << "    }" << endl;
-		w2 << "    public void releaseCastObject() { " << endl;
-		w2 << "    obj=null;" << endl;
-		w2 << "    super.releaseCastObject();" << endl;
-		w2 << "    }" << endl;
-
-
-		w2 << "    public MessageElement callGetProperty(String membername) {" << endl;
-		//w2 << "    switch (membername) {" << endl;
-		MEMBER_ITER2(PropertyDefinition)
-			if (m->Direction() != MemberDefinition_Direction_writeonly)
-			{
-				w2 << "    if(membername.equals( \"" + m->Name + "\"))" << endl << "    {" << endl;
-
-
-				convert_type_result t = convert_type(*m->Type);
-				w2 << "    " + t.java_type + t.java_arr_type + " ret=obj.get_" + fix_name(m->Name) + "();" << endl;
-				w2 << "    return " + str_pack_message_element("return", "ret", m->Type) + ";" << endl;
-
-				w2 << "    }" << endl;
-			}
-		MEMBER_ITER_END()
-		//w2 << "    default:" << endl;
-		//w2 << "    break;" << endl;
-		//w2 << "    }" << endl;
-		w2 << "    throw new MemberNotFoundException(\"Member not found\");" << endl;
-		w2 << "    }" << endl;
-
-		w2 << "    public void callSetProperty(String membername, MessageElement m) {" << endl;
-		//w2 << "    switch (membername) {" << endl;
-		MEMBER_ITER2(PropertyDefinition)
-			if (m->Direction() != MemberDefinition_Direction_readonly)
-			{
-				w2 << "    if(membername.equals( \"" + m->Name + "\"))" << endl << "    {" << endl;
-
-				w2 << "    obj.set_" + fix_name(m->Name) + "(" + str_unpack_message_element("m", m->Type) + ");" << endl;
-				w2 << "    return;" << endl;
-				w2 << "    }" << endl;
-			}
-		MEMBER_ITER_END()
-		//w2 << "    default:" << endl;
-		//w2 << "    break;" << endl;
-		//w2 << "    }" << endl;
-		w2 << "    throw new MemberNotFoundException(\"Member not found\");" << endl;
-		w2 << "    }" << endl;
-
-
-		w2 << "    public MessageElement callFunction(String rr_membername, vectorptr_messageelement rr_m) {" << endl;
-		//w2 << "    switch (rr_membername) {" << endl;
-		MEMBER_ITER2(FunctionDefinition)
-		if (!m->IsGenerator())
-		{
-			string params = str_pack_parameters(m->Parameters, false);
-			w2 << "    if(rr_membername.equals( \"" + m->Name + "\"))" << endl << "    {" << endl;
-
-			for (vector<RR_SHARED_PTR<TypeDefinition> >::const_iterator p = m->Parameters.begin(); p != m->Parameters.end(); ++p)
-			{
-				convert_type_result t3 = convert_type(*(*p));
-				w2 << "    " + t3.java_type + t3.java_arr_type + " " + fix_name((*p)->Name) + "=" + str_unpack_message_element("vectorptr_messageelement_util.findElement(rr_m,\"" + (*p)->Name + "\")", *p) + ";" << endl;;
-
-			}
-			if (m->ReturnType->Type == DataTypes_void_t)
-			{
-				w2 << "    this.obj." + fix_name(m->Name) + "(" + params + ");" << endl;
-				w2 << "    return new MessageElement(\"return\",new int[] {0});" << endl;
-			}
-			else
-			{
-				convert_type_result t = convert_type(*m->ReturnType);
-				w2 << "    " + t.java_type + t.java_arr_type + " rr_ret=obj." + fix_name(m->Name) + "(" + params + ");" << endl;
-				w2 << "    return " + str_pack_message_element("return", "rr_ret", m->ReturnType) + ";" << endl;
-			}
-			w2 << "    }" << endl;
-		}
-		else
-		{
-			w2 << "    if(rr_membername.equals( \"" + m->Name + "\"))" << endl << "    {" << endl;
-			convert_generator_result t4 = convert_generator(m.get());
-			string params = str_pack_parameters(t4.params, false);
-			for (vector<RR_SHARED_PTR<TypeDefinition> >::const_iterator p = t4.params.begin(); p != t4.params.end(); ++p)
-			{
-				convert_type_result t3 = convert_type(*(*p));
-				w2 << "    " + t3.java_type + t3.java_arr_type + " " + fix_name((*p)->Name) + "=" + str_unpack_message_element("vectorptr_messageelement_util.findElement(rr_m,\"" + (*p)->Name + "\")", *p) + ";" << endl;;
-
-			}
-			w2 << "    " + t4.generator_java_type + " rr_ret=this.obj." + fix_name(m->Name) + "(" + params + ");" << endl;
-			w2 << "    int generator_index = innerskel.registerGeneratorServer(\"" << m->Name << "\", new Wrapped" << t4.generator_java_base_type << "ServerDirectorJava<" << t4.generator_java_template_params << ">(rr_ret));" << endl;
-			w2 << "    return new MessageElement(\"index\",generator_index);" << endl;
-			w2 << "    }" << endl;
-		}
-		MEMBER_ITER_END()
-		//w2 << "    default:" << endl;
-		//w2 << "    break;" << endl;
-		//w2 << "    }" << endl;
-		w2 << "    throw new MemberNotFoundException(\"Member not found\");" << endl;
-		w2 << "    }" << endl;
-
-
-		w2 << "    public Object getSubObj(String name, String ind) {" << endl;
-		//w2 << "    switch (name) {" << endl;
-		MEMBER_ITER2(ObjRefDefinition)
-		w2 << "    if(name.equals( \"" + m->Name + "\")) {" << endl;		
-		std::string indtype;
-		if (GetObjRefIndType(m, indtype))
-		{
-			if (indtype == "int")
-			{
-				w2 << "    return obj.get_" + fix_name(m->Name) + "(Integer.valueOf(ind));" << endl;
-			}
-			else
-			{
-				w2 << "    return obj.get_" + fix_name(m->Name) + "(ind);" << endl;
-			}
-		}
-		else
-		{
-			w2 << "    return obj.get_" + fix_name(m->Name) + "();" << endl;
-		}
-		w2 << "    }" << endl;
-		MEMBER_ITER_END()
-		//	w2 << "    default:" << endl;
-		//w2 << "    break;" << endl;
-		//w2 << "    }" << endl;
-		w2 << "    throw new MemberNotFoundException(\"\");" << endl;
-		w2 << "    }" << endl;
-		
-		MEMBER_ITER2(EventDefinition)
-		w2 << "    rr_" + fix_name(m->Name) + " rrvar_" + fix_name(m->Name) + "=new rr_" + fix_name(m->Name) + "();" << endl;
-		MEMBER_ITER_END()
-
-		w2 << "    public void registerEvents(Object obj1) {" << endl;
-		w2 << "    obj=(" + fix_name(e->Name) + ")obj1;" << endl;
-		MEMBER_ITER2(EventDefinition)
-		w2 << "    obj.add" + fix_name(m->Name) + "Listener(rrvar_" + fix_name(m->Name) + ");" << endl;
-		MEMBER_ITER_END()
-		w2 << "    }" << endl;
-
-		w2 << "    public void unregisterEvents(Object obj1) {" << endl;
-		w2 << "    obj=(" + fix_name(e->Name) + ")obj1;" << endl;
-		MEMBER_ITER2(EventDefinition)
-		w2 << "    obj.remove" + fix_name(m->Name) + "Listener(rrvar_" + fix_name(m->Name) + ");" << endl;
-		MEMBER_ITER_END()
-		w2 << "    }" << endl;
-
-		MEMBER_ITER2(EventDefinition)
-		
-		string params=str_pack_parameters_delegate(m->Parameters,true);
-		w2 << "    private class rr_" + fix_name(m->Name) + " implements " + str_pack_delegate(m->Parameters) << "{" << endl;
-		w2 << "    public void action(" + params + ") {" << endl; 
-		w2 << "    vectorptr_messageelement rr_param=new vectorptr_messageelement();" << endl;
-		w2 << "    try {" << endl;
-		for (vector<RR_SHARED_PTR<TypeDefinition> >::const_iterator p=m->Parameters.begin(); p!=m->Parameters.end(); ++p)
-		{
-			w2 << "    MessageElementUtil.addMessageElementDispose(rr_param," << str_pack_message_element((*p)->Name, fix_name((*p)->Name), *p) << ");" << endl;
-		}
-		w2 << "    " <<  fix_name(e->Name) + "_skel" << ".this.innerskel.wrappedDispatchEvent(\"" + m->Name + "\",rr_param);" << endl;
-		
-		w2 << "    }" << endl;
-		w2 << "    finally {" << endl;
-		w2 << "    rr_param.delete();" << endl;
-		w2 << "    }" << endl;
-		w2 << "    }" << endl;
-		w2 << "    }" << endl;
-		MEMBER_ITER_END()
-
-
-		MEMBER_ITER2(CallbackDefinition)
-		w2 << "    class rr_" + fix_name(m->Name) +" implements " + str_pack_delegate(m->Parameters,m->ReturnType)  + " {" << endl;
-		w2 << "    long endpoint;" << endl;
-		w2 << "    public rr_" + fix_name(m->Name) + "(long endpoint) { this.endpoint=endpoint; }" << endl;
-		if (m->ReturnType->Type == DataTypes_void_t)
-		{
-			w2 << "    public void action(" + str_pack_parameters_delegate(m->Parameters,true) + ") {" << endl;;
-		}
-		else
-		{
-			convert_type_result t2=convert_type(*m->ReturnType,true);
-			w2 << "    public " << t2.java_type + t2.java_arr_type << " func(" + str_pack_parameters_delegate(m->Parameters,true) + ") {" << endl;;
-		}
-		w2 << "    vectorptr_messageelement rr_param=new vectorptr_messageelement();" << endl;
-		w2 << "    MessageElement rr_me=null;" << endl;
-		w2 << "    try {" << endl;
-		for (vector<RR_SHARED_PTR<TypeDefinition> >::const_iterator p=m->Parameters.begin(); p!=m->Parameters.end(); ++p)
-		{
-			w2 << "    MessageElementUtil.addMessageElementDispose(rr_param," << str_pack_message_element((*p)->Name, fix_name((*p)->Name), *p) << ");" << endl;
-		}
-		w2 << "    rr_me=" <<  fix_name(e->Name) + "_skel" << ".this.innerskel.wrappedCallbackCall(\"" + m->Name + "\",this.endpoint,rr_param);" << endl;
-		if (m->ReturnType->Type != DataTypes_void_t)
-		{
-			w2 << "    return " << str_unpack_message_element("rr_me", m->ReturnType) + ";" << endl;
-		}
-				
-		w2 << "    }" << endl;
-		w2 << "    finally {" << endl;
-		w2 << "    rr_param.delete();" << endl;
-		w2 << "    if (rr_me!=null) rr_me.delete();" << endl;
-		w2 << "    }" << endl;
-		w2 << "    }" << endl;
-		w2 << "    }" << endl;
-
-
-		MEMBER_ITER_END()
-
-		w2 << "    public Object getCallbackFunction(long endpoint, String membername) {" << endl;
-		//w2 << "    switch (membername) {" << endl;
-		MEMBER_ITER2(CallbackDefinition)
-		convert_type_result t=convert_type(*m->ReturnType);
-		string params=str_pack_parameters(m->Parameters,true);
-		w2 << "    if(membername.equals( \"" + m->Name + "\")) {" << endl;
-		w2 << "    return new rr_" << fix_name(m->Name) << "(endpoint);" << endl;
-		w2 << "    }" << endl;
-		MEMBER_ITER_END()
-		//	w2 << "    default:" << endl;
-		//w2 << "    break;" << endl;
-		//w2 << "    }" << endl;
-		w2 << "    throw new MemberNotFoundException(\"Member not found\");" << endl;
-		w2 << "    }" << endl;
-		
-		w2 << "    public  void initPipeServers(Object obj1) {" << endl;
-		w2 << "    obj=(" + fix_name(e->Name) + ")obj1;" << endl;
-		MEMBER_ITER2(PipeDefinition)
-		convert_type_result t=convert_type_array(*m->Type);
-		w2 << "    obj.set_" + fix_name(m->Name) + "(new Pipe<" + t.java_type + t.java_arr_type + ">(innerskel.getPipe(\"" + m->Name+ "\")));" << endl;
-		MEMBER_ITER_END()
-		w2 << "    }" << endl;
-		
-		w2 << "    public void initCallbackServers(Object obj1) {" << endl;
-		w2 << "    obj=(" + fix_name(e->Name) + ")obj1;" << endl;
-		MEMBER_ITER2(CallbackDefinition)
-		
-		w2 << "    obj.set_" + fix_name(m->Name) + "(new CallbackServer<" + str_pack_delegate(m->Parameters,m->ReturnType)+ ">(\"" + m->Name+ "\",this));" << endl;
-		MEMBER_ITER_END()
-		w2 << "    }" << endl;
-		
-		w2 << "    public void initWireServers(Object obj1) {" << endl;
-		w2 << "    obj=(" + fix_name(e->Name) + ")obj1;" << endl;
-		MEMBER_ITER2(WireDefinition)
-		convert_type_result t=convert_type_array(*m->Type);
-		w2 << "    obj.set_" + fix_name(m->Name) + "(new Wire<" + t.java_type + t.java_arr_type + ">(innerskel.getWire(\"" + m->Name+ "\")));" << endl;
-		MEMBER_ITER_END()
-		w2 << "    }" << endl;
-		
-		w2 << "    public WrappedArrayMemoryDirector getArrayMemory(String name) {" << endl;
-		//w2 << "    switch (name) {" << endl;
-		MEMBER_ITER2(MemoryDefinition)
-		TypeDefinition t2;
-		m->Type->CopyTo(t2);
-		t2.RemoveArray();
-		convert_type_result t = convert_type_array(t2);
-		if (!IsTypeNumeric(m->Type->Type)) continue;
-		switch (m->Type->ArrayType)
-		{
-		case DataTypes_ArrayTypes_array:
-			w2 << "    if(name.equals( \"" + m->Name + "\")) {" << endl;
-			w2 << "    WrappedArrayMemoryDirectorJava<" + t.java_type + t.java_arr_type + "> dir=new  WrappedArrayMemoryDirectorJava<" + t.java_type + t.java_arr_type + ">(obj.get_" + fix_name(m->Name) + "());" << endl;
-			/*w2 << "    int id=RRObjectHeap.AddObject(dir); " << endl;
-			w2 << "    dir.memoryid=id;" << endl;
-			w2 << "    dir.disown();" << endl;*/
-			w2 << "    return dir;" << endl;
-			w2 << "    }" << endl;
-			break;
-		case DataTypes_ArrayTypes_multidimarray:
-			break;
-		default:
-			throw DataTypeException("Invalid memory definition");
-		}				
-		MEMBER_ITER_END()
-		//	w2 << "    default:" << endl;
-		//w2 << "    break;" << endl;
-		//w2 << "    }" << endl;
-		w2 << "    throw new MemberNotFoundException(\"Member Not Found\");" << endl;
-		w2 << "    }" << endl;
-
-		w2 << "    public WrappedMultiDimArrayMemoryDirector getMultiDimArrayMemory(String name) {" << endl;
-		//w2 << "    switch (name) {" << endl;
-		MEMBER_ITER2(MemoryDefinition)
-			TypeDefinition t2;
-		m->Type->CopyTo(t2);
-		t2.RemoveArray();
-		convert_type_result t = convert_type_array(t2);
-		if (!IsTypeNumeric(m->Type->Type)) continue;
-		switch (m->Type->ArrayType)
-		{
-		case DataTypes_ArrayTypes_array:
-			break;
-		case DataTypes_ArrayTypes_multidimarray:
-			
-			w2 << "    if(name.equals( \"" + m->Name + "\")) {" << endl;
-			w2 << "    WrappedMultiDimArrayMemoryDirectorJava<" + t.java_type + t.java_arr_type + "> dir=new  WrappedMultiDimArrayMemoryDirectorJava<" + t.java_type + t.java_arr_type + ">(obj.get_" + fix_name(m->Name) + "());" << endl;
-			/*w2 << "    int id=RRObjectHeap.AddObject(dir); " << endl;
-			w2 << "    dir.memoryid=id;" << endl;
-			w2 << "    dir.disown();" << endl;*/
-			w2 << "    return dir;" << endl;
-			w2 << "    }" << endl;
-			break;
-		
-		default:
-			throw DataTypeException("Invalid memory definition");
-		}		
-		MEMBER_ITER_END()
-		//	w2 << "    default:" << endl;
-		//w2 << "    break;" << endl;
-		//w2 << "    }" << endl;
-		w2 << "    throw new MemberNotFoundException(\"Member Not Found\");" << endl;
-		w2 << "    }" << endl;
-
-		w2 << "    public WrappedPodArrayMemoryDirector getPodArrayMemory(String name) {" << endl;
-		
-		MEMBER_ITER2(MemoryDefinition)
-		TypeDefinition t2;
-		m->Type->CopyTo(t2);
-		t2.RemoveArray();
-		convert_type_result t = convert_type_array(t2);
-		if (IsTypeNumeric(m->Type->Type)) continue;
-		DataTypes entry_type = m->Type->ResolveNamedType()->RRDataType();
-		if (entry_type != DataTypes_pod_t) continue;
-		if (m->Type->ArrayType == DataTypes_ArrayTypes_array)
-		{
-			w2 << "    if(name.equals( \"" + m->Name + "\")) {" << endl;
-			w2 << "    WrappedPodArrayMemoryDirectorJava<" + t.java_type + t.java_arr_type + "> dir=new  WrappedPodArrayMemoryDirectorJava<" + t.java_type + t.java_arr_type + ">(obj.get_" + fix_name(m->Name) + "(), " << t.java_type << ".class);" << endl;
-			//w2 << "    int id=RRObjectHeap.AddObject(dir); " << endl;
-			//w2 << "    dir.memoryid=id;" << endl;
-			//w2 << "    dir.Disown();" << endl;
-			w2 << "    return dir;" << endl;
-			w2 << "    }" << endl;
-		}
-		MEMBER_ITER_END()			
-		
-		w2 << "    throw new MemberNotFoundException(\"Member Not Found\");" << endl;
-		w2 << "    }" << endl;
-		
-		w2 << "    public WrappedPodMultiDimArrayMemoryDirector getPodMultiDimArrayMemory(String name) {" << endl;
-		
-		MEMBER_ITER2(MemoryDefinition)
-		TypeDefinition t2;
-		m->Type->CopyTo(t2);
-		t2.RemoveArray();
-		convert_type_result t = convert_type_array(t2);
-		if (IsTypeNumeric(m->Type->Type)) continue;
-		DataTypes entry_type = m->Type->ResolveNamedType()->RRDataType();
-		if (entry_type != DataTypes_pod_t) continue;
-		if (m->Type->ArrayType == DataTypes_ArrayTypes_multidimarray)
-		{
-			w2 << "    if(name.equals( \"" + m->Name + "\")) {" << endl;
-			w2 << "    WrappedPodMultiDimArrayMemoryDirectorJava<" + t.java_type + t.java_arr_type + "> dir=new  WrappedPodMultiDimArrayMemoryDirectorJava<" + t.java_type + t.java_arr_type + ">(obj.get_" + fix_name(m->Name) + "(), " << t.java_type << ".class);" << endl;
-			//w2 << "    int id=RRObjectHeap.AddObject(dir); " << endl;
-			//w2 << "    dir.memoryid=id;" << endl;
-			//w2 << "    dir.Disown();" << endl;
-			w2 << "    return dir;" << endl;
-			w2 << "    }" << endl;
-		}
-		MEMBER_ITER_END()			
-		w2 << "    throw new MemberNotFoundException(\"Member Not Found\");" << endl;
-		w2 << "    }" << endl;
-
-		// namedarray memories
-
-		w2 << "    public WrappedNamedArrayMemoryDirector getNamedArrayMemory(String name) {" << endl;
-
-		MEMBER_ITER2(MemoryDefinition)
-			TypeDefinition t2;
-		m->Type->CopyTo(t2);
-		t2.RemoveArray();
-		convert_type_result t = convert_type_array(t2);
-		if (IsTypeNumeric(m->Type->Type)) continue;
-		DataTypes entry_type = m->Type->ResolveNamedType()->RRDataType();
-		if (entry_type != DataTypes_namedarray_t) continue;
-		if (m->Type->ArrayType == DataTypes_ArrayTypes_array)
-		{
-			w2 << "    if(name.equals( \"" + m->Name + "\")) {" << endl;
-			w2 << "    WrappedNamedArrayMemoryDirectorJava<" + t.java_type + t.java_arr_type + "> dir=new  WrappedNamedArrayMemoryDirectorJava<" + t.java_type + t.java_arr_type + ">(obj.get_" + fix_name(m->Name) + "(), " << t.java_type << ".class);" << endl;
-			//w2 << "    int id=RRObjectHeap.AddObject(dir); " << endl;
-			//w2 << "    dir.memoryid=id;" << endl;
-			//w2 << "    dir.Disown();" << endl;
-			w2 << "    return dir;" << endl;
-			w2 << "    }" << endl;
-		}
-		MEMBER_ITER_END()
-
-			w2 << "    throw new MemberNotFoundException(\"Member Not Found\");" << endl;
-		w2 << "    }" << endl;
-
-		w2 << "    public WrappedNamedMultiDimArrayMemoryDirector getNamedMultiDimArrayMemory(String name) {" << endl;
-
-		MEMBER_ITER2(MemoryDefinition)
-			TypeDefinition t2;
-		m->Type->CopyTo(t2);
-		t2.RemoveArray();
-		convert_type_result t = convert_type_array(t2);
-		if (IsTypeNumeric(m->Type->Type)) continue;
-		DataTypes entry_type = m->Type->ResolveNamedType()->RRDataType();
-		if (entry_type != DataTypes_namedarray_t) continue;
-		if (m->Type->ArrayType == DataTypes_ArrayTypes_multidimarray)
-		{
-			w2 << "    if(name.equals( \"" + m->Name + "\")) {" << endl;
-			w2 << "    WrappedNamedMultiDimArrayMemoryDirectorJava<" + t.java_type + t.java_arr_type + "> dir=new  WrappedNamedMultiDimArrayMemoryDirectorJava<" + t.java_type + t.java_arr_type + ">(obj.get_" + fix_name(m->Name) + "(), " << t.java_type << ".class);" << endl;
-			//w2 << "    int id=RRObjectHeap.AddObject(dir); " << endl;
-			//w2 << "    dir.memoryid=id;" << endl;
-			//w2 << "    dir.Disown();" << endl;
-			w2 << "    return dir;" << endl;
-			w2 << "    }" << endl;
-		}
-		MEMBER_ITER_END()
-			w2 << "    throw new MemberNotFoundException(\"Member Not Found\");" << endl;
-		w2 << "    }" << endl;
-
-		w2 << "    public String getRRType() { return \"" + e->ServiceDefinition_.lock()->Name + "." + e->Name + "\"; }" << endl;
-
-		w2 << "}" << endl;
-	}
-
-	void JavaServiceLangGen::GenerateDefaultImpl(ServiceEntryDefinition* e, ostream * w)
-	{
-		ostream& w2 = *w;
-
-		w2 << "public class " + fix_name(e->Name) + "_default_impl implements " + fix_name(e->Name) + "{" << endl;
-
-		MEMBER_ITER2(CallbackDefinition)
-			w2 << "    protected Callback<" + str_pack_delegate(m->Parameters, m->ReturnType) + "> rrvar_" + fix_name(m->Name) + ";" << endl;
-		MEMBER_ITER_END()
-
-		MEMBER_ITER2(PipeDefinition)
-			if (m->Direction() == MemberDefinition_Direction_readonly)
-			{
-				convert_type_result t = convert_type_array(*m->Type);
-				w2 << "    protected PipeBroadcaster<" + t.java_type + t.java_arr_type + "> rrvar_" + fix_name(m->Name) + ";" << endl;
-			}
-		MEMBER_ITER_END()
-
-		MEMBER_ITER2(WireDefinition)
-			if (m->Direction() == MemberDefinition_Direction_readonly)
-			{
-				convert_type_result t = convert_type_array(*m->Type);
-				w2 << "    protected WireBroadcaster<" + t.java_type + t.java_arr_type + "> rrvar_" + fix_name(m->Name) + ";" << endl;
-			}
-		if (m->Direction() == MemberDefinition_Direction_writeonly)
-		{
-			convert_type_result t = convert_type_array(*m->Type);
-			w2 << "    protected WireUnicastReceiver<" + t.java_type + t.java_arr_type + "> rrvar_" + fix_name(m->Name) + ";" << endl;
-		}
-		MEMBER_ITER_END()
-
-		MEMBER_ITER2(PropertyDefinition)
-			convert_type_result t = convert_type(*m->Type);
-		t.name = fix_name(m->Name);
-		w2 << "    protected " + t.java_type + t.java_arr_type + " rrvar_" + t.name + ";" << endl;
-		w2 << "    public " + t.java_type + t.java_arr_type + " get_" + t.name + "() { return rrvar_" << t.name << "; }" << endl;
-		w2 << "    public void set_" + t.name + "(" + t.java_type + t.java_arr_type + " value) { rrvar_" << t.name << " = value; }" << endl;
-		MEMBER_ITER_END()
-
-		MEMBER_ITER2(FunctionDefinition)
-			if (!m->IsGenerator())
-			{
-				convert_type_result t = convert_type(*m->ReturnType);
-				string params = str_pack_parameters(m->Parameters, true);
-				w2 << "    public " + t.java_type + t.java_arr_type + " " + fix_name(m->Name) + "(" + params + ") {" << endl;
-			}
-			else
-			{
-				convert_generator_result t = convert_generator(m.get());
-				string params = str_pack_parameters(t.params, true);
-				w2 << "    public " + t.generator_java_type + " " + fix_name(m->Name) + "(" + params + ") {" << endl;
-			}
-		w2 << "    throw new UnsupportedOperationException();";
-		w2 << "    }" << endl;
-
-		MEMBER_ITER_END()
-
-		MEMBER_ITER2(EventDefinition)
-		string params = str_pack_parameters(m->Parameters, true);
-		w2 << "    protected  Vector<" << str_pack_delegate(m->Parameters) << ">" << " rrvar_" << fix_name(m->Name) << "=new Vector<" << str_pack_delegate(m->Parameters) << ">();" << endl;
-		w2 << "    public void " << " add" << fix_name(m->Name) << "Listener(" << str_pack_delegate(m->Parameters) << " listener) {" << endl;
-		w2 << "    synchronized(rrvar_" << fix_name(m->Name) << ") {" << endl;
-		w2 << "    rrvar_" << fix_name(m->Name) << ".add(listener);" << endl;
-		w2 << "    }" << endl;
-		w2 << "    }" << endl;
-		w2 << "    public void " << " remove" << fix_name(m->Name) << "Listener(" << str_pack_delegate(m->Parameters) << " listener) {" << endl;
-		w2 << "    synchronized(rrvar_" << fix_name(m->Name) << ") {" << endl;
-		w2 << "    rrvar_" << fix_name(m->Name) << ".remove(listener);" << endl;
-		w2 << "    }" << endl;
-		w2 << "    }" << endl;
-		MEMBER_ITER_END()
-
-
-
-		MEMBER_ITER2(ObjRefDefinition)
-			string objtype = fix_qualified_name(m->ObjectType);
-		if (objtype == "varobject") objtype = "Object";
-		std::string indtype;
-		if (GetObjRefIndType(m, indtype))
-		{
-			w2 << "    public " + objtype + " get_" + fix_name(m->Name) + "(" + indtype + " ind) {" << endl;
-			w2 << "    throw new UnsupportedOperationException();" << endl;
-			w2 << "    }" << endl;
-		}
-		else
-		{
-			w2 << "    public " + objtype + " get_" + fix_name(m->Name) + "() {" << endl;
-			w2 << "    throw new UnsupportedOperationException();" << endl;
-			w2 << "    }" << endl;
-		}
-		MEMBER_ITER_END()
-
-		MEMBER_ITER2(PipeDefinition)
-			convert_type_result t = convert_type_array(*m->Type);
-		w2 << "    public Pipe<" + t.java_type + t.java_arr_type + "> get_" << fix_name(m->Name) << "()" << endl;
-		if (m->Direction() == MemberDefinition_Direction_readonly)
-		{
-			w2 << "    { return rrvar_" + fix_name(m->Name) + ".getPipe();  }" << endl;
-		}
-		else
-		{
-			w2 << "    { throw new UnsupportedOperationException(); }" << endl;
-		}
-		w2 << "    public void set_" << fix_name(m->Name) << "(Pipe<" + t.java_type + t.java_arr_type + "> value)" << endl;
-		if (m->Direction() == MemberDefinition_Direction_readonly)
-		{
-			w2 << "    {" << endl;
-			w2 << "    if (rrvar_" << fix_name(m->Name) << "!=null) throw new IllegalStateException(\"Pipe already set\");" << endl;
-			w2 << "    rrvar_" << fix_name(m->Name) << "= new PipeBroadcaster<" << t.java_type << t.java_arr_type << ">(value);" << endl;
-			w2 << "    }" << endl;
-		}
-		else
-		{
-			w2 << "    { throw new IllegalStateException();}" << endl;
-		}		
-		MEMBER_ITER_END()
-
-		MEMBER_ITER2(CallbackDefinition)
-		w2 << "    public Callback<" + str_pack_delegate(m->Parameters, m->ReturnType) + "> get_" + fix_name(m->Name) + "()" << endl;
-		w2 << "    { return rrvar_" << fix_name(m->Name) << ";  }" << endl;
-		w2 << "    public void set_" + fix_name(m->Name) + "(Callback<" + str_pack_delegate(m->Parameters, m->ReturnType) + "> value)" << endl;
-		w2 << "    {" << endl;
-		w2 << "    if (rrvar_" << fix_name(m->Name) << "!=null) throw new IllegalStateException(\"Callback already set\");" << endl;
-		w2 << "    rrvar_" << fix_name(m->Name) << "= value;" << endl;
-		w2 << "    }" << endl;		
-		MEMBER_ITER_END()
-
-		MEMBER_ITER2(WireDefinition)
-		convert_type_result t = convert_type_array(*m->Type);
-		w2 << "    public Wire<" + t.java_type + t.java_arr_type + "> get_" << fix_name(m->Name) << "()" << endl;
-		if (m->Direction() == MemberDefinition_Direction_readonly || m->Direction() == MemberDefinition_Direction_writeonly)
-		{
-			w2 << "    { return rrvar_" + fix_name(m->Name) + ".getWire();  }" << endl;
-		}
-		else
-		{
-			w2 << "    { throw new UnsupportedOperationException(); }" << endl;
-		}
-		w2 << "    public void set_" << fix_name(m->Name) << "(Wire<" + t.java_type + t.java_arr_type + "> value)" << endl;
-		if (m->Direction() == MemberDefinition_Direction_readonly)
-		{
-			w2 << "    {" << endl;
-			w2 << "    if (rrvar_" << fix_name(m->Name) << "!=null) throw new IllegalStateException(\"Pipe already set\");" << endl;
-			w2 << "    rrvar_" << fix_name(m->Name) << "= new WireBroadcaster<" << t.java_type << t.java_arr_type << ">(value);" << endl;
-			w2 << "    }" << endl;
-		}
-		else if (m->Direction() == MemberDefinition_Direction_writeonly)
-		{
-			w2 << "    {" << endl;
-			w2 << "    if (rrvar_" << fix_name(m->Name) << "!=null) throw new IllegalStateException(\"Pipe already set\");" << endl;
-			w2 << "    rrvar_" << fix_name(m->Name) << "= new WireUnicastReceiver<" << t.java_type << t.java_arr_type << ">(value);" << endl;
-			w2 << "    }" << endl;
-		}
-		else
-		{
-			w2 << "    { throw new UnsupportedOperationException();}" << endl;
-		}		
-		MEMBER_ITER_END()
-
-
-		MEMBER_ITER2(MemoryDefinition)
-			TypeDefinition t2;
-		m->Type->CopyTo(t2);
-		t2.RemoveArray();
-		convert_type_result t = convert_type_array(t2);
-		std::string c = "";
-		if (!IsTypeNumeric(m->Type->Type))
-		{
-			DataTypes entry_type = m->Type->ResolveNamedType()->RRDataType();
-			if (entry_type != DataTypes_namedarray_t)
-			{
-				c = "Pod";
-			}
-			else
-			{
-				c = "Named";
-			}
-		}
-		switch (m->Type->ArrayType)
-		{
-		case DataTypes_ArrayTypes_array:
-			w2 << "    public " << c << "ArrayMemory<" + t.java_type + t.java_arr_type + "> get_" + fix_name(m->Name) + "()" << endl;
-			break;
-		case DataTypes_ArrayTypes_multidimarray:
-			w2 << "    public " << c << "MultiDimArrayMemory<" + t.java_type + t.java_arr_type + "> get_" + fix_name(m->Name) + "()" << endl;
-			break;
-		default:
-			throw DataTypeException("Invalid memory definition");
-		}
-		w2 << "    { throw new UnsupportedOperationException(); }" << endl;
-		MEMBER_ITER_END()
-
-		w2 << "}" << endl;
-
-	}
-
-	void JavaServiceLangGen::GenerateServiceFactoryFile(ServiceDefinition* d, std::string defstring, ostream* w)
-	{
-		ostream& w2=*w;
-
-		w2 << "//This file is automatically generated. DO NOT EDIT!" << endl;
-		w2 << "package " << fix_name(d->Name) << ";" << endl;
-		w2 << "import java.util.*;" << endl;
-		w2 << "import com.robotraconteur.*;" << endl;
-		//w2 << "using System.Collections.Generic;" << endl << endl;
-		
-		GenerateServiceFactory(d,defstring,w);
-	}
-
-	void JavaServiceLangGen::GenerateStructureFile(ServiceEntryDefinition* d, ostream* w)
-	{
-		ostream& w2=*w;
-
-		w2 << "//This file is automatically generated. DO NOT EDIT!" << endl;
-		w2 << "package " << fix_name(d->ServiceDefinition_.lock()->Name) << ";" << endl;
-		w2 << "import java.util.*;" << endl;
-		w2 << "import com.robotraconteur.*;" << endl;
-		//w2 << "using System.Collections.Generic;" << endl << endl;
-		
-		GenerateStructure(d,w);
-	}
-
-	void JavaServiceLangGen::GenerateStructureStubFile(ServiceEntryDefinition* d, ostream* w)
-	{
-		ostream& w2=*w;
-
-		w2 << "//This file is automatically generated. DO NOT EDIT!" << endl;
-		w2 << "package " << fix_name(d->ServiceDefinition_.lock()->Name) << ";" << endl;
-		w2 << "import java.util.*;" << endl;
-		w2 << "import com.robotraconteur.*;" << endl;
-		//w2 << "using System.Collections.Generic;" << endl << endl;
-		
-		GenerateStructureStub(d,w);
-	}
-
-	void JavaServiceLangGen::GeneratePodFile(ServiceEntryDefinition* d, ostream* w)
-	{
-		ostream& w2 = *w;
-
-		w2 << "//This file is automatically generated. DO NOT EDIT!" << endl;
-		w2 << "package " << fix_name(d->ServiceDefinition_.lock()->Name) << ";" << endl;
-		w2 << "import java.util.*;" << endl;
-		w2 << "import com.robotraconteur.*;" << endl;
-		//w2 << "using System.Collections.Generic;" << endl << endl;
-
-		GeneratePod(d, w);
-	}
-
-	void JavaServiceLangGen::GenerateNamedArrayFile(RR_SHARED_PTR<ServiceEntryDefinition> d, ostream* w)
-	{
-		ostream& w2 = *w;
-
-		w2 << "//This file is automatically generated. DO NOT EDIT!" << endl;
-		w2 << "package " << fix_name(d->ServiceDefinition_.lock()->Name) << ";" << endl;
-		w2 << "import java.util.*;" << endl;
-		w2 << "import com.robotraconteur.*;" << endl;
-		//w2 << "using System.Collections.Generic;" << endl << endl;
-
-		GenerateNamedArray(d, w);
-	}
-
-	void JavaServiceLangGen::GeneratePodStubFile(ServiceEntryDefinition* d, ostream* w)
-	{
-		ostream& w2 = *w;
-
-		w2 << "//This file is automatically generated. DO NOT EDIT!" << endl;
-		w2 << "package " << fix_name(d->ServiceDefinition_.lock()->Name) << ";" << endl;
-		w2 << "import java.util.*;" << endl;
-		w2 << "import com.robotraconteur.*;" << endl;
-		//w2 << "using System.Collections.Generic;" << endl << endl;
-
-		GeneratePodStub(d, w);
-	}
-
-	void JavaServiceLangGen::GenerateNamedArrayStubFile(RR_SHARED_PTR<ServiceEntryDefinition> d, ostream* w)
-	{
-		ostream& w2 = *w;
-
-		w2 << "//This file is automatically generated. DO NOT EDIT!" << endl;
-		w2 << "package " << fix_name(d->ServiceDefinition_.lock()->Name) << ";" << endl;
-		w2 << "import java.util.*;" << endl;
-		w2 << "import com.robotraconteur.*;" << endl;
-		//w2 << "using System.Collections.Generic;" << endl << endl;
-
-		GenerateNamedArrayStub(d, w);
-	}
-
-	void JavaServiceLangGen::GenerateInterfaceFile(ServiceEntryDefinition* d, ostream* w)
-	{
-		ostream& w2=*w;
-
-		w2 << "//This file is automatically generated. DO NOT EDIT!" << endl;
-		w2 << "package " << fix_name(d->ServiceDefinition_.lock()->Name) << ";" << endl;
-		w2 << "import java.util.*;" << endl;
-		w2 << "import com.robotraconteur.*;" << endl;
-		//w2 << "using System.Collections.Generic;" << endl << endl;
-		
-		GenerateInterface(d,w);
-	}
-
-	void JavaServiceLangGen::GenerateAsyncInterfaceFile(ServiceEntryDefinition* d, ostream* w)
-	{
-		ostream& w2=*w;
-
-		w2 << "//This file is automatically generated. DO NOT EDIT!" << endl;
-		w2 << "package " << fix_name(d->ServiceDefinition_.lock()->Name) << ";" << endl;
-		w2 << "import java.util.*;" << endl;
-		w2 << "import com.robotraconteur.*;" << endl;
-		//w2 << "using System.Collections.Generic;" << endl << endl;
-		
-		GenerateAsyncInterface(d,w);
-	}
-
-	void JavaServiceLangGen::GenerateStubFile(ServiceEntryDefinition* d, ostream* w)
-	{
-		ostream& w2=*w;
-
-		w2 << "//This file is automatically generated. DO NOT EDIT!" << endl;
-		w2 << "package " << fix_name(d->ServiceDefinition_.lock()->Name) << ";" << endl;
-		w2 << "import java.util.*;" << endl;
-		w2 << "import com.robotraconteur.*;" << endl;
-		//w2 << "using System.Collections.Generic;" << endl << endl;
-		
-		GenerateStub(d,w);
-	}
-
-	template <typename T>
-	static void null_deleter(T*) {}
-
-	static std::string JavaServiceLangGen_EscapeString_Formatter(const boost::smatch& match)
-	{
-		std::string i = match[0].str();
-
-		if (i == "\"") return "\\\"";
-		if (i == "\\") return "\\\\";
-		if (i == "/") return "/";
-		if (i == "\b") return "\\b";
-		if (i == "\f") return "\\f";
-		if (i == "\n") return "\\n";
-		if (i == "\r") return "\\r";
-		if (i == "\t") return "\\t";
-
-		std::basic_string<uint16_t> v = boost::locale::conv::utf_to_utf<uint16_t>(i);
-
-		std::stringstream v2;
-		v2 << std::hex << std::setfill('0');
-		BOOST_FOREACH(const uint16_t& v3, v)
-		{
-			v2 << std::setw(0) << "\\u" << std::setw(4) << v3;
-		}
-
-		return v2.str();
-	}
-
-	std::string JavaServiceLangGen::convert_constant(ConstantDefinition* c, std::vector<RR_SHARED_PTR<ConstantDefinition> >& c2, ServiceDefinition* def)
-	{
-		RR_SHARED_PTR<ServiceDefinition> def2(def, null_deleter<ServiceDefinition>);
-		
-		boost::shared_ptr<TypeDefinition> t = c->Type;
-		
-		if (t->ContainerType != DataTypes_ContainerTypes_none) throw DataTypeException("Only numbers, primitive number arrays, and strings can be constants");
-		switch (t->ArrayType)
-		{
-		case DataTypes_ArrayTypes_none:
-			break;
-		case DataTypes_ArrayTypes_array:
-			if (t->ArrayVarLength) break;
-		default:
-			throw DataTypeException("Only numbers, primitive number arrays, and strings can be constants");
-		}
-
-		if (t->Type == DataTypes_namedtype_t)
-		{
-			std::vector<ConstantDefinition_StructField> f = c->ValueToStructFields();
-
-			std::string o = "public static class " + fix_name(c->Name) + " { ";
-
-			BOOST_FOREACH(ConstantDefinition_StructField f2, f)
-			{
-				RR_SHARED_PTR<ConstantDefinition> c3 = TryFindByName(c2, f2.ConstantRefName);
-				if (!c3) throw ServiceException("Invalid structure cosntant " + c->Name);
-				o += convert_constant(c3.get(), c2, def) + " ";
-			}
-
-			o += "}";
-			return o;
-		}
-
-		convert_type_result c1=convert_type(*t);
-		if (t->Type==DataTypes_string_t)
-		{
-			boost::regex r_replace("(\"|\\\\|\\/|[\\x00-\\x1F]|\\x7F|[\\x80-\\xFF]+)");
-
-			std::ostringstream t(std::ios::out | std::ios::binary);
-			std::ostream_iterator<char, char> oi(t);
-
-			const std::string str_value = c->ValueToString();
-
-			boost::regex_replace(oi, str_value.begin(), str_value.end(), r_replace, JavaServiceLangGen_EscapeString_Formatter,
-				boost::match_default | boost::format_all);
-
-			return "public static final String " + fix_name(c->Name) + "=\"" + t.str() + "\";";
-		}
-
-		if (t->ArrayType == DataTypes_ArrayTypes_none)
-		{
-			return "public static final " + c1.java_type + " " + fix_name(c->Name) + "=" + c->Value + ";";
-		}
-		else
-		{
-			return "public static final " + c1.java_type + "[] " + fix_name(c->Name) + "=" + c->Value + ";";
-		}
-	}
-
-	JavaServiceLangGen::convert_generator_result JavaServiceLangGen::convert_generator(FunctionDefinition* f)
-	{
-		if (!f->IsGenerator()) throw InternalErrorException("");
-
-		convert_generator_result o;
-
-		bool return_generator = f->ReturnType->ContainerType == DataTypes_ContainerTypes_generator;
-		bool param_generator = !f->Parameters.empty() && f->Parameters.back()->ContainerType == DataTypes_ContainerTypes_generator;
-
-		if (return_generator && param_generator)
-		{
-			RR_SHARED_PTR<TypeDefinition> r_type = f->ReturnType->Clone();
-			r_type->RemoveContainers();
-			convert_type_result t = convert_type_array(*r_type);
-			RR_SHARED_PTR<TypeDefinition> p_type = f->Parameters.back()->Clone();
-			p_type->RemoveContainers();
-			convert_type_result t2 = convert_type_array(*p_type);
-			std::copy(f->Parameters.begin(), --f->Parameters.end(), std::back_inserter(o.params));
-			o.generator_java_base_type = "Generator1";
-			o.generator_java_template_params = t.java_type + t.java_arr_type + "," + t2.java_type + t2.java_arr_type;
-			o.generator_java_type = o.generator_java_base_type + "<" + o.generator_java_template_params + ">";
-			return o;
-		}
-
-		if (param_generator)
-		{
-			RR_SHARED_PTR<TypeDefinition> p_type = f->Parameters.back()->Clone();
-			p_type->RemoveContainers();
-			convert_type_result t2 = convert_type_array(*p_type);
-			std::copy(f->Parameters.begin(), --f->Parameters.end(), std::back_inserter(o.params));
-			o.generator_java_base_type = "Generator3";
-			o.generator_java_template_params = t2.java_type + t2.java_arr_type;
-			o.generator_java_type = o.generator_java_base_type + "<" + o.generator_java_template_params + ">";
-			return o;
-		}
-		else
-		{
-			RR_SHARED_PTR<TypeDefinition> r_type = f->ReturnType->Clone();
-			r_type->RemoveContainers();
-			convert_type_result t = convert_type_array(*r_type);
-			boost::range::copy(f->Parameters, std::back_inserter(o.params));
-			o.generator_java_base_type = "Generator2";
-			o.generator_java_template_params = t.java_type + t.java_arr_type;
-			o.generator_java_type = o.generator_java_base_type + "<" + o.generator_java_template_params + ">";
-			return o;
-		}
-	}
-
-	void JavaServiceLangGen::GenerateConstants(ServiceDefinition*d, ostream* w)
-	{
-		ostream& w2=*w;
-
-		bool hasconstants=false;
-
-		for (vector<string>::iterator e=d->Options.begin(); e!=d->Options.end(); ++e)
-		{
-			if (boost::starts_with(*e,"constant")) hasconstants=true;
-		}
-
-		if (!d->Enums.empty() || !d->Constants.empty()) hasconstants = true;
-
-		vector<boost::shared_ptr<ServiceEntryDefinition> > entries;
-		boost::copy(d->NamedArrays, std::back_inserter(entries));
-		boost::copy(d->Pods, std::back_inserter(entries));
-		boost::copy(d->Structures, std::back_inserter(entries));
-		boost::copy(d->Objects, std::back_inserter(entries));
-
-		for (vector<boost::shared_ptr<ServiceEntryDefinition> >::iterator ee=entries.begin(); ee!=entries.end(); ++ee)
-		{
-			for (vector<string>::iterator e=(*ee)->Options.begin(); e!=(*ee)->Options.end(); ++e)
-			{
-				if (boost::starts_with(*e,"constant")) hasconstants=true;
-			}
-
-			if (!(*ee)->Constants.empty()) hasconstants = true;
-		}
-
-		if (!hasconstants) return;
-
-		
-		w2 << "class " << boost::replace_all_copy(fix_name(d->Name),".","__") << "Constants " << endl << "{" << endl;
-			
-
-		for (vector<string>::iterator e=d->Options.begin(); e!=d->Options.end(); ++e)
-		{
-			if (boost::starts_with(*e,"constant"))
-			{
-				RR_SHARED_PTR<ServiceDefinition> def2(d, null_deleter<ServiceDefinition>);
-				RR_SHARED_PTR<ConstantDefinition> c = RR_MAKE_SHARED<ConstantDefinition>(def2);
-				c->FromString(*e);
-				w2 << "    " << convert_constant(c.get(), d->Constants, d) << endl;
-			}
-		}
-
-		BOOST_FOREACH(RR_SHARED_PTR<ConstantDefinition>& c, d->Constants)
-		{
-			GenerateDocString(c->DocString, "    ", w);
-			w2 << "    " << convert_constant(c.get(), d->Constants, d) << endl;
-		}
-
-		for (vector<boost::shared_ptr<ServiceEntryDefinition> >::iterator ee=entries.begin(); ee!=entries.end(); ++ee)
-		{
-			bool objhasconstants=false;
-
-			for (vector<string>::iterator e=(*ee)->Options.begin(); e!=(*ee)->Options.end(); ++e)
-			{
-				if (boost::starts_with(*e,"constant")) objhasconstants=true;
-			}
-
-			if (!(*ee)->Constants.empty()) objhasconstants = true;
-
-			if (objhasconstants || !(*ee)->Constants.empty())
-			{
-				w2 << "    public static class " << fix_name((*ee)->Name) <<  endl << "    {" << endl;
-				for (vector<string>::iterator e=(*ee)->Options.begin(); e!=(*ee)->Options.end(); ++e)
-				{
-					if (boost::starts_with(*e,"constant"))
-					{
-						RR_SHARED_PTR<ServiceDefinition> def2(d, null_deleter<ServiceDefinition>);
-						RR_SHARED_PTR<ConstantDefinition> c = RR_MAKE_SHARED<ConstantDefinition>(def2);
-						c->FromString(*e);
-						w2 << "    " << convert_constant(c.get(), (*ee)->Constants, d) << endl;
-					}
-				}
-
-				BOOST_FOREACH(RR_SHARED_PTR<ConstantDefinition>& c, (*ee)->Constants)
-				{
-					GenerateDocString(c->DocString, "    ", w);
-					w2 << "    " << convert_constant(c.get(), (*ee)->Constants, d) << endl;
-				}
-
-				w2 << "    }" << endl;
-			}
-		}
-
-		BOOST_FOREACH(RR_SHARED_PTR<EnumDefinition>& e, d->Enums)
-		{
-			
-		}
-
-		w2 << "}" << endl;
-
-		
-
-	}
-
-	void JavaServiceLangGen::GenerateExceptionFile(ExceptionDefinition* exp, ServiceDefinition* d, ostream* w)
-	{
-		ostream& w2=*w;
-
-		w2 << "//This file is automatically generated. DO NOT EDIT!" << endl;
-		w2 << "package " << fix_name(d->Name) << ";" << endl;
-		w2 << "import java.util.*;" << endl;
-		w2 << "import com.robotraconteur.*;" << endl;
-		//w2 << "using System.Collections.Generic;" << endl << endl;
-		
-		GenerateDocString(exp->DocString, "    ", w);
-		
-			w2 << "public class " << fix_name(exp->Name) << " extends RobotRaconteurRemoteException" << endl << "{" << endl;
-			w2 << "    public " << fix_name(exp->Name) << "(String message)  {" << endl;
-			w2 << "    super(\"" << d->Name << "." << exp->Name << "\",message);" << endl;
-			w2 << "    }" << endl << endl;
-			w2 << "    public " << fix_name(exp->Name) << "(String message, String subname, Object param_)  {" << endl;
-			w2 << "    super(\"" << d->Name << "." << exp->Name << "\",message, subname, param_);" << endl;
-			w2 << "    }" << endl;
-			w2 << "};" << endl;
-		
-	}
-
-	void JavaServiceLangGen::GenerateEnumFile(EnumDefinition* e, ServiceDefinition* d, ostream* w)
-	{
-		ostream& w2 = *w;
-
-		w2 << "//This file is automatically generated. DO NOT EDIT!" << endl;
-		w2 << "package " << fix_name(d->Name) << ";" << endl;
-		//w2 << "import java.util.*;" << endl;
-		//w2 << "import com.robotraconteur.*;" << endl;
-		//w2 << "using System.Collections.Generic;" << endl << endl;
-
-		GenerateDocString(e->DocString, "", w);
-		w2 << "public enum " << fix_name(e->Name) << std::endl;
-		w2 << "{" << std::endl;
-		for (size_t i = 0; i<e->Values.size(); i++)
-		{
-			EnumDefinitionValue &v = e->Values[i];
-			GenerateDocString(v.DocString, "    ", w);
-			
-			w2 << "    " << fix_name(v.Name) << "(" << v.Value << ")";			
-
-			if (i < e->Values.size() - 1)
-			{
-				w2 << "," << endl;
-			}
-			else
-			{
-				w2 << ";" << endl;
-			}
-		}
-
-		w2 << "    private int value;" << endl;
-		w2 << "    private " << fix_name(e->Name) << "(int value)" << endl;
-		w2 << "    {" << endl;
-		w2 << "    this.value = value;" << endl;
-		w2 << "    }" << endl;
-		w2 << "    public int getValue() { return value; }" << endl;
-
-		w2 << "    public static " << fix_name(e->Name) << " intToEnum(int value) {" << endl;
-		w2 << "	    " << fix_name(e->Name) << "[] values = " << fix_name(e->Name) << ".class.getEnumConstants();" << endl;
-		w2 << "	    if (value < values.length && value >= 0 && values[value].value == value)" << endl;
-		w2 << "		    return values[value];" << endl;
-		w2 << "	    for (" << fix_name(e->Name) << " enum_ : values)" << endl;
-		w2 << "	    	if (enum_.value == value)" << endl;
-		w2 << "	    		return enum_;" << endl;
-		w2 << "	    throw new IllegalArgumentException(\"No enum \" + " << fix_name(e->Name) << ".class + \" with value \" + value);" << endl;
-		w2 << "    }" << endl;
-
-		w2 << "};" << std::endl;
-
-	}
-
-	void JavaServiceLangGen::GenerateConstantsFile(ServiceDefinition* d, ostream* w)
-	{
-		ostream& w2=*w;
-
-		w2 << "//This file is automatically generated. DO NOT EDIT!" << endl;
-		w2 << "package " << fix_name(d->Name) << ";" << endl;
-		w2 << "import java.util.*;" << endl;
-		w2 << "import com.robotraconteur.*;" << endl;
-		//w2 << "using System.Collections.Generic;" << endl << endl;
-		
-		GenerateConstants(d,w);
-	}
-
-
-	void JavaServiceLangGen::GenerateSkelFile(ServiceEntryDefinition* d, ostream* w)
-	{
-		ostream& w2=*w;
-
-		w2 << "//This file is automatically generated. DO NOT EDIT!" << endl;
-		w2 << "package " << fix_name(d->ServiceDefinition_.lock()->Name) << ";" << endl;
-		w2 << "import java.util.*;" << endl;
-		w2 << "import com.robotraconteur.*;" << endl;
-		//w2 << "using System.Collections.Generic;" << endl << endl;
-		
-		GenerateSkel(d,w);
-	}
-
-	void JavaServiceLangGen::GenerateDefaultImplFile(ServiceEntryDefinition* d, ostream* w)
-	{
-		ostream& w2 = *w;
-
-		w2 << "//This file is automatically generated. DO NOT EDIT!" << endl;
-		w2 << "package " << fix_name(d->ServiceDefinition_.lock()->Name) << ";" << endl;
-		w2 << "import java.util.*;" << endl;
-		w2 << "import com.robotraconteur.*;" << endl;
-		//w2 << "using System.Collections.Generic;" << endl << endl;
-
-		GenerateDefaultImpl(d, w);
-	}
-
-	void JavaServiceLangGen::GenerateFiles(RR_SHARED_PTR<ServiceDefinition> d, std::string servicedef,std::string path)
-	{
-=======
-        std::string indtype;
-        if (GetObjRefIndType(m, indtype))
-        {
-            w2 << "    public " << objtype << " get_" << fix_name(m->Name) << "(" << indtype << " ind) {" << std::endl;
-            w2 << "    return (" << objtype << ")findObjRefTyped(\"" << m->Name << "\",String.valueOf(ind),\""
-               << objecttype2 << "\");" << std::endl;
-            w2 << "    }" << std::endl;
-        }
-        else
-        {
-            w2 << "    public " << objtype << " get_" << fix_name(m->Name) << "() {" << std::endl;
-            w2 << "    return (" << objtype << ")findObjRefTyped(\"" << m->Name << "\",\"" << objecttype2 << "\");"
-               << std::endl;
-            w2 << "    }" << std::endl;
-        }
-    }
-    MEMBER_ITER_END()
-
-    MEMBER_ITER2(PipeDefinition)
-    convert_type_result t = convert_type_array(*m->Type);
-    w2 << "    public Pipe<" << t.java_type << t.java_arr_type << "> get_" << fix_name(m->Name) << "()" << std::endl;
-    w2 << "    { return rr_" << m->Name << ";  }" << std::endl;
-    w2 << "    public void set_" << fix_name(m->Name) << "(Pipe<" << t.java_type << t.java_arr_type << "> value)"
-       << std::endl;
-    w2 << "    { throw new RuntimeException();}" << std::endl;
-    MEMBER_ITER_END()
-
-    MEMBER_ITER2(CallbackDefinition)
-    w2 << "    public Callback<" << str_pack_delegate(m->Parameters, m->ReturnType) << "> get_" << fix_name(m->Name)
-       << "()" << std::endl;
-    w2 << "    { return rr_" << fix_name(m->Name) << ";  }" << std::endl;
-    w2 << "    public void set_" << fix_name(m->Name) << "(Callback<" << str_pack_delegate(m->Parameters, m->ReturnType)
-       << "> value)" << std::endl;
-    w2 << "    { throw new RuntimeException();}" << std::endl;
-    MEMBER_ITER_END()
-
-    MEMBER_ITER2(WireDefinition)
-    convert_type_result t = convert_type_array(*m->Type);
-    w2 << "    public Wire<" << t.java_type << t.java_arr_type << "> get_" << fix_name(m->Name) << "()" << std::endl;
-    w2 << "    { return rr_" << fix_name(m->Name) << ";  }" << std::endl;
-    w2 << "    public void set_" << fix_name(m->Name) << "(Wire<" << t.java_type << t.java_arr_type << "> value)"
-       << std::endl;
-    w2 << "    { throw new RuntimeException();}" << std::endl;
-    MEMBER_ITER_END()
-
-    w2 << "    public MessageElement callbackCall(String rr_membername, vectorptr_messageelement rr_m) {" << std::endl;
-    // w2 << "    switch (rr_membername) {" << std::endl;
-    MEMBER_ITER2(CallbackDefinition)
-    std::string params = str_pack_parameters_delegate(m->Parameters, false);
-    w2 << "    if(rr_membername.equals( \"" << m->Name << "\"))" << std::endl << "    {" << std::endl;
-
-    for (std::vector<RR_SHARED_PTR<TypeDefinition> >::const_iterator p = m->Parameters.begin();
-         p != m->Parameters.end(); ++p)
-    {
-        convert_type_result t3 = convert_type(*(*p));
-        w2 << "    " << t3.java_type << t3.java_arr_type << " " << fix_name((*p)->Name) << "="
-           << str_unpack_message_element("vectorptr_messageelement_util.findElement(rr_m,\"" + (*p)->Name + "\")", *p)
-           << ";" << std::endl;
-        ;
-    }
-    if (m->ReturnType->Type == DataTypes_void_t)
-    {
-        w2 << "    get_" << fix_name(m->Name) << "().getFunction().action(" << params << ");" << std::endl;
-        w2 << "    return new MessageElement(\"return\",new int[] {0});" << std::endl;
-    }
-    else
-    {
-        convert_type_result t = convert_type(*m->ReturnType);
-        w2 << "    " << t.java_type << t.java_arr_type << " rr_ret=get_" << fix_name(m->Name)
-           << "().getFunction().func(" << params << ");" << std::endl;
-        w2 << "    return " << str_pack_message_element("return", "rr_ret", m->ReturnType) << ";" << std::endl;
-    }
-    w2 << "    }" << std::endl;
-    MEMBER_ITER_END()
-    // w2 << "    default:" << std::endl;
-    // w2 << "    break;" << std::endl;
-    // w2 << "    }" << std::endl;
-    w2 << "    throw new MemberNotFoundException(\"Member not found\");" << std::endl;
-    w2 << "    }" << std::endl;
-
-    MEMBER_ITER2(MemoryDefinition)
-
-    TypeDefinition t2;
-    m->Type->CopyTo(t2);
-    t2.RemoveArray();
-    convert_type_result t = convert_type_array(t2);
-    std::string c;
-    if (!IsTypeNumeric(m->Type->Type))
-    {
-        DataTypes entry_type = m->Type->ResolveNamedType()->RRDataType();
-        if (entry_type != DataTypes_namedarray_t)
-        {
-            c = "Pod";
-        }
-        else
-        {
-            c = "Named";
-        }
-    }
-    switch (m->Type->ArrayType)
-    {
-    case DataTypes_ArrayTypes_array:
-        w2 << "    public " << c << "ArrayMemory<" << t.java_type << t.java_arr_type << "> get_" << fix_name(m->Name)
-           << "()" << std::endl;
-        break;
-    case DataTypes_ArrayTypes_multidimarray:
-        w2 << "    public " << c << "MultiDimArrayMemory<" << t.java_type << t.java_arr_type << "> get_"
-           << fix_name(m->Name) << "()" << std::endl;
-        break;
-    default:
-        throw DataTypeException("Invalid memory definition");
-    }
-    w2 << "    { return rr_" << fix_name(m->Name) << "; }" << std::endl;
-
-    MEMBER_ITER_END()
-
-    // Async functions
-
-    MEMBER_ITER2(PropertyDefinition)
-    convert_type_result t = convert_type(*m->Type, true);
-    t.name = fix_name(m->Name);
-    if (m->Direction() != MemberDefinition_Direction_writeonly)
-    {
-        w2 << "    public void async_get_" << t.name << "(Action2<" << t.java_type << t.java_arr_type
-           << ",RuntimeException> rr_handler, int rr_timeout)" << std::endl
-           << "    {" << std::endl;
-        w2 << "    rr_async_PropertyGet(\"" << m->Name << "\",new rrend_async_get_" << t.name
-           << "(),rr_handler,rr_timeout);" << std::endl;
-        w2 << "    }" << std::endl;
-        w2 << "    protected class rrend_async_get_" << t.name
-           << " implements Action3<MessageElement,RuntimeException,Object> {" << std::endl;
-        w2 << "    public void action(MessageElement value ,RuntimeException err,Object param)" << std::endl
-           << "    {" << std::endl;
-        w2 << "    Action2<" << t.java_type << t.java_arr_type << ",RuntimeException> rr_handler=(Action2<"
-           << t.java_type << t.java_arr_type << ",RuntimeException>)param;" << std::endl;
-        w2 << "    if (err!=null)" << std::endl
-           << "    {" << std::endl
-           << "    rr_handler.action(" << GetDefaultValue(*m->Type) << ",err);" << std::endl
-           << "    return;" << std::endl
-           << "    }" << std::endl;
-        w2 << "    " << t.java_type << t.java_arr_type << " rr_ret;" << std::endl;
-        w2 << "    try {" << std::endl;
-        w2 << "    rr_ret=" << str_unpack_message_element("value", m->Type) << ";" << std::endl;
-        w2 << "    } catch (RuntimeException err2) {" << std::endl;
-        w2 << "    rr_handler.action(" << GetDefaultValue(*m->Type) << ",err2);" << std::endl;
-        w2 << "    return;" << std::endl;
-        w2 << "    }" << std::endl;
-        w2 << "    rr_handler.action(rr_ret,null);" << std::endl;
-        w2 << "    }" << std::endl;
-        w2 << "    }" << std::endl;
-    }
-    if (m->Direction() != MemberDefinition_Direction_readonly)
-    {
-        convert_type_result t = convert_type(*m->Type, false);
-        t.name = fix_name(m->Name);
-        w2 << "    public void async_set_" << t.name << "(" << t.java_type << t.java_arr_type
-           << " value, Action1<RuntimeException> rr_handler, int rr_timeout)" << std::endl
-           << "    {" << std::endl;
-        w2 << "    MessageElement m=null;" << std::endl;
-        w2 << "    try {" << std::endl;
-        w2 << "    m=" + str_pack_message_element("value", "value", m->Type) << ";" << std::endl;
-        w2 << "    rr_async_PropertySet(\"" << m->Name << "\",m,new rrend_async_set_" << t.name
-           << "(),rr_handler,rr_timeout);" << std::endl;
-        w2 << "    }" << std::endl;
-        w2 << "    finally {" << std::endl;
-        w2 << "    if (m!=null) m.delete();" << std::endl;
-        w2 << "    }" << std::endl;
-        w2 << "    }" << std::endl;
-
-        w2 << "    protected class rrend_async_set_" << t.name
-           << " implements Action3<MessageElement,RuntimeException,Object> {" << std::endl;
-        w2 << "    public void action(MessageElement m ,RuntimeException err,Object param)" << std::endl
-           << "    {" << std::endl;
-        w2 << "    Action1<RuntimeException> rr_handler=(Action1<RuntimeException>)param;" << std::endl;
-        w2 << "    if (err!=null)" << std::endl
-           << "    {" << std::endl
-           << "    rr_handler.action(err);" << std::endl
-           << "    return;" << std::endl
-           << "    }" << std::endl;
-        w2 << "    rr_handler.action(null);" << std::endl;
-        w2 << "    }" << std::endl;
-        w2 << "    }" << std::endl;
-    }
-    // w2 << "    " + t[1] + t[2] + " " + t[0] + " { get; set; }" << std::endl;
-    MEMBER_ITER_END()
-
-    MEMBER_ITER2(FunctionDefinition)
-    if (!m->IsGenerator())
-    {
-        convert_type_result t = convert_type(*m->ReturnType, true);
-        std::string params = str_pack_parameters(m->Parameters, true);
-
-        std::vector<std::string> t2;
-        if (!m->Parameters.empty())
-        {
-            t2.push_back(params);
-        }
-        if (m->ReturnType->Type == DataTypes_void_t)
-        {
-            t2.push_back("Action1<RuntimeException> rr_handler");
-        }
-        else
-        {
-            t2.push_back("Action2<" + t.java_type + t.java_arr_type + ",RuntimeException> rr_handler");
-        }
-        t2.push_back("int rr_timeout");
-
-        w2 << "    public void async_" << fix_name(m->Name) << "(" << boost::join(t2, ",") << ")" << std::endl
-           << "    {" << std::endl;
-        w2 << "    vectorptr_messageelement rr_param=new vectorptr_messageelement();" << std::endl;
-        w2 << "    try {" << std::endl;
-        for (std::vector<RR_SHARED_PTR<TypeDefinition> >::const_iterator p = m->Parameters.begin();
-             p != m->Parameters.end(); ++p)
-        {
-            w2 << "    MessageElementUtil.addMessageElementDispose(rr_param,"
-               << str_pack_message_element((*p)->Name, fix_name((*p)->Name), *p) << ");" << std::endl;
-        }
-
-        w2 << "    rr_async_FunctionCall(\"" << m->Name << "\",rr_param,new rrend_async_" << fix_name(m->Name)
-           << "(),rr_handler,rr_timeout);" << std::endl;
-        w2 << "    }" << std::endl;
-        w2 << "    finally {" << std::endl;
-        w2 << "    rr_param.delete();" << std::endl;
-        w2 << "    }" << std::endl;
-        w2 << "    }" << std::endl;
-        w2 << "    protected class rrend_async_" << fix_name(m->Name)
-           << " implements Action3<MessageElement,RuntimeException,Object> {" << std::endl;
-        w2 << "    public void action(MessageElement ret ,RuntimeException err,Object param)" << std::endl
-           << "    {" << std::endl;
-        if (m->ReturnType->Type == DataTypes_void_t)
-        {
-            w2 << "    Action1<RuntimeException> rr_handler=(Action1<RuntimeException>)param;" << std::endl;
-            w2 << "    if (err!=null)" << std::endl
-               << "    {" << std::endl
-               << "    rr_handler.action(err);" << std::endl
-               << "    return;" << std::endl
-               << "    }" << std::endl;
-            w2 << "    rr_handler.action(null);" << std::endl;
-        }
-        else
-        {
-            w2 << "    Action2<" << t.java_type << t.java_arr_type << ",RuntimeException> rr_handler=(Action2<"
-               << t.java_type << t.java_arr_type << ",RuntimeException>)param;" << std::endl;
-            w2 << "    if (err!=null)" << std::endl
-               << "    {" << std::endl
-               << "    rr_handler.action(" << GetDefaultValue(*m->ReturnType) << ",err);" << std::endl
-               << "    return;" << std::endl
-               << "    }" << std::endl;
-            w2 << "    " << t.java_type << t.java_arr_type << " rr_ret;" << std::endl;
-            w2 << "    try {" << std::endl;
-            w2 << "    rr_ret=" << str_unpack_message_element("ret", m->ReturnType) << ";" << std::endl;
-            w2 << "    } catch (RuntimeException err2) {" << std::endl;
-            w2 << "    rr_handler.action(" << GetDefaultValue(*m->ReturnType) << ",err2);" << std::endl;
-            w2 << "    return;" << std::endl;
-            w2 << "    }" << std::endl;
-            w2 << "    rr_handler.action(rr_ret, null);" << std::endl;
-        }
-        w2 << "    }" << std::endl;
-        w2 << "    }" << std::endl;
-    }
-    else
-    {
-        convert_generator_result t = convert_generator(m.get());
-        std::string params = str_pack_parameters(t.params, true);
-
-        std::vector<std::string> t2;
-        if (!t.params.empty())
-        {
-            t2.push_back(params);
-        }
-
-        t2.push_back("Action2<" + t.generator_java_type + ", RuntimeException> rr_handler");
-
-        t2.push_back("int rr_timeout");
-
-        w2 << "    public void async_" << fix_name(m->Name) << "(" << boost::join(t2, ",") << ")" << std::endl
-           << "    {" << std::endl;
-        w2 << "    vectorptr_messageelement rr_param=new vectorptr_messageelement();" << std::endl;
-        w2 << "    try {" << std::endl;
-        for (std::vector<RR_SHARED_PTR<TypeDefinition> >::const_iterator p = t.params.begin(); p != t.params.end(); ++p)
-        {
-            w2 << "    MessageElementUtil.addMessageElementDispose(rr_param,"
-               << str_pack_message_element((*p)->Name, fix_name((*p)->Name), *p) << ");" << std::endl;
-        }
-
-        w2 << "    rr_async_GeneratorFunctionCall(\"" << m->Name << "\",rr_param,new rrend_async_" << fix_name(m->Name)
-           << "(),rr_handler,rr_timeout);" << std::endl;
-        w2 << "    }" << std::endl;
-        w2 << "    finally {" << std::endl;
-        w2 << "    rr_param.delete();" << std::endl;
-        w2 << "    }" << std::endl;
-        w2 << "    }" << std::endl;
-        w2 << "    protected class rrend_async_" << fix_name(m->Name)
-           << " implements Action3<WrappedGeneratorClient, RuntimeException, Object> {" << std::endl;
-        w2 << "    public void action(WrappedGeneratorClient ret, RuntimeException err, Object param)" << std::endl
-           << "    {" << std::endl;
-
-        w2 << "    Action2<" << t.generator_java_type << ",RuntimeException> rr_handler=(Action2<"
-           << t.generator_java_type << ",RuntimeException>)param;" << std::endl;
-        w2 << "    if (err!=null)" << std::endl
-           << "    {" << std::endl
-           << "    rr_handler.action(null,err);" << std::endl
-           << "    return;" << std::endl
-           << "    }" << std::endl;
-        w2 << "    " << t.generator_java_base_type << "Client< " << t.generator_java_template_params << "> rr_ret=new "
-           << t.generator_java_base_type << "Client< " << t.generator_java_template_params << ">(ret);" << std::endl;
-        w2 << "    rr_handler.action(rr_ret,null);" << std::endl;
-        w2 << "    }" << std::endl;
-        w2 << "    }" << std::endl;
-    }
-    MEMBER_ITER_END()
-
-    MEMBER_ITER2(ObjRefDefinition)
-    std::string objtype = fix_qualified_name(m->ObjectType);
-    if (objtype == "varobject")
-    {
-        objtype = "Object";
-        std::string indtype;
-        if (GetObjRefIndType(m, indtype))
-        {
-            w2 << "    public void async_get_" << fix_name(m->Name) << "(" << indtype << " ind, Action2<" << objtype
-               << ",RuntimeException> handler, int timeout) {" << std::endl;
-            w2 << "    asyncFindObjRef(\"" << m->Name << "\",String.valueOf(ind),handler,timeout);" << std::endl;
-            w2 << "    }" << std::endl;
-        }
-        else
-        {
-            w2 << "    public void async_get_" << fix_name(m->Name) << "(Action2<" << objtype
-               << ",RuntimeException> handler, int timeout) {" << std::endl;
-            w2 << "    asyncFindObjRef(\"" << m->Name << "\",handler,timeout);" << std::endl;
-            w2 << "    }" << std::endl;
-        }
-    }
-    else
-    {
-
-        boost::shared_ptr<ServiceDefinition> d = e->ServiceDefinition_.lock();
-        if (!d)
-            throw DataTypeException("Invalid object type name");
-
-        std::string objecttype2;
-
-        std::string s2 = fix_qualified_name(m->ObjectType);
-
-        if (s2.find('.') == std::string::npos)
-        {
-            objecttype2 = fix_name(d->Name) + "." + s2;
-        }
-        else
-        {
-            objecttype2 = s2;
-        }
-
-        std::string indtype;
-        if (GetObjRefIndType(m, indtype))
-        {
-            w2 << "    public void async_get_" << fix_name(m->Name) << "(" << indtype << " ind, Action2<" << objtype
-               << ",RuntimeException> handler, int timeout) {" << std::endl;
-            w2 << "    asyncFindObjRefTyped(\"" << fix_name(m->Name) << "\",String.valueOf(ind),\"" << objecttype2
-               << "\",handler,timeout);" << std::endl;
-            w2 << "    }" << std::endl;
-        }
-        else
-        {
-            w2 << "    public void async_get_" << fix_name(m->Name) << "(Action2<" << objtype
-               << ",RuntimeException> handler, int timeout) {" << std::endl;
-            w2 << "    asyncFindObjRefTyped(\"" << m->Name << "\",\"" << objecttype2 << "\",handler,timeout);"
-               << std::endl;
-            w2 << "    }" << std::endl;
-        }
-    }
-    MEMBER_ITER_END()
-
-    w2 << "}" << std::endl;
-}
-
-void JavaServiceLangGen::GenerateSkel(ServiceEntryDefinition* e, std::ostream* w)
-{
-    std::ostream& w2 = *w;
-
-    w2 << "public class " << fix_name(e->Name) << "_skel extends ServiceSkel {" << std::endl;
-    w2 << "    protected " << fix_name(e->Name) << " obj;" << std::endl;
-    w2 << "    public " << fix_name(e->Name) << "_skel(Object o) { " << std::endl;
-    w2 << "    super(o);" << std::endl;
-    w2 << "    obj=(" << fix_name(e->Name) << ")o;" << std::endl << "    }" << std::endl;
-    w2 << "    public void releaseCastObject() { " << std::endl;
-    w2 << "    obj=null;" << std::endl;
-    w2 << "    super.releaseCastObject();" << std::endl;
-    w2 << "    }" << std::endl;
-
-    w2 << "    public MessageElement callGetProperty(String membername) {" << std::endl;
-    // w2 << "    switch (membername) {" << std::endl;
-    MEMBER_ITER2(PropertyDefinition)
-    if (m->Direction() != MemberDefinition_Direction_writeonly)
-    {
-        w2 << "    if(membername.equals( \"" << m->Name << "\"))" << std::endl << "    {" << std::endl;
-
-        convert_type_result t = convert_type(*m->Type);
-        w2 << "    " << t.java_type << t.java_arr_type << " ret=obj.get_" << fix_name(m->Name) << "();" << std::endl;
-        w2 << "    return " << str_pack_message_element("return", "ret", m->Type) << ";" << std::endl;
-
-        w2 << "    }" << std::endl;
-    }
-    MEMBER_ITER_END()
-    // w2 << "    default:" << std::endl;
-    // w2 << "    break;" << std::endl;
-    // w2 << "    }" << std::endl;
-    w2 << "    throw new MemberNotFoundException(\"Member not found\");" << std::endl;
-    w2 << "    }" << std::endl;
-
-    w2 << "    public void callSetProperty(String membername, MessageElement m) {" << std::endl;
-    // w2 << "    switch (membername) {" << std::endl;
-    MEMBER_ITER2(PropertyDefinition)
-    if (m->Direction() != MemberDefinition_Direction_readonly)
-    {
-        w2 << "    if(membername.equals( \"" << m->Name << "\"))" << std::endl << "    {" << std::endl;
-
-        w2 << "    obj.set_" << fix_name(m->Name) << "(" << str_unpack_message_element("m", m->Type) << ");"
-           << std::endl;
-        w2 << "    return;" << std::endl;
-        w2 << "    }" << std::endl;
-    }
-    MEMBER_ITER_END()
-    // w2 << "    default:" << std::endl;
-    // w2 << "    break;" << std::endl;
-    // w2 << "    }" << std::endl;
-    w2 << "    throw new MemberNotFoundException(\"Member not found\");" << std::endl;
-    w2 << "    }" << std::endl;
-
-    w2 << "    public MessageElement callFunction(String rr_membername, vectorptr_messageelement rr_m) {" << std::endl;
-    // w2 << "    switch (rr_membername) {" << std::endl;
-    MEMBER_ITER2(FunctionDefinition)
-    if (!m->IsGenerator())
-    {
-        std::string params = str_pack_parameters(m->Parameters, false);
-        w2 << "    if(rr_membername.equals( \"" << m->Name << "\"))" << std::endl << "    {" << std::endl;
-
-        for (std::vector<RR_SHARED_PTR<TypeDefinition> >::const_iterator p = m->Parameters.begin();
-             p != m->Parameters.end(); ++p)
-        {
-            convert_type_result t3 = convert_type(*(*p));
-            w2 << "    " << t3.java_type << t3.java_arr_type << " " << fix_name((*p)->Name) << "="
-               << str_unpack_message_element("vectorptr_messageelement_util.findElement(rr_m,\"" + (*p)->Name + "\")",
-                                             *p) +
-                      ";"
-               << std::endl;
-            ;
-        }
-        if (m->ReturnType->Type == DataTypes_void_t)
-        {
-            w2 << "    this.obj." << fix_name(m->Name) << "(" << params << ");" << std::endl;
-            w2 << "    return new MessageElement(\"return\",new int[] {0});" << std::endl;
-        }
-        else
-        {
-            convert_type_result t = convert_type(*m->ReturnType);
-            w2 << "    " << t.java_type << t.java_arr_type << " rr_ret=obj." << fix_name(m->Name) << "(" << params
-               << ");" << std::endl;
-            w2 << "    return " << str_pack_message_element("return", "rr_ret", m->ReturnType) << ";" << std::endl;
-        }
-        w2 << "    }" << std::endl;
-    }
-    else
-    {
-        w2 << "    if(rr_membername.equals( \"" << m->Name << "\"))" << std::endl << "    {" << std::endl;
-        convert_generator_result t4 = convert_generator(m.get());
-        std::string params = str_pack_parameters(t4.params, false);
-        for (std::vector<RR_SHARED_PTR<TypeDefinition> >::const_iterator p = t4.params.begin(); p != t4.params.end();
-             ++p)
-        {
-            convert_type_result t3 = convert_type(*(*p));
-            w2 << "    " << t3.java_type << t3.java_arr_type << " " << fix_name((*p)->Name) << "="
-               << str_unpack_message_element("vectorptr_messageelement_util.findElement(rr_m,\"" + (*p)->Name + "\")",
-                                             *p)
-               << ";" << std::endl;
-            ;
-        }
-        w2 << "    " << t4.generator_java_type << " rr_ret=this.obj." << fix_name(m->Name) << "(" << params << ");"
-           << std::endl;
-        w2 << "    int generator_index = innerskel.registerGeneratorServer(\"" << m->Name << "\", new Wrapped"
-           << t4.generator_java_base_type << "ServerDirectorJava<" << t4.generator_java_template_params << ">(rr_ret));"
-           << std::endl;
-        w2 << "    return new MessageElement(\"index\",generator_index);" << std::endl;
-        w2 << "    }" << std::endl;
-    }
-    MEMBER_ITER_END()
-    // w2 << "    default:" << std::endl;
-    // w2 << "    break;" << std::endl;
-    // w2 << "    }" << std::endl;
-    w2 << "    throw new MemberNotFoundException(\"Member not found\");" << std::endl;
-    w2 << "    }" << std::endl;
-
-    w2 << "    public Object getSubObj(String name, String ind) {" << std::endl;
-    // w2 << "    switch (name) {" << std::endl;
-    MEMBER_ITER2(ObjRefDefinition)
-    w2 << "    if(name.equals( \"" << m->Name << "\")) {" << std::endl;
-    std::string indtype;
-    if (GetObjRefIndType(m, indtype))
-    {
-        if (indtype == "int")
-        {
-            w2 << "    return obj.get_" << fix_name(m->Name) << "(Integer.valueOf(ind));" << std::endl;
-        }
-        else
-        {
-            w2 << "    return obj.get_" << fix_name(m->Name) << "(ind);" << std::endl;
-        }
-    }
-    else
-    {
-        w2 << "    return obj.get_" << fix_name(m->Name) << "();" << std::endl;
-    }
-    w2 << "    }" << std::endl;
-    MEMBER_ITER_END()
-    //	w2 << "    default:" << std::endl;
-    // w2 << "    break;" << std::endl;
-    // w2 << "    }" << std::endl;
-    w2 << "    throw new MemberNotFoundException(\"\");" << std::endl;
-    w2 << "    }" << std::endl;
-
-    MEMBER_ITER2(EventDefinition)
-    w2 << "    rr_" << fix_name(m->Name) << " rrvar_" << fix_name(m->Name) << "=new rr_" << fix_name(m->Name) << "();"
-       << std::endl;
-    MEMBER_ITER_END()
-
-    w2 << "    public void registerEvents(Object obj1) {" << std::endl;
-    w2 << "    obj=(" << fix_name(e->Name) << ")obj1;" << std::endl;
-    MEMBER_ITER2(EventDefinition)
-    w2 << "    obj.add" << fix_name(m->Name) << "Listener(rrvar_" << fix_name(m->Name) << ");" << std::endl;
-    MEMBER_ITER_END()
-    w2 << "    }" << std::endl;
-
-    w2 << "    public void unregisterEvents(Object obj1) {" << std::endl;
-    w2 << "    obj=(" << fix_name(e->Name) << ")obj1;" << std::endl;
-    MEMBER_ITER2(EventDefinition)
-    w2 << "    obj.remove" << fix_name(m->Name) << "Listener(rrvar_" << fix_name(m->Name) << ");" << std::endl;
-    MEMBER_ITER_END()
-    w2 << "    }" << std::endl;
-
-    MEMBER_ITER2(EventDefinition)
-
-    std::string params = str_pack_parameters_delegate(m->Parameters, true);
-    w2 << "    private class rr_" << fix_name(m->Name) << " implements " << str_pack_delegate(m->Parameters) << "{"
-       << std::endl;
-    w2 << "    public void action(" << params << ") {" << std::endl;
-    w2 << "    vectorptr_messageelement rr_param=new vectorptr_messageelement();" << std::endl;
-    w2 << "    try {" << std::endl;
-    for (std::vector<RR_SHARED_PTR<TypeDefinition> >::const_iterator p = m->Parameters.begin();
-         p != m->Parameters.end(); ++p)
-    {
-        w2 << "    MessageElementUtil.addMessageElementDispose(rr_param,"
-           << str_pack_message_element((*p)->Name, fix_name((*p)->Name), *p) << ");" << std::endl;
-    }
-    w2 << "    " << fix_name(e->Name) << "_skel"
-       << ".this.innerskel.wrappedDispatchEvent(\"" << m->Name << "\",rr_param);" << std::endl;
-
-    w2 << "    }" << std::endl;
-    w2 << "    finally {" << std::endl;
-    w2 << "    rr_param.delete();" << std::endl;
-    w2 << "    }" << std::endl;
-    w2 << "    }" << std::endl;
-    w2 << "    }" << std::endl;
-    MEMBER_ITER_END()
-
-    MEMBER_ITER2(CallbackDefinition)
-    w2 << "    class rr_" << fix_name(m->Name) << " implements " << str_pack_delegate(m->Parameters, m->ReturnType)
-       << " {" << std::endl;
-    w2 << "    long endpoint;" << std::endl;
-    w2 << "    public rr_" << fix_name(m->Name) << "(long endpoint) { this.endpoint=endpoint; }" << std::endl;
-    if (m->ReturnType->Type == DataTypes_void_t)
-    {
-        w2 << "    public void action(" << str_pack_parameters_delegate(m->Parameters, true) << ") {" << std::endl;
-        ;
-    }
-    else
-    {
-        convert_type_result t2 = convert_type(*m->ReturnType, true);
-        w2 << "    public " << t2.java_type << t2.java_arr_type << " func("
-           << str_pack_parameters_delegate(m->Parameters, true) << ") {" << std::endl;
-        ;
-    }
-    w2 << "    vectorptr_messageelement rr_param=new vectorptr_messageelement();" << std::endl;
-    w2 << "    MessageElement rr_me=null;" << std::endl;
-    w2 << "    try {" << std::endl;
-    for (std::vector<RR_SHARED_PTR<TypeDefinition> >::const_iterator p = m->Parameters.begin();
-         p != m->Parameters.end(); ++p)
-    {
-        w2 << "    MessageElementUtil.addMessageElementDispose(rr_param,"
-           << str_pack_message_element((*p)->Name, fix_name((*p)->Name), *p) << ");" << std::endl;
-    }
-    w2 << "    rr_me=" << fix_name(e->Name) << "_skel"
-       << ".this.innerskel.wrappedCallbackCall(\"" << m->Name << "\",this.endpoint,rr_param);" << std::endl;
-    if (m->ReturnType->Type != DataTypes_void_t)
-    {
-        w2 << "    return " << str_unpack_message_element("rr_me", m->ReturnType) << ";" << std::endl;
-    }
-
-    w2 << "    }" << std::endl;
-    w2 << "    finally {" << std::endl;
-    w2 << "    rr_param.delete();" << std::endl;
-    w2 << "    if (rr_me!=null) rr_me.delete();" << std::endl;
-    w2 << "    }" << std::endl;
-    w2 << "    }" << std::endl;
-    w2 << "    }" << std::endl;
-
-    MEMBER_ITER_END()
-
-    w2 << "    public Object getCallbackFunction(long endpoint, String membername) {" << std::endl;
-    // w2 << "    switch (membername) {" << std::endl;
-    MEMBER_ITER2(CallbackDefinition)
-    convert_type_result t = convert_type(*m->ReturnType);
-    std::string params = str_pack_parameters(m->Parameters, true);
-    w2 << "    if(membername.equals( \"" << m->Name << "\")) {" << std::endl;
-    w2 << "    return new rr_" << fix_name(m->Name) << "(endpoint);" << std::endl;
-    w2 << "    }" << std::endl;
-    MEMBER_ITER_END()
-    //	w2 << "    default:" << std::endl;
-    // w2 << "    break;" << std::endl;
-    // w2 << "    }" << std::endl;
-    w2 << "    throw new MemberNotFoundException(\"Member not found\");" << std::endl;
-    w2 << "    }" << std::endl;
-
-    w2 << "    public  void initPipeServers(Object obj1) {" << std::endl;
-    w2 << "    obj=(" << fix_name(e->Name) << ")obj1;" << std::endl;
-    MEMBER_ITER2(PipeDefinition)
-    convert_type_result t = convert_type_array(*m->Type);
-    w2 << "    obj.set_" << fix_name(m->Name) << "(new Pipe<" << t.java_type << t.java_arr_type
-       << ">(innerskel.getPipe(\"" << m->Name + "\")));" << std::endl;
-    MEMBER_ITER_END()
-    w2 << "    }" << std::endl;
-
-    w2 << "    public void initCallbackServers(Object obj1) {" << std::endl;
-    w2 << "    obj=(" << fix_name(e->Name) << ")obj1;" << std::endl;
-    MEMBER_ITER2(CallbackDefinition)
-
-    w2 << "    obj.set_" << fix_name(m->Name) << "(new CallbackServer<"
-       << str_pack_delegate(m->Parameters, m->ReturnType) << ">(\"" << m->Name << "\",this));" << std::endl;
-    MEMBER_ITER_END()
-    w2 << "    }" << std::endl;
-
-    w2 << "    public void initWireServers(Object obj1) {" << std::endl;
-    w2 << "    obj=(" << fix_name(e->Name) << ")obj1;" << std::endl;
-    MEMBER_ITER2(WireDefinition)
-    convert_type_result t = convert_type_array(*m->Type);
-    w2 << "    obj.set_" << fix_name(m->Name) << "(new Wire<" << t.java_type << t.java_arr_type
-       << ">(innerskel.getWire(\"" << m->Name << "\")));" << std::endl;
-    MEMBER_ITER_END()
-    w2 << "    }" << std::endl;
-
-    w2 << "    public WrappedArrayMemoryDirector getArrayMemory(String name) {" << std::endl;
-    // w2 << "    switch (name) {" << std::endl;
-    MEMBER_ITER2(MemoryDefinition)
-    TypeDefinition t2;
-    m->Type->CopyTo(t2);
-    t2.RemoveArray();
-    convert_type_result t = convert_type_array(t2);
-    if (!IsTypeNumeric(m->Type->Type))
-        continue;
-    switch (m->Type->ArrayType)
-    {
-    case DataTypes_ArrayTypes_array:
-        w2 << "    if(name.equals( \"" << m->Name << "\")) {" << std::endl;
-        w2 << "    WrappedArrayMemoryDirectorJava<" << t.java_type << t.java_arr_type
-           << "> dir=new  WrappedArrayMemoryDirectorJava<" << t.java_type << t.java_arr_type << ">(obj.get_"
-           << fix_name(m->Name) + "());" << std::endl;
-        /*w2 << "    int id=RRObjectHeap.AddObject(dir); " << std::endl;
-        w2 << "    dir.memoryid=id;" << std::endl;
-        w2 << "    dir.disown();" << std::endl;*/
-        w2 << "    return dir;" << std::endl;
-        w2 << "    }" << std::endl;
-        break;
-    case DataTypes_ArrayTypes_multidimarray:
-        break;
-    default:
-        throw DataTypeException("Invalid memory definition");
-    }
-    MEMBER_ITER_END()
-    //	w2 << "    default:" << std::endl;
-    // w2 << "    break;" << std::endl;
-    // w2 << "    }" << std::endl;
-    w2 << "    throw new MemberNotFoundException(\"Member Not Found\");" << std::endl;
-    w2 << "    }" << std::endl;
-
-    w2 << "    public WrappedMultiDimArrayMemoryDirector getMultiDimArrayMemory(String name) {" << std::endl;
-    // w2 << "    switch (name) {" << std::endl;
-    MEMBER_ITER2(MemoryDefinition)
-    TypeDefinition t2;
-    m->Type->CopyTo(t2);
-    t2.RemoveArray();
-    convert_type_result t = convert_type_array(t2);
-    if (!IsTypeNumeric(m->Type->Type))
-        continue;
-    switch (m->Type->ArrayType)
-    {
-    case DataTypes_ArrayTypes_array:
-        break;
-    case DataTypes_ArrayTypes_multidimarray:
-
-        w2 << "    if(name.equals( \"" << m->Name << "\")) {" << std::endl;
-        w2 << "    WrappedMultiDimArrayMemoryDirectorJava<" << t.java_type << t.java_arr_type
-           << "> dir=new  WrappedMultiDimArrayMemoryDirectorJava<" << t.java_type << t.java_arr_type << ">(obj.get_"
-           << fix_name(m->Name) << "());" << std::endl;
-        /*w2 << "    int id=RRObjectHeap.AddObject(dir); " << std::endl;
-        w2 << "    dir.memoryid=id;" << std::endl;
-        w2 << "    dir.disown();" << std::endl;*/
-        w2 << "    return dir;" << std::endl;
-        w2 << "    }" << std::endl;
-        break;
-
-    default:
-        throw DataTypeException("Invalid memory definition");
-    }
-    MEMBER_ITER_END()
-    //	w2 << "    default:" << std::endl;
-    // w2 << "    break;" << std::endl;
-    // w2 << "    }" << std::endl;
-    w2 << "    throw new MemberNotFoundException(\"Member Not Found\");" << std::endl;
-    w2 << "    }" << std::endl;
-
-    w2 << "    public WrappedPodArrayMemoryDirector getPodArrayMemory(String name) {" << std::endl;
-
-    MEMBER_ITER2(MemoryDefinition)
-    TypeDefinition t2;
-    m->Type->CopyTo(t2);
-    t2.RemoveArray();
-    convert_type_result t = convert_type_array(t2);
-    if (IsTypeNumeric(m->Type->Type))
-        continue;
-    DataTypes entry_type = m->Type->ResolveNamedType()->RRDataType();
-    if (entry_type != DataTypes_pod_t)
-        continue;
-    if (m->Type->ArrayType == DataTypes_ArrayTypes_array)
-    {
-        w2 << "    if(name.equals( \"" << m->Name << "\")) {" << std::endl;
-        w2 << "    WrappedPodArrayMemoryDirectorJava<" << t.java_type << t.java_arr_type
-           << "> dir=new  WrappedPodArrayMemoryDirectorJava<" << t.java_type << t.java_arr_type << ">(obj.get_"
-           << fix_name(m->Name) << "(), " << t.java_type << ".class);" << std::endl;
-        // w2 << "    int id=RRObjectHeap.AddObject(dir); " << std::endl;
-        // w2 << "    dir.memoryid=id;" << std::endl;
-        // w2 << "    dir.Disown();" << std::endl;
-        w2 << "    return dir;" << std::endl;
-        w2 << "    }" << std::endl;
-    }
-    MEMBER_ITER_END()
-
-    w2 << "    throw new MemberNotFoundException(\"Member Not Found\");" << std::endl;
-    w2 << "    }" << std::endl;
-
-    w2 << "    public WrappedPodMultiDimArrayMemoryDirector getPodMultiDimArrayMemory(String name) {" << std::endl;
-
-    MEMBER_ITER2(MemoryDefinition)
-    TypeDefinition t2;
-    m->Type->CopyTo(t2);
-    t2.RemoveArray();
-    convert_type_result t = convert_type_array(t2);
-    if (IsTypeNumeric(m->Type->Type))
-        continue;
-    DataTypes entry_type = m->Type->ResolveNamedType()->RRDataType();
-    if (entry_type != DataTypes_pod_t)
-        continue;
-    if (m->Type->ArrayType == DataTypes_ArrayTypes_multidimarray)
-    {
-        w2 << "    if(name.equals( \"" << m->Name << "\")) {" << std::endl;
-        w2 << "    WrappedPodMultiDimArrayMemoryDirectorJava<" << t.java_type << t.java_arr_type
-           << "> dir=new  WrappedPodMultiDimArrayMemoryDirectorJava<" << t.java_type << t.java_arr_type << ">(obj.get_"
-           << fix_name(m->Name) << "(), " << t.java_type << ".class);" << std::endl;
-        // w2 << "    int id=RRObjectHeap.AddObject(dir); " << std::endl;
-        // w2 << "    dir.memoryid=id;" << std::endl;
-        // w2 << "    dir.Disown();" << std::endl;
-        w2 << "    return dir;" << std::endl;
-        w2 << "    }" << std::endl;
-    }
-    MEMBER_ITER_END()
-    w2 << "    throw new MemberNotFoundException(\"Member Not Found\");" << std::endl;
-    w2 << "    }" << std::endl;
-
-    // namedarray memories
-
-    w2 << "    public WrappedNamedArrayMemoryDirector getNamedArrayMemory(String name) {" << std::endl;
-
-    MEMBER_ITER2(MemoryDefinition)
-    TypeDefinition t2;
-    m->Type->CopyTo(t2);
-    t2.RemoveArray();
-    convert_type_result t = convert_type_array(t2);
-    if (IsTypeNumeric(m->Type->Type))
-        continue;
-    DataTypes entry_type = m->Type->ResolveNamedType()->RRDataType();
-    if (entry_type != DataTypes_namedarray_t)
-        continue;
-    if (m->Type->ArrayType == DataTypes_ArrayTypes_array)
-    {
-        w2 << "    if(name.equals( \"" << m->Name << "\")) {" << std::endl;
-        w2 << "    WrappedNamedArrayMemoryDirectorJava<" << t.java_type << t.java_arr_type
-           << "> dir=new  WrappedNamedArrayMemoryDirectorJava<" << t.java_type << t.java_arr_type << ">(obj.get_"
-           << fix_name(m->Name) << "(), " << t.java_type << ".class);" << std::endl;
-        // w2 << "    int id=RRObjectHeap.AddObject(dir); " << std::endl;
-        // w2 << "    dir.memoryid=id;" << std::endl;
-        // w2 << "    dir.Disown();" << std::endl;
-        w2 << "    return dir;" << std::endl;
-        w2 << "    }" << std::endl;
-    }
-    MEMBER_ITER_END()
-
-    w2 << "    throw new MemberNotFoundException(\"Member Not Found\");" << std::endl;
-    w2 << "    }" << std::endl;
-
-    w2 << "    public WrappedNamedMultiDimArrayMemoryDirector getNamedMultiDimArrayMemory(String name) {" << std::endl;
-
-    MEMBER_ITER2(MemoryDefinition)
-    TypeDefinition t2;
-    m->Type->CopyTo(t2);
-    t2.RemoveArray();
-    convert_type_result t = convert_type_array(t2);
-    if (IsTypeNumeric(m->Type->Type))
-        continue;
-    DataTypes entry_type = m->Type->ResolveNamedType()->RRDataType();
-    if (entry_type != DataTypes_namedarray_t)
-        continue;
-    if (m->Type->ArrayType == DataTypes_ArrayTypes_multidimarray)
-    {
-        w2 << "    if(name.equals( \"" << m->Name << "\")) {" << std::endl;
-        w2 << "    WrappedNamedMultiDimArrayMemoryDirectorJava<" << t.java_type << t.java_arr_type
-           << "> dir=new  WrappedNamedMultiDimArrayMemoryDirectorJava<" << t.java_type << t.java_arr_type
-           << ">(obj.get_" << fix_name(m->Name) << "(), " << t.java_type << ".class);" << std::endl;
-        // w2 << "    int id=RRObjectHeap.AddObject(dir); " << std::endl;
-        // w2 << "    dir.memoryid=id;" << std::endl;
-        // w2 << "    dir.Disown();" << std::endl;
-        w2 << "    return dir;" << std::endl;
-        w2 << "    }" << std::endl;
-    }
-    MEMBER_ITER_END()
-    w2 << "    throw new MemberNotFoundException(\"Member Not Found\");" << std::endl;
-    w2 << "    }" << std::endl;
-
-    w2 << "    public String getRRType() { return \"" << e->ServiceDefinition_.lock()->Name << "." << e->Name << "\"; }"
-       << std::endl;
-
-    w2 << "}" << std::endl;
-}
-
-void JavaServiceLangGen::GenerateDefaultImpl(ServiceEntryDefinition* e, std::ostream* w)
-{
-    std::ostream& w2 = *w;
-
-    w2 << "public class " << fix_name(e->Name) << "_default_impl implements " << fix_name(e->Name) << "{" << std::endl;
-
-    MEMBER_ITER2(CallbackDefinition)
-    w2 << "    protected Callback<" << str_pack_delegate(m->Parameters, m->ReturnType) << "> rrvar_"
-       << fix_name(m->Name) << ";" << std::endl;
-    MEMBER_ITER_END()
-
-    MEMBER_ITER2(PipeDefinition)
-    if (m->Direction() == MemberDefinition_Direction_readonly)
-    {
-        convert_type_result t = convert_type_array(*m->Type);
-        w2 << "    protected PipeBroadcaster<" << t.java_type << t.java_arr_type << "> rrvar_" << fix_name(m->Name)
-           << ";" << std::endl;
-    }
-    MEMBER_ITER_END()
-
-    MEMBER_ITER2(WireDefinition)
-    if (m->Direction() == MemberDefinition_Direction_readonly)
-    {
-        convert_type_result t = convert_type_array(*m->Type);
-        w2 << "    protected WireBroadcaster<" << t.java_type << t.java_arr_type << "> rrvar_" << fix_name(m->Name)
-           << ";" << std::endl;
-    }
-    if (m->Direction() == MemberDefinition_Direction_writeonly)
-    {
-        convert_type_result t = convert_type_array(*m->Type);
-        w2 << "    protected WireUnicastReceiver<" << t.java_type << t.java_arr_type << "> rrvar_" << fix_name(m->Name)
-           << ";" << std::endl;
-    }
-    MEMBER_ITER_END()
-
-    MEMBER_ITER2(PropertyDefinition)
-    convert_type_result t = convert_type(*m->Type);
-    t.name = fix_name(m->Name);
-    w2 << "    protected " << t.java_type << t.java_arr_type << " rrvar_" << t.name << ";" << std::endl;
-    w2 << "    public " << t.java_type << t.java_arr_type << " get_" << t.name << "() { return rrvar_" << t.name
-       << "; }" << std::endl;
-    w2 << "    public void set_" << t.name << "(" << t.java_type << t.java_arr_type << " value) { rrvar_" << t.name
-       << " = value; }" << std::endl;
-    MEMBER_ITER_END()
-
-    MEMBER_ITER2(FunctionDefinition)
-    if (!m->IsGenerator())
-    {
-        convert_type_result t = convert_type(*m->ReturnType);
-        std::string params = str_pack_parameters(m->Parameters, true);
-        w2 << "    public " << t.java_type << t.java_arr_type << " " << fix_name(m->Name) << "(" << params << ") {"
-           << std::endl;
-    }
-    else
-    {
-        convert_generator_result t = convert_generator(m.get());
-        std::string params = str_pack_parameters(t.params, true);
-        w2 << "    public " << t.generator_java_type << " " << fix_name(m->Name) << "(" << params << ") {" << std::endl;
-    }
-    w2 << "    throw new UnsupportedOperationException();";
-    w2 << "    }" << std::endl;
-
-    MEMBER_ITER_END()
-
-    MEMBER_ITER2(EventDefinition)
-    std::string params = str_pack_parameters(m->Parameters, true);
-    w2 << "    protected  Vector<" << str_pack_delegate(m->Parameters) << ">"
-       << " rrvar_" << fix_name(m->Name) << "=new Vector<" << str_pack_delegate(m->Parameters) << ">();" << std::endl;
-    w2 << "    public void "
-       << " add" << fix_name(m->Name) << "Listener(" << str_pack_delegate(m->Parameters) << " listener) {" << std::endl;
-    w2 << "    synchronized(rrvar_" << fix_name(m->Name) << ") {" << std::endl;
-    w2 << "    rrvar_" << fix_name(m->Name) << ".add(listener);" << std::endl;
-    w2 << "    }" << std::endl;
-    w2 << "    }" << std::endl;
-    w2 << "    public void "
-       << " remove" << fix_name(m->Name) << "Listener(" << str_pack_delegate(m->Parameters) << " listener) {"
-       << std::endl;
-    w2 << "    synchronized(rrvar_" << fix_name(m->Name) << ") {" << std::endl;
-    w2 << "    rrvar_" << fix_name(m->Name) << ".remove(listener);" << std::endl;
-    w2 << "    }" << std::endl;
-    w2 << "    }" << std::endl;
-    MEMBER_ITER_END()
-
-    MEMBER_ITER2(ObjRefDefinition)
-    std::string objtype = fix_qualified_name(m->ObjectType);
-    if (objtype == "varobject")
-        objtype = "Object";
-    std::string indtype;
-    if (GetObjRefIndType(m, indtype))
-    {
-        w2 << "    public " << objtype << " get_" << fix_name(m->Name) << "(" << indtype << " ind) {" << std::endl;
-        w2 << "    throw new UnsupportedOperationException();" << std::endl;
-        w2 << "    }" << std::endl;
-    }
-    else
-    {
-        w2 << "    public " << objtype << " get_" << fix_name(m->Name) << "() {" << std::endl;
-        w2 << "    throw new UnsupportedOperationException();" << std::endl;
-        w2 << "    }" << std::endl;
-    }
-    MEMBER_ITER_END()
-
-    MEMBER_ITER2(PipeDefinition)
-    convert_type_result t = convert_type_array(*m->Type);
-    w2 << "    public Pipe<" << t.java_type << t.java_arr_type << "> get_" << fix_name(m->Name) << "()" << std::endl;
-    if (m->Direction() == MemberDefinition_Direction_readonly)
-    {
-        w2 << "    { return rrvar_" << fix_name(m->Name) << ".getPipe();  }" << std::endl;
-    }
-    else
-    {
-        w2 << "    { throw new UnsupportedOperationException(); }" << std::endl;
-    }
-    w2 << "    public void set_" << fix_name(m->Name) << "(Pipe<" << t.java_type << t.java_arr_type << "> value)"
-       << std::endl;
-    if (m->Direction() == MemberDefinition_Direction_readonly)
-    {
-        w2 << "    {" << std::endl;
-        w2 << "    if (rrvar_" << fix_name(m->Name) << "!=null) throw new IllegalStateException(\"Pipe already set\");"
-           << std::endl;
-        w2 << "    rrvar_" << fix_name(m->Name) << "= new PipeBroadcaster<" << t.java_type << t.java_arr_type
-           << ">(value);" << std::endl;
-        w2 << "    }" << std::endl;
-    }
-    else
-    {
-        w2 << "    { throw new IllegalStateException();}" << std::endl;
-    }
-    MEMBER_ITER_END()
-
-    MEMBER_ITER2(CallbackDefinition)
-    w2 << "    public Callback<" << str_pack_delegate(m->Parameters, m->ReturnType) << "> get_" << fix_name(m->Name)
-       << "()" << std::endl;
-    w2 << "    { return rrvar_" << fix_name(m->Name) << ";  }" << std::endl;
-    w2 << "    public void set_" << fix_name(m->Name) << "(Callback<" << str_pack_delegate(m->Parameters, m->ReturnType)
-       << "> value)" << std::endl;
-    w2 << "    {" << std::endl;
-    w2 << "    if (rrvar_" << fix_name(m->Name) << "!=null) throw new IllegalStateException(\"Callback already set\");"
-       << std::endl;
-    w2 << "    rrvar_" << fix_name(m->Name) << "= value;" << std::endl;
-    w2 << "    }" << std::endl;
-    MEMBER_ITER_END()
-
-    MEMBER_ITER2(WireDefinition)
-    convert_type_result t = convert_type_array(*m->Type);
-    w2 << "    public Wire<" << t.java_type << t.java_arr_type << "> get_" << fix_name(m->Name) << "()" << std::endl;
-    if (m->Direction() == MemberDefinition_Direction_readonly || m->Direction() == MemberDefinition_Direction_writeonly)
-    {
-        w2 << "    { return rrvar_" << fix_name(m->Name) << ".getWire();  }" << std::endl;
-    }
-    else
-    {
-        w2 << "    { throw new UnsupportedOperationException(); }" << std::endl;
-    }
-    w2 << "    public void set_" << fix_name(m->Name) << "(Wire<" << t.java_type << t.java_arr_type << "> value)"
-       << std::endl;
-    if (m->Direction() == MemberDefinition_Direction_readonly)
-    {
-        w2 << "    {" << std::endl;
-        w2 << "    if (rrvar_" << fix_name(m->Name) << "!=null) throw new IllegalStateException(\"Pipe already set\");"
-           << std::endl;
-        w2 << "    rrvar_" << fix_name(m->Name) << "= new WireBroadcaster<" << t.java_type << t.java_arr_type
-           << ">(value);" << std::endl;
-        w2 << "    }" << std::endl;
-    }
-    else if (m->Direction() == MemberDefinition_Direction_writeonly)
-    {
-        w2 << "    {" << std::endl;
-        w2 << "    if (rrvar_" << fix_name(m->Name) << "!=null) throw new IllegalStateException(\"Pipe already set\");"
-           << std::endl;
-        w2 << "    rrvar_" << fix_name(m->Name) << "= new WireUnicastReceiver<" << t.java_type << t.java_arr_type
-           << ">(value);" << std::endl;
-        w2 << "    }" << std::endl;
-    }
-    else
-    {
-        w2 << "    { throw new UnsupportedOperationException();}" << std::endl;
-    }
-    MEMBER_ITER_END()
-
-    MEMBER_ITER2(MemoryDefinition)
-    TypeDefinition t2;
-    m->Type->CopyTo(t2);
-    t2.RemoveArray();
-    convert_type_result t = convert_type_array(t2);
-    std::string c;
-    if (!IsTypeNumeric(m->Type->Type))
-    {
-        DataTypes entry_type = m->Type->ResolveNamedType()->RRDataType();
-        if (entry_type != DataTypes_namedarray_t)
-        {
-            c = "Pod";
-        }
-        else
-        {
-            c = "Named";
-        }
-    }
-    switch (m->Type->ArrayType)
-    {
-    case DataTypes_ArrayTypes_array:
-        w2 << "    public " << c << "ArrayMemory<" << t.java_type << t.java_arr_type << "> get_" << fix_name(m->Name)
-           << "()" << std::endl;
-        break;
-    case DataTypes_ArrayTypes_multidimarray:
-        w2 << "    public " << c << "MultiDimArrayMemory<" << t.java_type << t.java_arr_type << "> get_"
-           << fix_name(m->Name) << "()" << std::endl;
-        break;
-    default:
-        throw DataTypeException("Invalid memory definition");
-    }
-    w2 << "    { throw new UnsupportedOperationException(); }" << std::endl;
-    MEMBER_ITER_END()
-
-    w2 << "}" << std::endl;
-}
-
-void JavaServiceLangGen::GenerateServiceFactoryFile(ServiceDefinition* d, const std::string& defstring, std::ostream* w)
-{
-    std::ostream& w2 = *w;
-
-    w2 << "//This file is automatically generated. DO NOT EDIT!" << std::endl;
-    w2 << "package " << fix_name(d->Name) << ";" << std::endl;
-    w2 << "import java.util.*;" << std::endl;
-    w2 << "import com.robotraconteur.*;" << std::endl;
-    // w2 << "using System.Collections.Generic;" << std::endl << std::endl;
-
-    GenerateServiceFactory(d, defstring, w);
-}
-
-void JavaServiceLangGen::GenerateStructureFile(ServiceEntryDefinition* d, std::ostream* w)
-{
-    std::ostream& w2 = *w;
-
-    w2 << "//This file is automatically generated. DO NOT EDIT!" << std::endl;
-    w2 << "package " << fix_name(d->ServiceDefinition_.lock()->Name) << ";" << std::endl;
-    w2 << "import java.util.*;" << std::endl;
-    w2 << "import com.robotraconteur.*;" << std::endl;
-    // w2 << "using System.Collections.Generic;" << std::endl << std::endl;
-
-    GenerateStructure(d, w);
-}
-
-void JavaServiceLangGen::GenerateStructureStubFile(ServiceEntryDefinition* d, std::ostream* w)
-{
-    std::ostream& w2 = *w;
-
-    w2 << "//This file is automatically generated. DO NOT EDIT!" << std::endl;
-    w2 << "package " << fix_name(d->ServiceDefinition_.lock()->Name) << ";" << std::endl;
-    w2 << "import java.util.*;" << std::endl;
-    w2 << "import com.robotraconteur.*;" << std::endl;
-    // w2 << "using System.Collections.Generic;" << std::endl << std::endl;
-
-    GenerateStructureStub(d, w);
-}
-
-void JavaServiceLangGen::GeneratePodFile(ServiceEntryDefinition* d, std::ostream* w)
-{
-    std::ostream& w2 = *w;
-
-    w2 << "//This file is automatically generated. DO NOT EDIT!" << std::endl;
-    w2 << "package " << fix_name(d->ServiceDefinition_.lock()->Name) << ";" << std::endl;
-    w2 << "import java.util.*;" << std::endl;
-    w2 << "import com.robotraconteur.*;" << std::endl;
-    // w2 << "using System.Collections.Generic;" << std::endl << std::endl;
-
-    GeneratePod(d, w);
-}
-
-void JavaServiceLangGen::GenerateNamedArrayFile(const RR_SHARED_PTR<ServiceEntryDefinition>& d, std::ostream* w)
-{
-    std::ostream& w2 = *w;
-
-    w2 << "//This file is automatically generated. DO NOT EDIT!" << std::endl;
-    w2 << "package " << fix_name(d->ServiceDefinition_.lock()->Name) << ";" << std::endl;
-    w2 << "import java.util.*;" << std::endl;
-    w2 << "import com.robotraconteur.*;" << std::endl;
-    // w2 << "using System.Collections.Generic;" << std::endl << std::endl;
-
-    GenerateNamedArray(d, w);
-}
-
-void JavaServiceLangGen::GeneratePodStubFile(ServiceEntryDefinition* d, std::ostream* w)
-{
-    std::ostream& w2 = *w;
-
-    w2 << "//This file is automatically generated. DO NOT EDIT!" << std::endl;
-    w2 << "package " << fix_name(d->ServiceDefinition_.lock()->Name) << ";" << std::endl;
-    w2 << "import java.util.*;" << std::endl;
-    w2 << "import com.robotraconteur.*;" << std::endl;
-    // w2 << "using System.Collections.Generic;" << std::endl << std::endl;
-
-    GeneratePodStub(d, w);
-}
-
-void JavaServiceLangGen::GenerateNamedArrayStubFile(const RR_SHARED_PTR<ServiceEntryDefinition>& d, std::ostream* w)
-{
-    std::ostream& w2 = *w;
-
-    w2 << "//This file is automatically generated. DO NOT EDIT!" << std::endl;
-    w2 << "package " << fix_name(d->ServiceDefinition_.lock()->Name) << ";" << std::endl;
-    w2 << "import java.util.*;" << std::endl;
-    w2 << "import com.robotraconteur.*;" << std::endl;
-    // w2 << "using System.Collections.Generic;" << std::endl << std::endl;
-
-    GenerateNamedArrayStub(d, w);
-}
-
-void JavaServiceLangGen::GenerateInterfaceFile(ServiceEntryDefinition* d, std::ostream* w)
-{
-    std::ostream& w2 = *w;
-
-    w2 << "//This file is automatically generated. DO NOT EDIT!" << std::endl;
-    w2 << "package " << fix_name(d->ServiceDefinition_.lock()->Name) << ";" << std::endl;
-    w2 << "import java.util.*;" << std::endl;
-    w2 << "import com.robotraconteur.*;" << std::endl;
-    // w2 << "using System.Collections.Generic;" << std::endl << std::endl;
-
-    GenerateInterface(d, w);
-}
-
-void JavaServiceLangGen::GenerateAsyncInterfaceFile(ServiceEntryDefinition* d, std::ostream* w)
-{
-    std::ostream& w2 = *w;
-
-    w2 << "//This file is automatically generated. DO NOT EDIT!" << std::endl;
-    w2 << "package " << fix_name(d->ServiceDefinition_.lock()->Name) << ";" << std::endl;
-    w2 << "import java.util.*;" << std::endl;
-    w2 << "import com.robotraconteur.*;" << std::endl;
-    // w2 << "using System.Collections.Generic;" << std::endl << std::endl;
-
-    GenerateAsyncInterface(d, w);
-}
-
-void JavaServiceLangGen::GenerateStubFile(ServiceEntryDefinition* d, std::ostream* w)
-{
-    std::ostream& w2 = *w;
-
-    w2 << "//This file is automatically generated. DO NOT EDIT!" << std::endl;
-    w2 << "package " << fix_name(d->ServiceDefinition_.lock()->Name) << ";" << std::endl;
-    w2 << "import java.util.*;" << std::endl;
-    w2 << "import com.robotraconteur.*;" << std::endl;
-    // w2 << "using System.Collections.Generic;" << std::endl << std::endl;
-
-    GenerateStub(d, w);
-}
-
-template <typename T>
-static void null_deleter(T*)
-{}
-
-static std::string JavaServiceLangGen_EscapeString_Formatter(const boost::smatch& match)
-{
-    std::string i = match[0].str();
-
-    if (i == "\"")
-        return "\\\"";
-    if (i == "\\")
-        return "\\\\";
-    if (i == "/")
-        return "/";
-    if (i == "\b")
-        return "\\b";
-    if (i == "\f")
-        return "\\f";
-    if (i == "\n")
-        return "\\n";
-    if (i == "\r")
-        return "\\r";
-    if (i == "\t")
-        return "\\t";
-
-    std::basic_string<uint16_t> v = boost::locale::conv::utf_to_utf<uint16_t>(i);
-
-    std::stringstream v2;
-    v2 << std::hex << std::setfill('0');
-    BOOST_FOREACH (const uint16_t& v3, v)
-    {
-        v2 << std::setw(0) << "\\u" << std::setw(4) << v3;
-    }
-
-    return v2.str();
-}
-
-std::string JavaServiceLangGen::convert_constant(ConstantDefinition* c,
-                                                 std::vector<RR_SHARED_PTR<ConstantDefinition> >& c2,
-                                                 ServiceDefinition* def)
-{
-    RR_SHARED_PTR<ServiceDefinition> def2(def, null_deleter<ServiceDefinition>);
-
-    boost::shared_ptr<TypeDefinition> t = c->Type;
-
-    if (t->ContainerType != DataTypes_ContainerTypes_none)
-        throw DataTypeException("Only numbers, primitive number arrays, and strings can be constants");
-    switch (t->ArrayType)
-    {
-    case DataTypes_ArrayTypes_none:
-        break;
-    case DataTypes_ArrayTypes_array:
-        if (t->ArrayVarLength)
-            break;
-    default:
-        throw DataTypeException("Only numbers, primitive number arrays, and strings can be constants");
-    }
-
-    if (t->Type == DataTypes_namedtype_t)
-    {
-        std::vector<ConstantDefinition_StructField> f = c->ValueToStructFields();
-
-        std::string o = "public static class " + fix_name(c->Name) + " { ";
-
-        BOOST_FOREACH (ConstantDefinition_StructField f2, f)
-        {
-            RR_SHARED_PTR<ConstantDefinition> c3 = TryFindByName(c2, f2.ConstantRefName);
-            if (!c3)
-                throw ServiceException("Invalid structure cosntant " + c->Name);
-            o += convert_constant(c3.get(), c2, def) + " ";
-        }
-
-        o += "}";
-        return o;
-    }
-
-    convert_type_result c1 = convert_type(*t);
-    if (t->Type == DataTypes_string_t)
-    {
-        boost::regex r_replace("(\"|\\\\|\\/|[\\x00-\\x1F]|\\x7F|[\\x80-\\xFF]+)");
-
-        std::ostringstream t(std::ios::out | std::ios::binary);
-        std::ostream_iterator<char, char> oi(t);
-
-        const std::string str_value = c->ValueToString();
-
-        boost::regex_replace(oi, str_value.begin(), str_value.end(), r_replace,
-                             JavaServiceLangGen_EscapeString_Formatter, boost::match_default | boost::format_all);
-
-        return "public static final String " + fix_name(c->Name) + "=\"" + t.str() + "\";";
-    }
-
-    if (t->ArrayType == DataTypes_ArrayTypes_none)
-    {
-        return "public static final " + c1.java_type + " " + fix_name(c->Name) + "=" + c->Value + ";";
-    }
-    else
-    {
-        return "public static final " + c1.java_type + "[] " + fix_name(c->Name) + "=" + c->Value + ";";
-    }
-}
-
-JavaServiceLangGen::convert_generator_result JavaServiceLangGen::convert_generator(FunctionDefinition* f)
-{
-    if (!f->IsGenerator())
-        throw InternalErrorException("");
-
-    convert_generator_result o;
-
-    bool return_generator = f->ReturnType->ContainerType == DataTypes_ContainerTypes_generator;
-    bool param_generator =
-        !f->Parameters.empty() && f->Parameters.back()->ContainerType == DataTypes_ContainerTypes_generator;
-
-    if (return_generator && param_generator)
-    {
-        RR_SHARED_PTR<TypeDefinition> r_type = f->ReturnType->Clone();
-        r_type->RemoveContainers();
-        convert_type_result t = convert_type_array(*r_type);
-        RR_SHARED_PTR<TypeDefinition> p_type = f->Parameters.back()->Clone();
-        p_type->RemoveContainers();
-        convert_type_result t2 = convert_type_array(*p_type);
-        std::copy(f->Parameters.begin(), --f->Parameters.end(), std::back_inserter(o.params));
-        o.generator_java_base_type = "Generator1";
-        o.generator_java_template_params = t.java_type + t.java_arr_type + "," + t2.java_type + t2.java_arr_type;
-        o.generator_java_type = o.generator_java_base_type + "<" + o.generator_java_template_params + ">";
-        return o;
-    }
-
-    if (param_generator)
-    {
-        RR_SHARED_PTR<TypeDefinition> p_type = f->Parameters.back()->Clone();
-        p_type->RemoveContainers();
-        convert_type_result t2 = convert_type_array(*p_type);
-        std::copy(f->Parameters.begin(), --f->Parameters.end(), std::back_inserter(o.params));
-        o.generator_java_base_type = "Generator3";
-        o.generator_java_template_params = t2.java_type + t2.java_arr_type;
-        o.generator_java_type = o.generator_java_base_type + "<" + o.generator_java_template_params + ">";
-        return o;
-    }
-    else
-    {
-        RR_SHARED_PTR<TypeDefinition> r_type = f->ReturnType->Clone();
-        r_type->RemoveContainers();
-        convert_type_result t = convert_type_array(*r_type);
-        boost::range::copy(f->Parameters, std::back_inserter(o.params));
-        o.generator_java_base_type = "Generator2";
-        o.generator_java_template_params = t.java_type + t.java_arr_type;
-        o.generator_java_type = o.generator_java_base_type + "<" + o.generator_java_template_params + ">";
-        return o;
-    }
-}
-
-void JavaServiceLangGen::GenerateConstants(ServiceDefinition* d, std::ostream* w)
-{
-    std::ostream& w2 = *w;
-
-    bool hasconstants = false;
-
-    for (std::vector<std::string>::iterator e = d->Options.begin(); e != d->Options.end(); ++e)
-    {
-        if (boost::starts_with(*e, "constant"))
-            hasconstants = true;
-    }
-
-    if (!d->Enums.empty() || !d->Constants.empty())
-        hasconstants = true;
-
-    std::vector<boost::shared_ptr<ServiceEntryDefinition> > entries;
-    boost::copy(d->NamedArrays, std::back_inserter(entries));
-    boost::copy(d->Pods, std::back_inserter(entries));
-    boost::copy(d->Structures, std::back_inserter(entries));
-    boost::copy(d->Objects, std::back_inserter(entries));
-
-    for (std::vector<boost::shared_ptr<ServiceEntryDefinition> >::iterator ee = entries.begin(); ee != entries.end();
-         ++ee)
-    {
-        for (std::vector<std::string>::iterator e = (*ee)->Options.begin(); e != (*ee)->Options.end(); ++e)
-        {
-            if (boost::starts_with(*e, "constant"))
-                hasconstants = true;
-        }
-
-        if (!(*ee)->Constants.empty())
-            hasconstants = true;
-    }
-
-    if (!hasconstants)
-        return;
-
-    w2 << "class " << boost::replace_all_copy(fix_name(d->Name), ".", "__") << "Constants " << std::endl
-       << "{" << std::endl;
-
-    for (std::vector<std::string>::iterator e = d->Options.begin(); e != d->Options.end(); ++e)
-    {
-        if (boost::starts_with(*e, "constant"))
-        {
-            RR_SHARED_PTR<ServiceDefinition> def2(d, null_deleter<ServiceDefinition>);
-            RR_SHARED_PTR<ConstantDefinition> c = RR_MAKE_SHARED<ConstantDefinition>(def2);
-            c->FromString(*e);
-            w2 << "    " << convert_constant(c.get(), d->Constants, d) << std::endl;
-        }
-    }
-
-    BOOST_FOREACH (RR_SHARED_PTR<ConstantDefinition>& c, d->Constants)
-    {
-        GenerateDocString(c->DocString, "    ", w);
-        w2 << "    " << convert_constant(c.get(), d->Constants, d) << std::endl;
-    }
-
-    for (std::vector<boost::shared_ptr<ServiceEntryDefinition> >::iterator ee = entries.begin(); ee != entries.end();
-         ++ee)
-    {
-        bool objhasconstants = false;
-
-        for (std::vector<std::string>::iterator e = (*ee)->Options.begin(); e != (*ee)->Options.end(); ++e)
-        {
-            if (boost::starts_with(*e, "constant"))
-                objhasconstants = true;
-        }
-
-        if (!(*ee)->Constants.empty())
-            objhasconstants = true;
-
-        if (objhasconstants || !(*ee)->Constants.empty())
-        {
-            w2 << "    public static class " << fix_name((*ee)->Name) << std::endl << "    {" << std::endl;
-            for (std::vector<std::string>::iterator e = (*ee)->Options.begin(); e != (*ee)->Options.end(); ++e)
-            {
-                if (boost::starts_with(*e, "constant"))
-                {
-                    RR_SHARED_PTR<ServiceDefinition> def2(d, null_deleter<ServiceDefinition>);
-                    RR_SHARED_PTR<ConstantDefinition> c = RR_MAKE_SHARED<ConstantDefinition>(def2);
-                    c->FromString(*e);
-                    w2 << "    " << convert_constant(c.get(), (*ee)->Constants, d) << std::endl;
-                }
-            }
-
-            BOOST_FOREACH (RR_SHARED_PTR<ConstantDefinition>& c, (*ee)->Constants)
-            {
-                GenerateDocString(c->DocString, "    ", w);
-                w2 << "    " << convert_constant(c.get(), (*ee)->Constants, d) << std::endl;
-            }
-
-            w2 << "    }" << std::endl;
-        }
-    }
-
-    BOOST_FOREACH (RR_SHARED_PTR<EnumDefinition>& e, d->Enums)
-    {}
-
-    w2 << "}" << std::endl;
-}
-
-void JavaServiceLangGen::GenerateExceptionFile(ExceptionDefinition* exp, ServiceDefinition* d, std::ostream* w)
-{
-    std::ostream& w2 = *w;
-
-    w2 << "//This file is automatically generated. DO NOT EDIT!" << std::endl;
-    w2 << "package " << fix_name(d->Name) << ";" << std::endl;
-    w2 << "import java.util.*;" << std::endl;
-    w2 << "import com.robotraconteur.*;" << std::endl;
-    // w2 << "using System.Collections.Generic;" << std::endl << std::endl;
-
-    GenerateDocString(exp->DocString, "    ", w);
-
-    w2 << "public class " << fix_name(exp->Name) << " extends RobotRaconteurRemoteException" << std::endl
-       << "{" << std::endl;
-    w2 << "    public " << fix_name(exp->Name) << "(String message)  {" << std::endl;
-    w2 << "    super(\"" << d->Name << "." << exp->Name << "\",message);" << std::endl;
-    w2 << "    }" << std::endl << std::endl;
-    w2 << "    public " << fix_name(exp->Name) << "(String message, String subname, Object param_)  {" << std::endl;
-    w2 << "    super(\"" << d->Name << "." << exp->Name << "\",message, subname, param_);" << std::endl;
-    w2 << "    }" << std::endl;
-    w2 << "};" << std::endl;
-}
-
-void JavaServiceLangGen::GenerateEnumFile(EnumDefinition* e, ServiceDefinition* d, std::ostream* w)
-{
-    std::ostream& w2 = *w;
-
-    w2 << "//This file is automatically generated. DO NOT EDIT!" << std::endl;
-    w2 << "package " << fix_name(d->Name) << ";" << std::endl;
-    // w2 << "import java.util.*;" << std::endl;
-    // w2 << "import com.robotraconteur.*;" << std::endl;
-    // w2 << "using System.Collections.Generic;" << std::endl << std::endl;
-
-    GenerateDocString(e->DocString, "", w);
-    w2 << "public enum " << fix_name(e->Name) << std::endl;
-    w2 << "{" << std::endl;
-    for (size_t i = 0; i < e->Values.size(); i++)
-    {
-        EnumDefinitionValue& v = e->Values[i];
-        GenerateDocString(v.DocString, "    ", w);
-
-        w2 << "    " << fix_name(v.Name) << "(" << v.Value << ")";
-
-        if (i < e->Values.size() - 1)
-        {
-            w2 << "," << std::endl;
-        }
-        else
-        {
-            w2 << ";" << std::endl;
-        }
-    }
-
-    w2 << "    private int value;" << std::endl;
-    w2 << "    private " << fix_name(e->Name) << "(int value)" << std::endl;
-    w2 << "    {" << std::endl;
-    w2 << "    this.value = value;" << std::endl;
-    w2 << "    }" << std::endl;
-    w2 << "    public int getValue() { return value; }" << std::endl;
-
-    w2 << "    public static " << fix_name(e->Name) << " intToEnum(int value) {" << std::endl;
-    w2 << "	    " << fix_name(e->Name) << "[] values = " << fix_name(e->Name) << ".class.getEnumConstants();"
-       << std::endl;
-    w2 << "	    if (value < values.length && value >= 0 && values[value].value == value)" << std::endl;
-    w2 << "		    return values[value];" << std::endl;
-    w2 << "	    for (" << fix_name(e->Name) << " enum_ : values)" << std::endl;
-    w2 << "	    	if (enum_.value == value)" << std::endl;
-    w2 << "	    		return enum_;" << std::endl;
-    w2 << "	    throw new IllegalArgumentException(\"No enum \" + " << fix_name(e->Name)
-       << ".class + \" with value \" + value);" << std::endl;
-    w2 << "    }" << std::endl;
-
-    w2 << "};" << std::endl;
-}
-
-void JavaServiceLangGen::GenerateConstantsFile(ServiceDefinition* d, std::ostream* w)
-{
-    std::ostream& w2 = *w;
-
-    w2 << "//This file is automatically generated. DO NOT EDIT!" << std::endl;
-    w2 << "package " << fix_name(d->Name) << ";" << std::endl;
-    w2 << "import java.util.*;" << std::endl;
-    w2 << "import com.robotraconteur.*;" << std::endl;
-    // w2 << "using System.Collections.Generic;" << std::endl << std::endl;
-
-    GenerateConstants(d, w);
-}
-
-void JavaServiceLangGen::GenerateSkelFile(ServiceEntryDefinition* d, std::ostream* w)
-{
-    std::ostream& w2 = *w;
-
-    w2 << "//This file is automatically generated. DO NOT EDIT!" << std::endl;
-    w2 << "package " << fix_name(d->ServiceDefinition_.lock()->Name) << ";" << std::endl;
-    w2 << "import java.util.*;" << std::endl;
-    w2 << "import com.robotraconteur.*;" << std::endl;
-    // w2 << "using System.Collections.Generic;" << std::endl << std::endl;
-
-    GenerateSkel(d, w);
-}
-
-void JavaServiceLangGen::GenerateDefaultImplFile(ServiceEntryDefinition* d, std::ostream* w)
-{
-    std::ostream& w2 = *w;
-
-    w2 << "//This file is automatically generated. DO NOT EDIT!" << std::endl;
-    w2 << "package " << fix_name(d->ServiceDefinition_.lock()->Name) << ";" << std::endl;
-    w2 << "import java.util.*;" << std::endl;
-    w2 << "import com.robotraconteur.*;" << std::endl;
-    // w2 << "using System.Collections.Generic;" << std::endl << std::endl;
-
-    GenerateDefaultImpl(d, w);
-}
-
-void JavaServiceLangGen::GenerateFiles(const RR_SHARED_PTR<ServiceDefinition>& d, const std::string& servicedef,
-                                       const std::string& path)
-{
->>>>>>> 4244a40d
-#ifdef _WIN32
-    const std::string os_pathsep("\\");
-#else
-    const std::string os_pathsep("/");
-#endif
-
-    std::string dname1 = fix_name(d->Name);
-    std::vector<std::string> dname2;
-    boost::split(dname2, dname1, boost::is_from_range('.', '.'));
-
-    boost::filesystem::path p = boost::filesystem::path(path);
-
-    for (std::vector<std::string>::iterator e = dname2.begin(); e != dname2.end(); e++)
-    {
-        p = p /= boost::filesystem::path(*e);
-        if (!boost::filesystem::is_directory(p))
-            boost::filesystem::create_directory(p);
-    }
-
-    std::ofstream f1(
-        (p.string() + os_pathsep + boost::replace_all_copy(fix_name(d->Name), ".", "__") + "Factory.java").c_str());
-    GenerateServiceFactoryFile(d.get(), servicedef, &f1);
-    f1.close();
-
-    BOOST_FOREACH (const RR_SHARED_PTR<ExceptionDefinition>& e, d->Exceptions)
-    {
-        std::ofstream f2((p.string() + os_pathsep + fix_name((e->Name)) + ".java").c_str());
-        GenerateExceptionFile(e.get(), d.get(), &f2);
-        f2.close();
-    }
-
-    for (std::vector<RR_SHARED_PTR<EnumDefinition> >::iterator e = d->Enums.begin(); e != d->Enums.end(); ++e)
-    {
-        std::ofstream f2((p.string() + os_pathsep + fix_name((*e)->Name) + ".java").c_str());
-        GenerateEnumFile(e->get(), d.get(), &f2);
-        f2.close();
-    }
-
-    for (std::vector<boost::shared_ptr<ServiceEntryDefinition> >::iterator e = d->Structures.begin();
-         e != d->Structures.end(); ++e)
-    {
-        std::ofstream f2((p.string() + os_pathsep + fix_name((*e)->Name) + ".java").c_str());
-        GenerateStructureFile(e->get(), &f2);
-        f2.close();
-    }
-
-    for (std::vector<boost::shared_ptr<ServiceEntryDefinition> >::iterator e = d->Structures.begin();
-         e != d->Structures.end(); ++e)
-    {
-        std::ofstream f2((p.string() + os_pathsep + fix_name((*e)->Name) + "_stub.java").c_str());
-        GenerateStructureStubFile(e->get(), &f2);
-        f2.close();
-    }
-
-    for (std::vector<boost::shared_ptr<ServiceEntryDefinition> >::iterator e = d->Pods.begin(); e != d->Pods.end(); ++e)
-    {
-        std::ofstream f2((p.string() + os_pathsep + fix_name((*e)->Name) + ".java").c_str());
-        GeneratePodFile(e->get(), &f2);
-        f2.close();
-    }
-
-    for (std::vector<boost::shared_ptr<ServiceEntryDefinition> >::iterator e = d->Pods.begin(); e != d->Pods.end(); ++e)
-    {
-        std::ofstream f2((p.string() + os_pathsep + fix_name((*e)->Name) + "_stub.java").c_str());
-        GeneratePodStubFile(e->get(), &f2);
-        f2.close();
-    }
-
-    for (std::vector<boost::shared_ptr<ServiceEntryDefinition> >::iterator e = d->NamedArrays.begin();
-         e != d->NamedArrays.end(); ++e)
-    {
-        std::ofstream f2((p.string() + os_pathsep + fix_name((*e)->Name) + ".java").c_str());
-        GenerateNamedArrayFile(*e, &f2);
-        f2.close();
-    }
-
-    for (std::vector<boost::shared_ptr<ServiceEntryDefinition> >::iterator e = d->NamedArrays.begin();
-         e != d->NamedArrays.end(); ++e)
-    {
-        std::ofstream f2((p.string() + os_pathsep + fix_name((*e)->Name) + "_stub.java").c_str());
-        GenerateNamedArrayStubFile(*e, &f2);
-        f2.close();
-    }
-
-    for (std::vector<boost::shared_ptr<ServiceEntryDefinition> >::iterator e = d->Objects.begin();
-         e != d->Objects.end(); ++e)
-    {
-        std::ofstream f2((p.string() + os_pathsep + fix_name((*e)->Name) + ".java").c_str());
-        GenerateInterfaceFile(e->get(), &f2);
-        f2.close();
-    }
-
-    for (std::vector<boost::shared_ptr<ServiceEntryDefinition> >::iterator e = d->Objects.begin();
-         e != d->Objects.end(); ++e)
-    {
-        std::ofstream f2((p.string() + os_pathsep + "async_" + fix_name((*e)->Name) + ".java").c_str());
-        GenerateAsyncInterfaceFile(e->get(), &f2);
-        f2.close();
-    }
-
-    for (std::vector<boost::shared_ptr<ServiceEntryDefinition> >::iterator e = d->Objects.begin();
-         e != d->Objects.end(); ++e)
-    {
-        std::ofstream f2((p.string() + os_pathsep + fix_name((*e)->Name) + "_stub.java").c_str());
-        GenerateStubFile(e->get(), &f2);
-        f2.close();
-    }
-
-    for (std::vector<boost::shared_ptr<ServiceEntryDefinition> >::iterator e = d->Objects.begin();
-         e != d->Objects.end(); ++e)
-    {
-        std::ofstream f2((p.string() + os_pathsep + fix_name((*e)->Name) + "_skel.java").c_str());
-        GenerateSkelFile(e->get(), &f2);
-        f2.close();
-    }
-
-    for (std::vector<boost::shared_ptr<ServiceEntryDefinition> >::iterator e = d->Objects.begin();
-         e != d->Objects.end(); ++e)
-    {
-        std::ofstream f2((p.string() + os_pathsep + fix_name((*e)->Name) + "_default_impl.java").c_str());
-        GenerateDefaultImplFile(e->get(), &f2);
-        f2.close();
-    }
-
-    std::ofstream f3(
-        (p.string() + os_pathsep + boost::replace_all_copy(fix_name(d->Name), ".", "__") + "Constants.java").c_str());
-    GenerateConstantsFile(d.get(), &f3);
-    f3.close();
-}
-
-std::string JavaServiceLangGen::GetDefaultValue(const TypeDefinition& tdef)
-{
-    if (tdef.Type == DataTypes_void_t)
-        throw InternalErrorException("Internal error");
-    if (tdef.ArrayType == DataTypes_ArrayTypes_none && tdef.ContainerType == DataTypes_ContainerTypes_none)
-    {
-
-        if (tdef.Type == DataTypes_double_t)
-            return "0.0";
-        if (tdef.Type == DataTypes_single_t)
-            return "(float)0.0";
-        if (tdef.Type == DataTypes_int8_t)
-            return "(byte)0";
-        if (tdef.Type == DataTypes_uint8_t)
-            return "new UnsignedByte((byte)0)";
-        if (tdef.Type == DataTypes_int16_t)
-            return "(short)0";
-        if (tdef.Type == DataTypes_uint16_t)
-            return "new UnsignedShort((short)0)";
-        if (tdef.Type == DataTypes_int32_t)
-            return "(int)0";
-        if (tdef.Type == DataTypes_uint32_t)
-            return "new UnsignedInt((int)0)";
-        if (tdef.Type == DataTypes_int64_t)
-            return "(long)0";
-        if (tdef.Type == DataTypes_uint64_t)
-            return "new UnsignedLong((long)0)";
-        if (tdef.Type == DataTypes_cdouble_t)
-            return "new CDouble(0.0,0.0)";
-        if (tdef.Type == DataTypes_csingle_t)
-            return "new CSingle((float)0.0,(float)0.0)";
-        if (tdef.Type == DataTypes_bool_t)
-            return "false";
-
-        if (tdef.Type == DataTypes_string_t)
-            return "\"\"";
-    }
-    return "null";
-}
-
-void JavaServiceLangGen::GenerateDocString(const std::string& docstring, const std::string& prefix, std::ostream* w)
-{
-    if (docstring.empty())
-    {
-        return;
-    }
-
-    std::ostream& w2 = *w;
-
-    std::vector<std::string> docstring_v;
-    boost::split(docstring_v, docstring, boost::is_any_of("\n"));
-    w2 << prefix << "/**" << std::endl;
-    BOOST_FOREACH (const std::string& s, docstring_v)
-    {
-        w2 << prefix << " * " << s << std::endl;
-    }
-    w2 << prefix << " */" << std::endl;
-}
-}
+// Copyright 2011-2020 Wason Technology, LLC
+//
+// Licensed under the Apache License, Version 2.0 (the "License");
+// you may not use this file except in compliance with the License.
+// You may obtain a copy of the License at
+//
+//    http://www.apache.org/licenses/LICENSE-2.0
+//
+// Unless required by applicable law or agreed to in writing, software
+// distributed under the License is distributed on an "AS IS" BASIS,
+// WITHOUT WARRANTIES OR CONDITIONS OF ANY KIND, either express or implied.
+// See the License for the specific language governing permissions and
+// limitations under the License.
+
+#ifdef ROBOTRACONTEUR_USE_STDAFX
+#include "stdafx.h"
+#endif
+
+#include "JavaServiceLangGen.h"
+
+#include <boost/algorithm/string.hpp>
+#include <boost/foreach.hpp>
+#include <set>
+#include <fstream>
+#include <boost/filesystem.hpp>
+#include <boost/range/numeric.hpp>
+#include <boost/range/algorithm.hpp>
+#include <boost/locale.hpp>
+
+using namespace RobotRaconteur;
+
+// NOLINTBEGIN(bugprone-macro-parentheses)
+#define MEMBER_ITER(TYPE)                                                                                              \
+    {                                                                                                                  \
+        for (std::vector<RR_SHARED_PTR<MemberDefinition> >::const_iterator m1 = (*e)->Members.begin();                 \
+             m1 != (*e)->Members.end(); ++m1)                                                                          \
+            if (dynamic_cast<TYPE*>(m1->get()) != 0)                                                                   \
+            {                                                                                                          \
+                RR_SHARED_PTR<TYPE> m = boost::dynamic_pointer_cast<TYPE>(*m1);
+#define MEMBER_ITER_END()                                                                                              \
+    }                                                                                                                  \
+    }
+
+#define MEMBER_ITER2(TYPE)                                                                                             \
+    {                                                                                                                  \
+        for (std::vector<RR_SHARED_PTR<MemberDefinition> >::const_iterator m1 = e->Members.begin();                    \
+             m1 != e->Members.end(); ++m1)                                                                             \
+            if (dynamic_cast<TYPE*>(m1->get()) != 0)                                                                   \
+            {                                                                                                          \
+                RR_SHARED_PTR<TYPE> m = boost::dynamic_pointer_cast<TYPE>(*m1);
+// NOLINTEND(bugprone-macro-parentheses)
+
+namespace RobotRaconteurGen
+{
+
+std::string JavaServiceLangGen::fix_name(const std::string& name)
+{
+    if (name.find('.') != std::string::npos)
+    {
+        std::vector<std::string> s1;
+        std::vector<std::string> s2;
+        boost::split(s1, name, boost::is_from_range('.', '.'));
+        for (std::vector<std::string>::iterator e = s1.begin(); e != s1.end(); e++)
+        {
+            s2.push_back(fix_name(*e));
+        }
+
+        return boost::join(s2, ".");
+    }
+
+    // NOLINTBEGIN(cppcoreguidelines-avoid-c-arrays)
+    const char* res_str[] = {"abstract", "assert",     "boolean",      "break",         "byte",        "case",
+                             "catch",    "char",       "class",        "const",         "continue",    "default",
+                             "do",       "double",     "else",         "enum",          "extends",     "final",
+                             "finally",  "float",      "for",          "goto",          "if",          "implements",
+                             "import",   "instanceof", "int",          "interface",     "long",        "native",
+                             "new",      "package",    "private",      "protected",     "public",      "return",
+                             "short",    "static",     "strictfp",     "super",         "switch",      "synchronized",
+                             "this",     "throw",      "throws",       "transient",     "try",         "void",
+                             "volatile", "while",      "UnsignedByte", "UnsignedShort", "UnsignedInt", "UnsignedLong"};
+    // NOLINTEND(cppcoreguidelines-avoid-c-arrays)
+
+    std::vector<std::string> reserved(res_str, res_str + sizeof(res_str) / (sizeof(res_str[0])));
+
+    if (std::find(reserved.begin(), reserved.end(), name) != reserved.end())
+    {
+        std::cout << "warning: name " << name << " replaced by " << name << "_ due to keyword conflict" << std::endl;
+        return name + "_";
+    }
+
+    return name;
+}
+
+std::string JavaServiceLangGen::fix_qualified_name(const std::string& name) { return fix_name(name); }
+
+JavaServiceLangGen::convert_type_result JavaServiceLangGen::convert_type_array(TypeDefinition tdef)
+{
+    if (tdef.Type == DataTypes_namedtype_t)
+    {
+        RR_SHARED_PTR<NamedTypeDefinition> nt = tdef.ResolveNamedType_cache.lock();
+        if (!nt)
+            throw DataTypeException("Data type not resolved");
+        if (nt->RRDataType() == DataTypes_enum_t)
+        {
+
+            JavaServiceLangGen::convert_type_result o1 = convert_type(tdef);
+
+            JavaServiceLangGen::convert_type_result o;
+            o.name = tdef.Name;
+            o.java_type = o1.java_type;
+            o.java_arr_type = "[]";
+            return o;
+        }
+
+        if ((nt->RRDataType() == DataTypes_pod_t || nt->RRDataType() == DataTypes_namedarray_t) &&
+            tdef.ArrayType == DataTypes_ArrayTypes_none)
+        {
+            tdef.ArrayType = DataTypes_ArrayTypes_array;
+        }
+    }
+
+    if (IsTypeNumeric(tdef.Type) && tdef.ArrayType == DataTypes_ArrayTypes_none)
+    {
+        tdef.ArrayType = DataTypes_ArrayTypes_array;
+    }
+    return convert_type(tdef);
+}
+
+JavaServiceLangGen::convert_type_result JavaServiceLangGen::convert_type(const TypeDefinition& tdef, bool reftypes)
+{
+    if (tdef.ContainerType != DataTypes_ContainerTypes_none)
+        reftypes = false;
+
+    convert_type_result o;
+    DataTypes t = tdef.Type;
+    o.name = fix_name(tdef.Name);
+    o.java_arr_type = tdef.ArrayType == DataTypes_ArrayTypes_array ? "[]" : "";
+
+    switch (t)
+    {
+    case DataTypes_void_t:
+        o.java_type = "void";
+        break;
+    case DataTypes_double_t:
+        o.java_type = "double";
+        break;
+    case DataTypes_single_t:
+        o.java_type = "float";
+        break;
+    case DataTypes_int8_t:
+        o.java_type = "byte";
+        break;
+    case DataTypes_uint8_t:
+        o.java_type = "UnsignedByte";
+        o.java_arr_type = tdef.ArrayType == DataTypes_ArrayTypes_array ? "s" : "";
+        break;
+    case DataTypes_int16_t:
+        o.java_type = "short";
+        break;
+    case DataTypes_uint16_t:
+        o.java_type = "UnsignedShort";
+        o.java_arr_type = tdef.ArrayType == DataTypes_ArrayTypes_array ? "s" : "";
+        break;
+    case DataTypes_int32_t:
+        o.java_type = "int";
+        break;
+    case DataTypes_uint32_t:
+        o.java_type = "UnsignedInt";
+        o.java_arr_type = tdef.ArrayType == DataTypes_ArrayTypes_array ? "s" : "";
+        break;
+    case DataTypes_int64_t:
+        o.java_type = "long";
+        break;
+    case DataTypes_uint64_t:
+        o.java_type = "UnsignedLong";
+        o.java_arr_type = tdef.ArrayType == DataTypes_ArrayTypes_array ? "s" : "";
+        break;
+    case DataTypes_string_t:
+        o.java_type = "String";
+        break;
+    case DataTypes_cdouble_t:
+        o.java_type = "CDouble";
+        break;
+    case DataTypes_csingle_t:
+        o.java_type = "CSingle";
+        break;
+    case DataTypes_bool_t:
+        o.java_type = "boolean";
+        break;
+    case DataTypes_namedtype_t:
+    case DataTypes_object_t:
+        o.java_type = fix_qualified_name(tdef.TypeString);
+        break;
+    case DataTypes_varvalue_t:
+        o.java_type = "Object";
+        break;
+    default:
+        throw InvalidArgumentException("");
+    }
+
+    if (tdef.ArrayType == DataTypes_ArrayTypes_none && reftypes)
+    {
+        if (o.java_type == "double")
+            o.java_type = "Double";
+        if (o.java_type == "float")
+            o.java_type = "Float";
+        if (o.java_type == "byte")
+            o.java_type = "Byte";
+        if (o.java_type == "short")
+            o.java_type = "Short";
+        if (o.java_type == "int")
+            o.java_type = "Integer";
+        if (o.java_type == "long")
+            o.java_type = "Long";
+        if (o.java_type == "boolean")
+            o.java_type = "Boolean";
+    }
+
+    if (tdef.ArrayType == DataTypes_ArrayTypes_multidimarray)
+    {
+        if (IsTypeNumeric(tdef.Type))
+        {
+            o.java_type = "MultiDimArray";
+            o.java_arr_type = "";
+        }
+        else if (tdef.Type == DataTypes_namedtype_t)
+        {
+            RR_SHARED_PTR<NamedTypeDefinition> nt = tdef.ResolveNamedType_cache.lock();
+            if (!nt)
+                throw DataTypeException("Data type not resolved");
+            switch (nt->RRDataType())
+            {
+            case DataTypes_pod_t: {
+                o.java_type = "PodMultiDimArray";
+                o.java_arr_type = "";
+                break;
+            }
+            case DataTypes_namedarray_t: {
+                o.java_type = "NamedMultiDimArray";
+                o.java_arr_type = "";
+                break;
+            }
+            default:
+                throw InvalidArgumentException("Invalid multidimarray type");
+            }
+        }
+        else
+        {
+            throw InvalidArgumentException("Invalid multidimarray type");
+        }
+    }
+
+    if (tdef.ContainerType == DataTypes_ContainerTypes_none)
+    {
+        return o;
+    }
+
+    if (IsTypeNumeric(t) && tdef.ArrayType == DataTypes_ArrayTypes_none)
+    {
+        if (t == DataTypes_uint8_t || t == DataTypes_uint16_t || t == DataTypes_uint32_t || t == DataTypes_uint64_t)
+        {
+            o.java_arr_type = "s";
+        }
+        else
+        {
+            o.java_arr_type = "[]";
+        }
+    }
+
+    RR_SHARED_PTR<NamedTypeDefinition> nt = tdef.ResolveNamedType_cache.lock();
+    if (nt)
+    {
+        if ((nt->RRDataType() == DataTypes_pod_t || nt->RRDataType() == DataTypes_namedarray_t) &&
+            tdef.ArrayType == DataTypes_ArrayTypes_none)
+        {
+            o.java_arr_type = "[]";
+        }
+    }
+
+    switch (tdef.ContainerType)
+    {
+    case DataTypes_ContainerTypes_none:
+        break;
+    case DataTypes_ContainerTypes_list:
+        o.java_type = "List<" + o.java_type + o.java_arr_type + ">";
+        o.java_arr_type = "";
+        break;
+    case DataTypes_ContainerTypes_map_int32:
+        o.java_type = "Map<Integer," + o.java_type + o.java_arr_type + ">";
+        o.java_arr_type = "";
+        break;
+    case DataTypes_ContainerTypes_map_string:
+        o.java_type = "Map<String," + o.java_type + o.java_arr_type + ">";
+        o.java_arr_type = "";
+        break;
+    default:
+        throw DataTypeException("Invalid container type");
+    }
+
+    return o;
+}
+
+std::string JavaServiceLangGen::str_pack_parameters(const std::vector<RR_SHARED_PTR<TypeDefinition> >& l, bool inclass)
+{
+    std::vector<std::string> o(l.size());
+
+    for (size_t i = 0; i < o.size(); i++)
+    {
+        convert_type_result t = convert_type(*l[i]);
+        if (inclass)
+            o[i] = t.java_type + t.java_arr_type + " " + t.name;
+        else
+            o[i] = t.name;
+    }
+
+    return boost::join(o, ", ");
+}
+
+std::string JavaServiceLangGen::str_pack_parameters_delegate(const std::vector<RR_SHARED_PTR<TypeDefinition> >& l,
+                                                             bool inclass)
+{
+    std::vector<std::string> o(l.size());
+
+    for (size_t i = 0; i < o.size(); i++)
+    {
+        if (inclass)
+        {
+            convert_type_result t = convert_type(*l[i], true);
+            o[i] = t.java_type + t.java_arr_type + " " + t.name;
+        }
+        else
+        {
+            convert_type_result t = convert_type(*l[i]);
+            o[i] = t.name;
+            if (t.java_arr_type.empty())
+            {
+                if (t.java_type == "double")
+                    o[i] = "Double.valueOf(" + t.name + ")";
+                if (t.java_type == "float")
+                    o[i] = "Float.valueOf(" + t.name + ")";
+                if (t.java_type == "byte")
+                    o[i] = "Byte.valueOf(" + t.name + ")";
+                if (t.java_type == "short")
+                    o[i] = "Short.valueOf(" + t.name + ")";
+                if (t.java_type == "int")
+                    o[i] = "Integer.valueOf(" + t.name + ")";
+                if (t.java_type == "long")
+                    o[i] = "Long.valueOf(" + t.name + ")";
+                if (t.java_type == "boolean")
+                    o[i] = "Boolean.valueOf(" + t.name + ")";
+            }
+        }
+    }
+
+    return boost::join(o, ", ");
+}
+
+std::string JavaServiceLangGen::str_pack_delegate(const std::vector<RR_SHARED_PTR<TypeDefinition> >& l,
+                                                  const boost::shared_ptr<TypeDefinition>& rettype)
+{
+    if (!rettype || rettype->Type == DataTypes_void_t)
+    {
+        if (l.empty())
+        {
+            return "Action";
+        }
+        else
+        {
+            std::vector<std::string> paramtypes;
+            for (std::vector<RR_SHARED_PTR<TypeDefinition> >::const_iterator e = l.begin(); e != l.end(); ++e)
+            {
+                convert_type_result t = convert_type(*(*e), true);
+
+                paramtypes.push_back(t.java_type + t.java_arr_type);
+            }
+
+            return "Action" + boost::lexical_cast<std::string>(paramtypes.size()) + "<" +
+                   boost::join(paramtypes, ", ") + ">";
+        }
+    }
+    else
+    {
+        std::vector<std::string> paramtypes;
+
+        for (std::vector<RR_SHARED_PTR<TypeDefinition> >::const_iterator e = l.begin(); e != l.end(); ++e)
+        {
+            convert_type_result t = convert_type(*(*e), true);
+
+            paramtypes.push_back(t.java_type + t.java_arr_type);
+        }
+
+        convert_type_result t2 = convert_type(*rettype, true);
+
+        paramtypes.push_back(t2.java_type + t2.java_arr_type);
+
+        if (paramtypes.size() > 1)
+        {
+            return "Func" + boost::lexical_cast<std::string>(paramtypes.size() - 1) + "<" +
+                   boost::join(paramtypes, ",") + ">";
+        }
+        else
+        {
+            return "Func<" + boost::join(paramtypes, ",") + ">";
+        }
+    }
+}
+
+// Code to pack and unpack message elements
+
+static std::string JavaServiceLangGen_VerifyArrayLength(TypeDefinition& t, const std::string& varname)
+{
+    std::string s;
+    if (t.ContainerType != DataTypes_ContainerTypes_none)
+    {
+        if (t.ArrayType == DataTypes_ArrayTypes_array)
+        {
+            s = "1";
+        }
+        else
+        {
+            if (IsTypeNumeric(t.Type))
+            {
+                s = "2";
+            }
+            else
+            {
+                if (t.Type == DataTypes_pod_t)
+                {
+                    s = "3";
+                }
+                else
+                {
+                    s = "4";
+                }
+            }
+        }
+    }
+
+    if (t.ArrayType == DataTypes_ArrayTypes_array && t.ArrayLength.at(0) != 0)
+    {
+        return "DataTypeUtil.verifyArrayLength" + s + "(" + varname + ", " +
+               boost::lexical_cast<std::string>(t.ArrayLength.at(0)) + ", " + (t.ArrayVarLength ? "true" : "false") +
+               ")";
+    }
+    if (t.ArrayType == DataTypes_ArrayTypes_multidimarray && !t.ArrayLength.empty() && !t.ArrayVarLength)
+    {
+        int32_t n_elems = boost::accumulate(t.ArrayLength, 1, std::multiplies<int32_t>());
+        return "DataTypeUtil.verifyArrayLength" + s + "(" + varname + "," + boost::lexical_cast<std::string>(n_elems) +
+               ",new int[] {" +
+               boost::join(t.ArrayLength | boost::adaptors::transformed(boost::lexical_cast<std::string, int32_t>),
+                           ",") +
+               "})";
+    }
+    return varname;
+}
+
+std::string JavaServiceLangGen::str_pack_message_element(const std::string& elementname, const std::string& varname,
+                                                         const RR_SHARED_PTR<TypeDefinition>& t,
+                                                         const std::string& packer)
+{
+    RR_UNUSED(packer);
+    TypeDefinition t1;
+    t->CopyTo(t1);
+    t1.RemoveContainers();
+    convert_type_result tt1 = convert_type_array(t1);
+
+    switch (t->ContainerType)
+    {
+    case DataTypes_ContainerTypes_none: {
+        if (IsTypeNumeric(t->Type))
+        {
+
+            switch (t->ArrayType)
+            {
+            case DataTypes_ArrayTypes_none: {
+                convert_type_result ts = convert_type(*t);
+                if (t->Type == DataTypes_uint8_t || t->Type == DataTypes_uint16_t || t->Type == DataTypes_uint32_t ||
+                    t->Type == DataTypes_uint64_t)
+                {
+                    return "MessageElementUtil.<" + ts.java_type + ts.java_arr_type + "s>packArray(\"" + elementname +
+                           "\"," + varname + ".array())";
+                }
+                else
+                {
+                    return "MessageElementUtil.<" + ts.java_type + ts.java_arr_type + "[]>packArray(\"" + elementname +
+                           "\"," + "new " + ts.java_type + "[] {" + varname + "})";
+                }
+                break;
+            }
+            case DataTypes_ArrayTypes_array: {
+                convert_type_result ts = convert_type(*t);
+                return "MessageElementUtil.<" + ts.java_type + ts.java_arr_type + ">packArray(\"" + elementname +
+                       "\"," + JavaServiceLangGen_VerifyArrayLength(*t, varname) + ")";
+                break;
+            }
+            case DataTypes_ArrayTypes_multidimarray: {
+                convert_type_result ts = convert_type(*t);
+                return "MessageElementUtil.packMultiDimArray(\"" + elementname + "\",(MultiDimArray)" +
+                       JavaServiceLangGen_VerifyArrayLength(*t, varname) + ")";
+                break;
+            }
+            default:
+                throw DataTypeException("Invalid array type");
+            }
+        }
+        else if (t->Type == DataTypes_string_t)
+        {
+            return "MessageElementUtil.packString(\"" + elementname + "\"," + varname + ")";
+        }
+        else if (t->Type == DataTypes_varvalue_t)
+        {
+            return "MessageElementUtil.packVarType(\"" + elementname + "\"," + varname + ")";
+        }
+        else if (t->Type == DataTypes_namedtype_t)
+        {
+            RR_SHARED_PTR<NamedTypeDefinition> nt = t->ResolveNamedType();
+            switch (nt->RRDataType())
+            {
+            case DataTypes_structure_t:
+                return "MessageElementUtil.packStructure(\"" + elementname + "\"," + varname + ")";
+                break;
+            case DataTypes_enum_t:
+                return "MessageElementUtil.<int[]>packArray(\"" + elementname + "\", new int[] {((int)" + varname +
+                       ".getValue())})";
+                break;
+            case DataTypes_pod_t:
+                switch (t->ArrayType)
+                {
+                case DataTypes_ArrayTypes_none: {
+                    convert_type_result ts = convert_type(*t);
+                    return "MessageElementUtil.<" + ts.java_type + ">packPodToArray(\"" + elementname + "\"," +
+                           JavaServiceLangGen_VerifyArrayLength(*t, varname) + ")";
+                    break;
+                }
+                case DataTypes_ArrayTypes_array: {
+                    convert_type_result ts = convert_type(*t);
+                    return "MessageElementUtil.<" + ts.java_type + ">packPodArray(\"" + elementname + "\"," +
+                           JavaServiceLangGen_VerifyArrayLength(*t, varname) + ")";
+                    break;
+                }
+                case DataTypes_ArrayTypes_multidimarray: {
+                    convert_type_result ts = convert_type(*t);
+                    return "MessageElementUtil.<" + ts.java_type + ">packPodMultiDimArray(\"" + elementname + "\"," +
+                           JavaServiceLangGen_VerifyArrayLength(*t, varname) + ")";
+                    break;
+                }
+                default:
+                    throw DataTypeException("Invalid array type");
+                }
+                break;
+            case DataTypes_namedarray_t:
+                switch (t->ArrayType)
+                {
+                case DataTypes_ArrayTypes_none: {
+                    convert_type_result ts = convert_type(*t);
+                    return "MessageElementUtil.<" + ts.java_type + ">packNamedArrayToArray(\"" + elementname + "\"," +
+                           JavaServiceLangGen_VerifyArrayLength(*t, varname) + ")";
+                    break;
+                }
+                case DataTypes_ArrayTypes_array: {
+                    convert_type_result ts = convert_type(*t);
+                    return "MessageElementUtil.<" + ts.java_type + ">packNamedArray(\"" + elementname + "\"," +
+                           JavaServiceLangGen_VerifyArrayLength(*t, varname) + ")";
+                    break;
+                }
+                case DataTypes_ArrayTypes_multidimarray: {
+                    convert_type_result ts = convert_type(*t);
+                    return "MessageElementUtil.<" + ts.java_type + ">packNamedMultiDimArray(\"" + elementname + "\"," +
+                           JavaServiceLangGen_VerifyArrayLength(*t, varname) + ")";
+                    break;
+                }
+                default:
+                    throw DataTypeException("Invalid array type");
+                }
+                break;
+            default:
+                throw DataTypeException("Unknown named type id");
+            }
+        }
+        else
+        {
+            throw DataTypeException("Unknown type");
+        }
+        break;
+    }
+    case DataTypes_ContainerTypes_list:
+        return "MessageElementUtil.<" + tt1.java_type + tt1.java_arr_type + ">packListType(\"" + elementname + "\"," +
+               JavaServiceLangGen_VerifyArrayLength(*t, varname) + "," + tt1.java_type + tt1.java_arr_type + ".class)";
+    case DataTypes_ContainerTypes_map_int32:
+        return "MessageElementUtil.<Integer," + tt1.java_type + tt1.java_arr_type + ">packMapType(\"" + elementname +
+               "\"," + JavaServiceLangGen_VerifyArrayLength(*t, varname) + ",Integer.class," + tt1.java_type +
+               tt1.java_arr_type + ".class)";
+    case DataTypes_ContainerTypes_map_string:
+        return "MessageElementUtil.<String," + tt1.java_type + tt1.java_arr_type + ">packMapType(\"" + elementname +
+               "\"," + JavaServiceLangGen_VerifyArrayLength(*t, varname) + ",String.class," + tt1.java_type +
+               tt1.java_arr_type + ".class)";
+    default:
+        throw DataTypeException("Invalid container type");
+    }
+    throw DataTypeException("Invalid data type");
+}
+
+std::string JavaServiceLangGen::str_unpack_message_element(const std::string& varname,
+                                                           const RR_SHARED_PTR<TypeDefinition>& t,
+                                                           const std::string& packer)
+{
+    RR_UNUSED(packer);
+    TypeDefinition t1;
+    t->CopyTo(t1);
+    t1.RemoveContainers();
+
+    convert_type_result tt = convert_type(t1);
+
+    std::string structunpackstring;
+
+    convert_type_result tt1 = convert_type_array(t1);
+
+    if (IsTypeNumeric(t->Type))
+    {
+        switch (t->ArrayType)
+        {
+        case DataTypes_ArrayTypes_none: {
+            if (t->Type == DataTypes_uint8_t || t->Type == DataTypes_uint16_t || t->Type == DataTypes_uint32_t ||
+                t->Type == DataTypes_uint64_t)
+            {
+                structunpackstring = "MessageElementUtil.<" + tt.java_type + tt.java_arr_type +
+                                     "s>castDataAndDispose(" + varname + ").get(0)";
+            }
+            else
+            {
+                structunpackstring = "(MessageElementUtil.<" + tt.java_type + tt.java_arr_type +
+                                     "[]>castDataAndDispose(" + varname + "))[0]";
+            }
+            break;
+        }
+        case DataTypes_ArrayTypes_array: {
+            structunpackstring = JavaServiceLangGen_VerifyArrayLength(
+                *t, "MessageElementUtil.<" + tt.java_type + tt.java_arr_type + ">unpackArray(" + varname + ")");
+            break;
+        }
+        case DataTypes_ArrayTypes_multidimarray: {
+            structunpackstring =
+                JavaServiceLangGen_VerifyArrayLength(*t, "MessageElementUtil.unpackMultiDimArray(" + varname + ")");
+            break;
+        }
+        default:
+            throw DataTypeException("Invalid array type");
+        }
+    }
+    else if (t->Type == DataTypes_string_t)
+    {
+        structunpackstring = "MessageElementUtil.unpackString(" + varname + ")";
+    }
+    else if (t->Type == DataTypes_namedtype_t)
+    {
+        RR_SHARED_PTR<NamedTypeDefinition> nt = t->ResolveNamedType();
+        switch (nt->RRDataType())
+        {
+        case DataTypes_structure_t:
+            structunpackstring = "MessageElementUtil.<" + tt.java_type + ">unpackStructure(" + varname + ")";
+            break;
+        case DataTypes_enum_t:
+            structunpackstring =
+                "" + tt.java_type + ".intToEnum((MessageElementUtil.<int[]>castDataAndDispose(" + varname + ")[0]))";
+            break;
+        case DataTypes_pod_t:
+            switch (t->ArrayType)
+            {
+            case DataTypes_ArrayTypes_none: {
+                structunpackstring =
+                    "MessageElementUtil.<" + fix_qualified_name(t->TypeString) + ">unpackPodFromArray(" + varname + ")";
+                break;
+            }
+            case DataTypes_ArrayTypes_array: {
+                structunpackstring = JavaServiceLangGen_VerifyArrayLength(*t, "MessageElementUtil.<" +
+                                                                                  fix_qualified_name(t->TypeString) +
+                                                                                  ">unpackPodArray(" + varname + ")");
+                break;
+            }
+            case DataTypes_ArrayTypes_multidimarray: {
+                structunpackstring = JavaServiceLangGen_VerifyArrayLength(
+                    *t, "MessageElementUtil.unpackPodMultiDimArray(" + varname + ")");
+                break;
+            }
+            default:
+                throw DataTypeException("Invalid array type");
+            }
+            break;
+        case DataTypes_namedarray_t:
+            switch (t->ArrayType)
+            {
+            case DataTypes_ArrayTypes_none: {
+                structunpackstring = "MessageElementUtil.<" + fix_qualified_name(t->TypeString) +
+                                     ">unpackNamedArrayFromArray(" + varname + ")";
+                break;
+            }
+            case DataTypes_ArrayTypes_array: {
+                structunpackstring = JavaServiceLangGen_VerifyArrayLength(*t, "MessageElementUtil.<" +
+                                                                                  fix_qualified_name(t->TypeString) +
+                                                                                  ">unpackNamedArray(" + varname + ")");
+                break;
+            }
+            case DataTypes_ArrayTypes_multidimarray: {
+                structunpackstring = JavaServiceLangGen_VerifyArrayLength(
+                    *t, "MessageElementUtil.unpackNamedMultiDimArray(" + varname + ")");
+                break;
+            }
+            default:
+                throw DataTypeException("Invalid array type");
+            }
+            break;
+        default:
+            throw DataTypeException("Unknown named type id");
+        }
+    }
+
+    else if (t->Type == DataTypes_varvalue_t)
+    {
+        structunpackstring = "MessageElementUtil.unpackVarType(" + varname + ")";
+    }
+    else
+    {
+        throw InvalidArgumentException("Unknown type");
+    }
+
+    switch (t->ContainerType)
+    {
+    case DataTypes_ContainerTypes_none:
+        return structunpackstring;
+    case DataTypes_ContainerTypes_list:
+        return JavaServiceLangGen_VerifyArrayLength(*t, "MessageElementUtil.<" + tt1.java_type + tt1.java_arr_type +
+                                                            ">unpackListType(" + varname + ")");
+    case DataTypes_ContainerTypes_map_int32:
+        return JavaServiceLangGen_VerifyArrayLength(*t, "MessageElementUtil.<Integer," + tt1.java_type +
+                                                            tt1.java_arr_type + ">unpackMapType(" + varname + ")");
+    case DataTypes_ContainerTypes_map_string:
+        return JavaServiceLangGen_VerifyArrayLength(*t, "MessageElementUtil.<String," + tt1.java_type +
+                                                            tt1.java_arr_type + ">unpackMapType(" + varname + ")");
+    default:
+        throw DataTypeException("Invalid container type");
+    }
+}
+
+bool JavaServiceLangGen::GetObjRefIndType(RR_SHARED_PTR<ObjRefDefinition>& m, std::string& indtype)
+{
+    switch (m->ArrayType)
+    {
+    case DataTypes_ArrayTypes_none:
+        switch (m->ContainerType)
+        {
+        case DataTypes_ContainerTypes_none:
+            indtype.clear();
+            return false;
+        case DataTypes_ContainerTypes_map_int32:
+            indtype = "int";
+            return true;
+        case DataTypes_ContainerTypes_map_string:
+            indtype = "String";
+            return true;
+        default:
+            throw DataTypeException("Unknown object container type");
+        }
+    case DataTypes_ArrayTypes_array: {
+        if (m->ContainerType != DataTypes_ContainerTypes_none)
+        {
+            throw DataTypeException("Invalid object container type");
+        }
+        indtype = "int";
+        return true;
+    }
+    default:
+        throw DataTypeException("Invalid object array type");
+    }
+}
+
+void JavaServiceLangGen::GenerateStructure(ServiceEntryDefinition* e, std::ostream* w)
+{
+    std::ostream& w2 = *w;
+
+    GenerateDocString(e->DocString, "", w);
+
+    w2 << "public class " << fix_name(e->Name) << " implements RRStructure" << std::endl << "{" << std::endl;
+
+    MEMBER_ITER2(PropertyDefinition)
+    GenerateDocString(m->DocString, "    ", w);
+    convert_type_result t = convert_type(*m->Type);
+    t.name = fix_name(m->Name);
+    w2 << "    public " << t.java_type << t.java_arr_type << " " << t.name << ";" << std::endl;
+    MEMBER_ITER_END()
+    w2 << "}" << std::endl << std::endl;
+}
+
+static RR_SHARED_PTR<TypeDefinition> JavaServiceLangGen_RemoveMultiDimArray(const TypeDefinition& t)
+{
+    RR_SHARED_PTR<TypeDefinition> t2 = RR_MAKE_SHARED<TypeDefinition>();
+    t.CopyTo(*t2);
+
+    if (t.ArrayType != DataTypes_ArrayTypes_multidimarray)
+        return t2;
+
+    t2->ArrayType = DataTypes_ArrayTypes_array;
+    t2->ArrayLength.clear();
+    t2->ArrayLength.push_back(boost::accumulate(t.ArrayLength, 1, std::multiplies<int32_t>()));
+    return t2;
+}
+
+void JavaServiceLangGen::GeneratePod(ServiceEntryDefinition* e, std::ostream* w)
+{
+    std::ostream& w2 = *w;
+
+    GenerateDocString(e->DocString, "", w);
+
+    w2 << "public class " << fix_name(e->Name) << " implements RRPod " << std::endl << "{" << std::endl;
+
+    MEMBER_ITER2(PropertyDefinition)
+    GenerateDocString(m->DocString, "    ", w);
+    TypeDefinition t2 = *JavaServiceLangGen_RemoveMultiDimArray(*m->Type);
+    convert_type_result t = convert_type(t2);
+    t.name = fix_name(m->Name);
+    w2 << "    public " << t.java_type << t.java_arr_type << " " << t.name << ";" << std::endl;
+    MEMBER_ITER_END()
+    w2 << "}" << std::endl << std::endl;
+}
+
+void JavaServiceLangGen::GenerateNamedArray(const RR_SHARED_PTR<ServiceEntryDefinition>& e, std::ostream* w)
+{
+    std::ostream& w2 = *w;
+
+    GenerateDocString(e->DocString, "", w);
+
+    w2 << "public class " << fix_name(e->Name) << " implements RRNamedArray " << std::endl << "{" << std::endl;
+
+    MEMBER_ITER2(PropertyDefinition)
+    GenerateDocString(m->DocString, "    ", w);
+    TypeDefinition t2 = *JavaServiceLangGen_RemoveMultiDimArray(*m->Type);
+    convert_type_result t = convert_type(t2);
+    t.name = fix_name(m->Name);
+    w2 << "    public " << t.java_type << t.java_arr_type << " " << t.name << ";" << std::endl;
+    MEMBER_ITER_END()
+
+    w2 << "    public " << fix_name(e->Name) << "()" << std::endl << "    {" << std::endl;
+    MEMBER_ITER2(PropertyDefinition)
+    TypeDefinition t2 = *JavaServiceLangGen_RemoveMultiDimArray(*m->Type);
+    convert_type_result t = convert_type(t2);
+    t.name = fix_name(m->Name);
+
+    if (IsTypeNumeric(t2.Type))
+    {
+        bool unsigned_int = (t2.Type == DataTypes_uint8_t || t2.Type == DataTypes_uint16_t ||
+                             t2.Type == DataTypes_uint32_t || t2.Type == DataTypes_uint64_t);
+
+        if (t2.ArrayType == DataTypes_ArrayTypes_none)
+        {
+            w2 << "    " << t.name << " = " << GetDefaultValue(t2) << ";" << std::endl;
+        }
+        else
+        {
+            if (!unsigned_int)
+            {
+                w2 << "    " << t.name << " = new " << t.java_type << "[" << t2.ArrayLength.at(0) << "];" << std::endl;
+            }
+            else
+            {
+                w2 << "    " << t.name << " = new " << t.java_type << "s(" << t2.ArrayLength.at(0) << ");" << std::endl;
+            }
+        }
+    }
+    else
+    {
+        if (t2.ArrayType == DataTypes_ArrayTypes_none)
+        {
+            w2 << "    " << t.name << " = new " << t.java_type << "();" << std::endl;
+        }
+        else
+        {
+            w2 << "    " << t.name << " = new " << t.java_type << "[" << t2.ArrayLength.at(0) << "];" << std::endl;
+            w2 << "    for (int i=0; i<" << t2.ArrayLength.at(0) << "; i++) " << t.name << "[i] = new " << t.java_type
+               << "();" << std::endl;
+        }
+    }
+    MEMBER_ITER_END()
+    w2 << "    }" << std::endl;
+
+    boost::tuple<DataTypes, size_t> t4 = GetNamedArrayElementTypeAndCount(e);
+    TypeDefinition t5;
+    t5.Type = t4.get<0>();
+    t5.ArrayType = DataTypes_ArrayTypes_array;
+    convert_type_result t6 = convert_type(t5);
+
+    bool unsigned_int = (t5.Type == DataTypes_uint8_t || t5.Type == DataTypes_uint16_t ||
+                         t5.Type == DataTypes_uint32_t || t5.Type == DataTypes_uint64_t);
+
+    w2 << "    public " << t6.java_type << t6.java_arr_type << " getNumericArray()" << std::endl
+       << "    {" << std::endl;
+
+    w2 << "    " << t6.java_type << t6.java_arr_type << " a = new " << t6.java_type;
+    if (!unsigned_int)
+    {
+        w2 << "[" << t4.get<1>() << "];" << std::endl;
+    }
+    else
+    {
+        w2 << t6.java_arr_type << "(" << t4.get<1>() << ");" << std::endl;
+    }
+    w2 << "    getNumericArray(a,0);" << std::endl;
+    w2 << "    return a;" << std::endl;
+    w2 << "    }" << std::endl;
+
+    w2 << "    public void getNumericArray(" << t6.java_type << t6.java_arr_type << " buffer, int offset)" << std::endl
+       << "    {" << std::endl;
+    {
+
+        int32_t i = 0;
+        MEMBER_ITER2(PropertyDefinition)
+        TypeDefinition t7 = *JavaServiceLangGen_RemoveMultiDimArray(*m->Type);
+        convert_type_result t8 = convert_type(t7);
+        t8.name = fix_name(m->Name);
+        if (IsTypeNumeric(m->Type->Type))
+        {
+            if (m->Type->ArrayType == DataTypes_ArrayTypes_none)
+            {
+                if (!unsigned_int)
+                {
+                    w2 << "    buffer[offset + " << i << "] = " << t8.name << ";" << std::endl;
+                }
+                else
+                {
+                    w2 << "    buffer.value[offset + " << i << "] = " << t8.name << ".value;" << std::endl;
+                }
+                i++;
+            }
+            else
+            {
+                if (!unsigned_int)
+                {
+                    w2 << "    System.arraycopy";
+                }
+                else
+                {
+                    w2 << "    DataTypeUtil.arraycopy";
+                }
+                w2 << "(" << t8.name << ", 0, buffer, offset + " << i << ", " << t7.ArrayLength.at(0) << "); "
+                   << std::endl;
+                i += t7.ArrayLength.at(0);
+            }
+        }
+        else
+        {
+            RR_SHARED_PTR<ServiceEntryDefinition> e2 = rr_cast<ServiceEntryDefinition>(m->Type->ResolveNamedType());
+            boost::tuple<DataTypes, size_t> t9 = GetNamedArrayElementTypeAndCount(e2);
+            size_t e2_count = m->Type->ArrayType == DataTypes_ArrayTypes_none ? 1 : t7.ArrayLength.at(0);
+
+            if (m->Type->ArrayType == DataTypes_ArrayTypes_none)
+            {
+                w2 << "    " << t8.name << ".getNumericArray(buffer, offset + " << i << ");" << std::endl;
+            }
+            else
+            {
+                w2 << "    " << m->Type->TypeString << ".getNumericArray(" << t8.name << ", buffer, offset + " << i
+                   << ");" << std::endl;
+            }
+            i += boost::numeric_cast<int32_t>(t9.get<1>() * e2_count);
+        }
+        // w2 << "    public " + t8.cs_type + t8.cs_arr_type + " " + t8.name + ";" << std::endl;
+        MEMBER_ITER_END()
+    }
+    w2 << "    }" << std::endl;
+
+    w2 << "    public void assignFromNumericArray(" << t6.java_type << t6.java_arr_type << " buffer, int offset)"
+       << std::endl
+       << "    {" << std::endl;
+    {
+        int32_t i = 0;
+        MEMBER_ITER2(PropertyDefinition)
+        TypeDefinition t7 = *JavaServiceLangGen_RemoveMultiDimArray(*m->Type);
+        convert_type_result t8 = convert_type(t7);
+        t8.name = fix_name(m->Name);
+        if (IsTypeNumeric(m->Type->Type))
+        {
+            if (m->Type->ArrayType == DataTypes_ArrayTypes_none)
+            {
+                if (!unsigned_int)
+                {
+                    w2 << "    " << t8.name << " = buffer[offset + " << i << "];" << std::endl;
+                }
+                else
+                {
+                    w2 << "    " << t8.name << " = buffer.get(offset + " << i << ");" << std::endl;
+                }
+                i++;
+            }
+            else
+            {
+                if (!unsigned_int)
+                {
+                    w2 << "    System.arraycopy";
+                }
+                else
+                {
+                    w2 << "    DataTypeUtil.arraycopy";
+                }
+                w2 << "(buffer, offset + " << i << ", " << t8.name << ", 0, " << t7.ArrayLength.at(0) << "); "
+                   << std::endl;
+                i += t7.ArrayLength.at(0);
+            }
+        }
+        else
+        {
+            RR_SHARED_PTR<ServiceEntryDefinition> e2 = rr_cast<ServiceEntryDefinition>(m->Type->ResolveNamedType());
+            boost::tuple<DataTypes, size_t> t9 = GetNamedArrayElementTypeAndCount(e2);
+            size_t e2_count = m->Type->ArrayType == DataTypes_ArrayTypes_none ? 1 : t7.ArrayLength.at(0);
+
+            if (m->Type->ArrayType == DataTypes_ArrayTypes_none)
+            {
+                w2 << "    " << t8.name << ".assignFromNumericArray(buffer, offset + " << i << ");" << std::endl;
+            }
+            else
+            {
+                w2 << "    " << m->Type->TypeString << ".assignFromNumericArray(" << t8.name << ", buffer, offset + "
+                   << i << ");" << std::endl;
+            }
+            i += boost::numeric_cast<int32_t>(t9.get<1>() * e2_count);
+        }
+        // w2 << "    public " + t8.cs_type + t8.cs_arr_type + " " + t8.name + ";" << std::endl;
+        MEMBER_ITER_END()
+        w2 << "    }" << std::endl;
+
+        w2 << "    public static " << t6.java_type << t6.java_arr_type << " getNumericArray(" << fix_name(e->Name)
+           << "[] s)" << std::endl
+           << "    {" << std::endl;
+        w2 << "    " << t6.java_type << t6.java_arr_type << " a = new " << t6.java_type;
+        if (!unsigned_int)
+        {
+            w2 << "[" << t4.get<1>() << " * s.length];" << std::endl;
+        }
+        else
+        {
+            w2 << t6.java_arr_type << "(" << t4.get<1>() << " * s.length);" << std::endl;
+        }
+        w2 << "    getNumericArray(s,a,0);" << std::endl;
+        w2 << "    return a;" << std::endl;
+        w2 << "    }" << std::endl;
+
+        w2 << "    public static void getNumericArray(" << fix_name(e->Name) << "[] s, " << t6.java_type
+           << t6.java_arr_type << " a, int offset)" << std::endl
+           << "    {" << std::endl;
+        // w2 << "    if(a.Count < " << t4.get<1>() << " * s.Length) throw new ArgumentException(\"ArraySegment invalid
+        // length\");" << std::endl;
+        w2 << "    for (int i=0; i<s.length; i++)" << std::endl << "    {" << std::endl;
+        w2 << "    s[i].getNumericArray(a, offset + " << t4.get<1>() << " * i);" << std::endl;
+        w2 << "    }" << std::endl;
+        w2 << "    }" << std::endl;
+
+        w2 << "    public static void assignFromNumericArray(" << fix_name(e->Name) << "[] s, " << t6.java_type
+           << t6.java_arr_type << " a, int offset)" << std::endl
+           << "    {" << std::endl;
+        // w2 << "    if(a.Count < " << t1.get<1>() << " * s.Length) throw new ArgumentException(\"ArraySegment invalid
+        // length\");" << std::endl;
+
+        w2 << "    for (int i=0; i<s.length; i++)" << std::endl << "    {" << std::endl;
+        w2 << "    s[i].assignFromNumericArray(a, offset + " << t4.get<1>() << " * i);" << std::endl;
+        w2 << "    }" << std::endl;
+        w2 << "    }" << std::endl;
+    }
+
+    w2 << "}" << std::endl << std::endl;
+}
+
+void JavaServiceLangGen::GenerateInterface(ServiceEntryDefinition* e, std::ostream* w)
+{
+    std::ostream& w2 = *w;
+
+    GenerateDocString(e->DocString, "", w);
+
+    std::vector<std::string> implements2;
+
+    for (std::vector<std::string>::iterator ee = e->Implements.begin(); ee != e->Implements.end(); ee++)
+    {
+        implements2.push_back(fix_qualified_name(*ee));
+    }
+
+    std::string implements = boost::join(implements2, ", ");
+    if (!e->Implements.empty())
+        implements = " extends " + implements;
+
+    w2 << "@RobotRaconteurServiceObjectInterface" << std::endl;
+    w2 << "public interface " << fix_name(e->Name) << implements << std::endl << "{" << std::endl;
+
+    MEMBER_ITER2(PropertyDefinition)
+    GenerateDocString(m->DocString, "    ", w);
+    convert_type_result t = convert_type(*m->Type);
+    t.name = fix_name(m->Name);
+    if (m->Direction() != MemberDefinition_Direction_writeonly)
+    {
+        w2 << "    " << t.java_type << t.java_arr_type << " get_" << t.name << "();" << std::endl;
+    }
+    if (m->Direction() != MemberDefinition_Direction_readonly)
+    {
+        w2 << "    void set_" << t.name << "(" << t.java_type << t.java_arr_type << " value);" << std::endl;
+    }
+    MEMBER_ITER_END()
+
+    MEMBER_ITER2(FunctionDefinition)
+    GenerateDocString(m->DocString, "    ", w);
+    if (!m->IsGenerator())
+    {
+        convert_type_result t = convert_type(*m->ReturnType);
+        std::string params = str_pack_parameters(m->Parameters, true);
+        w2 << "    " << t.java_type << t.java_arr_type << " " << fix_name(m->Name) << "(" << params << ");"
+           << std::endl;
+    }
+    else
+    {
+        convert_generator_result t = convert_generator(m.get());
+        std::string params = str_pack_parameters(t.params, true);
+        w2 << "    " << t.generator_java_type << " " << fix_name(m->Name) << "(" << params << ");" << std::endl;
+    }
+    MEMBER_ITER_END()
+
+    MEMBER_ITER2(EventDefinition)
+    GenerateDocString(m->DocString, "    ", w);
+    w2 << "    void "
+       << " add" << fix_name(m->Name) << "Listener(" << str_pack_delegate(m->Parameters) << " listener); " << std::endl;
+
+    w2 << "    void "
+       << " remove" << fix_name(m->Name) << "Listener(" << str_pack_delegate(m->Parameters) << " listener); "
+       << std::endl;
+
+    MEMBER_ITER_END()
+
+    MEMBER_ITER2(ObjRefDefinition)
+    GenerateDocString(m->DocString, "    ", w);
+    std::string objtype = fix_qualified_name(m->ObjectType);
+    if (objtype == "varobject")
+        objtype = "Object";
+    std::string indtype;
+    if (GetObjRefIndType(m, indtype))
+    {
+        w2 << "    " << objtype << " get_" << fix_name(m->Name) << "(" << indtype << " ind);" << std::endl;
+    }
+    else
+    {
+        w2 << "    " << objtype << " get_" << fix_name(m->Name) << "();" << std::endl;
+    }
+    MEMBER_ITER_END()
+
+    MEMBER_ITER2(PipeDefinition)
+    GenerateDocString(m->DocString, "    ", w);
+    convert_type_result t = convert_type_array(*m->Type);
+    w2 << "    Pipe<" << t.java_type << t.java_arr_type << "> get_" << fix_name(m->Name) << "();" << std::endl;
+    w2 << "    void set_" << fix_name(m->Name) << "(Pipe<" << t.java_type << t.java_arr_type << "> value);"
+       << std::endl;
+    MEMBER_ITER_END()
+
+    MEMBER_ITER2(CallbackDefinition)
+    GenerateDocString(m->DocString, "    ", w);
+    w2 << "    Callback<" << str_pack_delegate(m->Parameters, m->ReturnType) << "> get_" << fix_name(m->Name) << "();"
+       << std::endl;
+    w2 << "    void set_" << fix_name(m->Name) << "(Callback<" << str_pack_delegate(m->Parameters, m->ReturnType)
+       << "> value);" << std::endl;
+    MEMBER_ITER_END()
+
+    MEMBER_ITER2(WireDefinition)
+    GenerateDocString(m->DocString, "    ", w);
+    convert_type_result t = convert_type_array(*m->Type);
+    w2 << "    Wire<" << t.java_type << t.java_arr_type << "> get_" << fix_name(m->Name) << "();" << std::endl;
+    w2 << "    void set_" << fix_name(m->Name) << "(Wire<" << t.java_type << t.java_arr_type << "> value);"
+       << std::endl;
+    MEMBER_ITER_END()
+
+    MEMBER_ITER2(MemoryDefinition)
+    GenerateDocString(m->DocString, "    ", w);
+    TypeDefinition t2;
+    m->Type->CopyTo(t2);
+    t2.RemoveArray();
+    convert_type_result t = convert_type_array(t2);
+    std::string c;
+    if (!IsTypeNumeric(m->Type->Type))
+    {
+        DataTypes entry_type = m->Type->ResolveNamedType()->RRDataType();
+        if (entry_type != DataTypes_namedarray_t)
+        {
+            c = "Pod";
+        }
+        else
+        {
+            c = "Named";
+        }
+    }
+    switch (m->Type->ArrayType)
+    {
+    case DataTypes_ArrayTypes_array:
+        w2 << "    " << c << "ArrayMemory<" << t.java_type << t.java_arr_type << "> get_" << fix_name(m->Name) << "();"
+           << std::endl;
+        break;
+    case DataTypes_ArrayTypes_multidimarray:
+        w2 << "    " << c << "MultiDimArrayMemory<" << t.java_type << t.java_arr_type << "> get_" << fix_name(m->Name)
+           << "();" << std::endl;
+        break;
+    default:
+        throw DataTypeException("Invalid memory definition");
+    }
+    MEMBER_ITER_END()
+
+    w2 << "}" << std::endl << std::endl;
+}
+
+void JavaServiceLangGen::GenerateAsyncInterface(ServiceEntryDefinition* e, std::ostream* w)
+{
+    std::ostream& w2 = *w;
+
+    std::vector<std::string> implements2;
+
+    for (std::vector<std::string>::iterator ee = e->Implements.begin(); ee != e->Implements.end(); ee++)
+    {
+        std::string iname = fix_qualified_name(*ee);
+        if (iname.find('.') != std::string::npos)
+        {
+            boost::tuple<boost::string_ref, boost::string_ref> i1 = SplitQualifiedName(iname);
+            iname = i1.get<0>() + ".async_" + i1.get<1>();
+        }
+        else
+        {
+            iname = "async_" + iname; // NOLINT(performance-inefficient-string-concatenation)
+        }
+        implements2.push_back(iname);
+    }
+
+    std::string implements = boost::join(implements2, ", ");
+    if (!e->Implements.empty())
+        implements = " extends " + implements;
+
+    w2 << "public interface async_" << fix_name(e->Name) << implements << std::endl << "{" << std::endl;
+
+    MEMBER_ITER2(PropertyDefinition)
+    if (m->Direction() != MemberDefinition_Direction_writeonly)
+    {
+        convert_type_result t = convert_type(*m->Type, true);
+        t.name = fix_name(m->Name);
+        w2 << "    void async_get_" << t.name << "(Action2<" << t.java_type << t.java_arr_type
+           << ",RuntimeException> rr_handler, int rr_timeout);" << std::endl;
+    }
+    if (m->Direction() != MemberDefinition_Direction_readonly)
+    {
+        convert_type_result t = convert_type(*m->Type, false);
+        t.name = fix_name(m->Name);
+        w2 << "    void async_set_" << t.name << "(" << t.java_type << t.java_arr_type
+           << " value, Action1<RuntimeException> rr_handler, int rr_timeout);" << std::endl;
+    }
+    // w2 << "    " + t[1] + t[2] + " " + t[0] + " { get; set; }" << std::endl;
+    MEMBER_ITER_END()
+
+    MEMBER_ITER2(FunctionDefinition)
+    if (!m->IsGenerator())
+    {
+        convert_type_result t = convert_type(*m->ReturnType, true);
+        std::string params = str_pack_parameters(m->Parameters, true);
+
+        std::vector<std::string> t2;
+        if (!m->Parameters.empty())
+        {
+            t2.push_back(params);
+        }
+        if (m->ReturnType->Type == DataTypes_void_t)
+        {
+            t2.push_back("Action1<RuntimeException> rr_handler");
+        }
+        else
+        {
+            t2.push_back("Action2<" + t.java_type + t.java_arr_type + ",RuntimeException> rr_handler");
+        }
+        t2.push_back("int rr_timeout");
+
+        w2 << "    void async_" << fix_name(m->Name) << "(" << boost::join(t2, ",") << ");" << std::endl;
+    }
+    else
+    {
+        convert_generator_result t = convert_generator(m.get());
+        std::string params = str_pack_parameters(t.params, true);
+
+        std::vector<std::string> t2;
+        if (!t.params.empty())
+        {
+            t2.push_back(params);
+        }
+
+        t2.push_back("Action2<" + t.generator_java_type + ", RuntimeException> rr_handler");
+
+        t2.push_back("int rr_timeout");
+
+        w2 << "    void async_" << fix_name(m->Name) << "(" << boost::join(t2, ",") << ");" << std::endl;
+    }
+    MEMBER_ITER_END()
+
+    MEMBER_ITER2(ObjRefDefinition)
+    std::string objtype = fix_qualified_name(m->ObjectType);
+    if (objtype == "varobject")
+        objtype = "Object";
+    std::string indtype;
+    if (GetObjRefIndType(m, indtype))
+    {
+        w2 << "    void async_get_" << fix_name(m->Name) << "(" << indtype << " ind, Action2<" << objtype
+           << ",RuntimeException> handler, int timeout);" << std::endl;
+    }
+    else
+    {
+        w2 << "    void async_get_" << fix_name(m->Name) << "(Action2<" << objtype
+           << ",RuntimeException> handler, int timeout);" << std::endl;
+    }
+    MEMBER_ITER_END()
+
+    w2 << "}" << std::endl << std::endl;
+}
+
+void JavaServiceLangGen::GenerateServiceFactory(ServiceDefinition* d, const std::string& defstring, std::ostream* w)
+{
+    std::ostream& w2 = *w;
+
+    w2 << "public class " << boost::replace_all_copy(fix_name(d->Name), ".", "__") << "Factory extends ServiceFactory"
+       << std::endl
+       << "{" << std::endl;
+    w2 << "    public String defString()" << std::endl << "{" << std::endl;
+    w2 << "    String out=\"";
+    std::vector<std::string> lines;
+    std::string s = defstring;
+    boost::split(lines, s, boost::is_from_range('\n', '\n'));
+    for (std::vector<std::string>::iterator e = lines.begin(); e != lines.end(); ++e)
+    {
+        std::string l = boost::replace_all_copy(*e, "\\", "\\\\");
+        boost::replace_all(l, "\"", "\\\"");
+        boost::replace_all(l, "\r", "");
+        boost::trim(l);
+        w2 << l << "\\n";
+    }
+    w2 << "\";" << std::endl;
+    w2 << "    return out;";
+    w2 << "    }" << std::endl;
+    w2 << "    public String getServiceName() {return \"" << d->Name << "\";}" << std::endl;
+    for (std::vector<RR_SHARED_PTR<ServiceEntryDefinition> >::const_iterator e = d->Structures.begin();
+         e != d->Structures.end(); ++e)
+    {
+        w2 << "    public " << fix_name((*e)->Name) << "_stub " << fix_name((*e)->Name) << "_stubentry;" << std::endl;
+    }
+    for (std::vector<RR_SHARED_PTR<ServiceEntryDefinition> >::const_iterator e = d->Pods.begin(); e != d->Pods.end();
+         ++e)
+    {
+        w2 << "    public " << fix_name((*e)->Name) << "_stub " << fix_name((*e)->Name) << "_stubentry;" << std::endl;
+    }
+    for (std::vector<RR_SHARED_PTR<ServiceEntryDefinition> >::const_iterator e = d->NamedArrays.begin();
+         e != d->NamedArrays.end(); ++e)
+    {
+        w2 << "    public " << fix_name((*e)->Name) << "_stub " << fix_name((*e)->Name) << "_stubentry;" << std::endl;
+    }
+    w2 << "    public " << boost::replace_all_copy(fix_name(d->Name), ".", "__") << "Factory()" << std::endl
+       << "{" << std::endl;
+    for (std::vector<RR_SHARED_PTR<ServiceEntryDefinition> >::const_iterator e = d->Structures.begin();
+         e != d->Structures.end(); ++e)
+    {
+        w2 << "    " << fix_name((*e)->Name) << "_stubentry=new " << fix_name((*e)->Name) << "_stub(this);"
+           << std::endl;
+    }
+    for (std::vector<RR_SHARED_PTR<ServiceEntryDefinition> >::const_iterator e = d->Pods.begin(); e != d->Pods.end();
+         ++e)
+    {
+        w2 << "    " << fix_name((*e)->Name) << "_stubentry=new " << fix_name((*e)->Name) << "_stub(this);"
+           << std::endl;
+    }
+    for (std::vector<RR_SHARED_PTR<ServiceEntryDefinition> >::const_iterator e = d->NamedArrays.begin();
+         e != d->NamedArrays.end(); ++e)
+    {
+        w2 << "    " << fix_name((*e)->Name) << "_stubentry=new " << fix_name((*e)->Name) << "_stub();" << std::endl;
+    }
+    w2 << "    }" << std::endl;
+
+    w2 << "    public IStructureStub findStructureStub(String objecttype)" << std::endl << "    {" << std::endl;
+    // w2 << "    String objshort=removePath(objecttype);" << std::endl;
+
+    for (std::vector<RR_SHARED_PTR<ServiceEntryDefinition> >::const_iterator e = d->Structures.begin();
+         e != d->Structures.end(); ++e)
+    {
+        w2 << "    if (objecttype.equals(\"" << (*e)->Name << "\"))";
+        w2 << "    return " << fix_name((*e)->Name) << "_stubentry;" << std::endl;
+    }
+    w2 << "    throw new DataTypeException(\"Cannot find appropriate structure stub\");" << std::endl;
+    w2 << "    }" << std::endl;
+
+    w2 << "    public IPodStub findPodStub(String objecttype)" << std::endl << "    {" << std::endl;
+    // w2 << "    String objshort=removePath(objecttype);" << std::endl;
+
+    for (std::vector<RR_SHARED_PTR<ServiceEntryDefinition> >::const_iterator e = d->Pods.begin(); e != d->Pods.end();
+         ++e)
+    {
+        w2 << "    if (objecttype.equals(\"" << (*e)->Name << "\"))";
+        w2 << "    return " << fix_name((*e)->Name) << "_stubentry;" << std::endl;
+    }
+    w2 << "    throw new DataTypeException(\"Cannot find appropriate structure stub\");" << std::endl;
+    w2 << "    }" << std::endl;
+
+    w2 << "    public INamedArrayStub findNamedArrayStub(String objecttype)" << std::endl << "    {" << std::endl;
+    // w2 << "    String objshort=removePath(objecttype);" << std::endl;
+
+    for (std::vector<RR_SHARED_PTR<ServiceEntryDefinition> >::const_iterator e = d->NamedArrays.begin();
+         e != d->NamedArrays.end(); ++e)
+    {
+        w2 << "    if (objecttype.equals(\"" << (*e)->Name << "\"))";
+        w2 << "    return " << fix_name((*e)->Name) << "_stubentry;" << std::endl;
+    }
+    w2 << "    throw new DataTypeException(\"Cannot find appropriate structure stub\");" << std::endl;
+    w2 << "    }" << std::endl;
+
+    w2 << "    public ServiceStub createStub(WrappedServiceStub innerstub) {" << std::endl;
+    w2 << "    String objecttype=innerstub.getRR_objecttype().getServiceDefinition().getName() + \".\" + "
+          "innerstub.getRR_objecttype().getName();"
+       << std::endl;
+    w2 << "    if (RobotRaconteurNode.splitQualifiedName(objecttype)[0].equals( \"" << d->Name << "\")) {" << std::endl;
+    w2 << "    String objshort=removePath(objecttype);" << std::endl;
+    // w2 << "    switch (objshort) {" << std::endl;
+    for (std::vector<RR_SHARED_PTR<ServiceEntryDefinition> >::const_iterator e = d->Objects.begin();
+         e != d->Objects.end(); ++e)
+    {
+        std::string objname = (*e)->Name;
+        w2 << "    if(objshort.equals( \"" << objname << "\"))" << std::endl;
+        w2 << "    return new " << fix_name(objname) << "_stub(innerstub);" << std::endl;
+    }
+    // w2 << "    default:" << std::endl;
+    // w2 << "    break;" << std::endl;
+    // w2 << "    }" << std::endl;
+    w2 << "    } else {" << std::endl;
+    w2 << "    String ext_service_type=(RobotRaconteurNode.splitQualifiedName(objecttype)[0]);" << std::endl;
+    w2 << "    return RobotRaconteurNode.s().getServiceType(ext_service_type).createStub(innerstub);" << std::endl;
+    w2 << "    }" << std::endl;
+    w2 << "    throw new ServiceException(\"Could not create stub\");" << std::endl;
+
+    w2 << "    }" << std::endl;
+
+    w2 << "    public ServiceSkel createSkel(Object obj) {" << std::endl;
+    w2 << "    String objtype=ServiceSkelUtil.findParentInterface(obj.getClass()).getName().toString();" << std::endl;
+    w2 << "    if ((RobotRaconteurNode.splitQualifiedName(objtype.toString())[0]).equals( \"" << d->Name << "\")) {"
+       << std::endl;
+    w2 << "    String sobjtype=removePath(objtype);" << std::endl;
+    // w2 << "    switch(sobjtype) {" << std::endl;
+    for (std::vector<RR_SHARED_PTR<ServiceEntryDefinition> >::const_iterator e = d->Objects.begin();
+         e != d->Objects.end(); ++e)
+    {
+        std::string objname = (*e)->Name;
+        w2 << "    if(sobjtype.equals( \"" << objname << "\"))" << std::endl;
+        w2 << "    return new " << fix_name(objname) << "_skel((" << fix_name(objname) << ")obj);" << std::endl;
+    }
+    // w2 << "    default:" << std::endl;
+    // w2 << "    break;" << std::endl;
+    // w2 << "    }" << std::endl;
+    w2 << "    } else {" << std::endl;
+    w2 << "    String ext_service_type=(RobotRaconteurNode.splitQualifiedName(objtype.toString())[0]);" << std::endl;
+    w2 << "    return RobotRaconteurNode.s().getServiceType(ext_service_type).createSkel(obj);" << std::endl;
+    w2 << "    }" << std::endl;
+    w2 << "    throw new ServiceException(\"Could not create skel\");" << std::endl;
+    w2 << "    }" << std::endl;
+
+    w2 << "    public RobotRaconteurException downCastException(RobotRaconteurException rr_exp)"
+       << "{" << std::endl;
+    w2 << "    if (rr_exp==null) return rr_exp;" << std::endl;
+    w2 << "    String rr_type=rr_exp.error;" << std::endl;
+    w2 << "    if (!rr_type.contains(\".\")) return rr_exp;" << std::endl;
+    w2 << "    String[] rr_stype = RobotRaconteurNode.splitQualifiedName(rr_type);" << std::endl;
+    w2 << "    if (!rr_stype[0].equals(\"" << d->Name << "\")) return RobotRaconteurNode.s().downCastException(rr_exp);"
+       << std::endl;
+    BOOST_FOREACH (const RR_SHARED_PTR<ExceptionDefinition>& e, d->Exceptions)
+    {
+        w2 << "    if (rr_stype[1].equals(\"" << e->Name << "\")) return new " << fix_name(e->Name)
+           << "(rr_exp.getMessage(),rr_exp.errorSubName,rr_exp.errorParam);" << std::endl;
+    }
+    w2 << "    return rr_exp;" << std::endl;
+    w2 << "    }" << std::endl;
+
+    w2 << "}" << std::endl;
+}
+
+void JavaServiceLangGen::GenerateStructureStub(ServiceEntryDefinition* e, std::ostream* w)
+{
+    std::ostream& w2 = *w;
+
+    w2 << "public class " << fix_name(e->Name) << "_stub implements IStructureStub {" << std::endl;
+    w2 << "    public " << fix_name(e->Name) << "_stub("
+       << boost::replace_all_copy(fix_name(e->ServiceDefinition_.lock()->Name), ".", "__") + "Factory d) {def=d;}"
+       << std::endl;
+    w2 << "    private " << boost::replace_all_copy(fix_name(e->ServiceDefinition_.lock()->Name), ".", "__")
+       << "Factory def;" << std::endl;
+    w2 << "    public MessageElementNestedElementList packStructure(Object s1) {" << std::endl;
+
+    w2 << "    vectorptr_messageelement m=new vectorptr_messageelement();" << std::endl;
+    w2 << "    try {" << std::endl;
+    w2 << "    if (s1 ==null) return null;" << std::endl;
+    w2 << "    " << fix_name(e->Name) << " s = (" << fix_name(e->Name) << ")s1;" << std::endl;
+    MEMBER_ITER2(PropertyDefinition)
+    w2 << "    MessageElementUtil.addMessageElementDispose(m,"
+       << str_pack_message_element(m->Name, "s." + fix_name(m->Name), m->Type, "def") << ");" << std::endl;
+    MEMBER_ITER_END()
+    w2 << "    return new MessageElementNestedElementList(DataTypes.DataTypes_structure_t,\""
+       << e->ServiceDefinition_.lock()->Name << "." << e->Name << "\",m);" << std::endl;
+    w2 << "    }" << std::endl;
+    w2 << "    finally {" << std::endl;
+    w2 << "    m.delete();" << std::endl;
+    w2 << "    }" << std::endl;
+    w2 << "    }" << std::endl;
+
+    // Write Read
+    w2 << "    public <T> T unpackStructure(MessageElementData m) {" << std::endl;
+
+    w2 << "    if (m == null ) return null;" << std::endl;
+    w2 << "    MessageElementNestedElementList m2 = (MessageElementNestedElementList)m;" << std::endl;
+    w2 << "    vectorptr_messageelement mm=m2.getElements();" << std::endl;
+    w2 << "    try {" << std::endl;
+    w2 << "    " << fix_name(e->Name) << " s=new " << fix_name(e->Name) << "();" << std::endl;
+    MEMBER_ITER2(PropertyDefinition)
+    convert_type_result t = convert_type(*m->Type);
+    t.name = m->Name;
+
+    w2 << "    s." << fix_name(t.name) << " ="
+       << str_unpack_message_element("MessageElement.findElement(mm,\"" + t.name + "\")", m->Type, "def") << ";"
+       << std::endl;
+
+    MEMBER_ITER_END()
+    // w2 << "    if ((s as T)==null) throw new DataTypeException(\"Incorrect structure cast\");");
+    w2 << "    T st; try {st=(T)s;} catch (Exception e) {throw new RuntimeException(new "
+          "DataTypeMismatchException(\"Wrong structuretype\"));}"
+       << std::endl;
+    w2 << "    return st;" << std::endl;
+    w2 << "    }" << std::endl;
+    w2 << "    finally {" << std::endl;
+    w2 << "    if (mm!=null) mm.delete();" << std::endl;
+    w2 << "    }" << std::endl;
+    w2 << "    }" << std::endl;
+
+    w2 << "}" << std::endl;
+}
+
+void JavaServiceLangGen::GeneratePodStub(ServiceEntryDefinition* e, std::ostream* w)
+{
+    std::ostream& w2 = *w;
+
+    w2 << "public class " << fix_name(e->Name) << "_stub extends PodStub<" << fix_name(e->Name) << "> {" << std::endl;
+    w2 << "    public " << fix_name(e->Name) << "_stub("
+       << boost::replace_all_copy(fix_name(e->ServiceDefinition_.lock()->Name), ".", "__") << "Factory d) {def=d;}"
+       << std::endl;
+    w2 << "    private " << boost::replace_all_copy(fix_name(e->ServiceDefinition_.lock()->Name), ".", "__")
+       << "Factory def;" << std::endl;
+    w2 << "    public MessageElementNestedElementList packPod(RRPod s1) {" << std::endl;
+    w2 << "    vectorptr_messageelement m=new vectorptr_messageelement();" << std::endl;
+    w2 << "    try {" << std::endl;
+    w2 << "    " << fix_qualified_name(e->Name) << " s = (" << fix_qualified_name(e->Name) << ")s1;" << std::endl;
+    MEMBER_ITER2(PropertyDefinition)
+    RR_SHARED_PTR<TypeDefinition> t2 = JavaServiceLangGen_RemoveMultiDimArray(*m->Type);
+    w2 << "    MessageElementUtil.addMessageElementDispose(m,"
+       << str_pack_message_element(m->Name, "s." + fix_name(m->Name), t2, "def") << ");" << std::endl;
+    MEMBER_ITER_END()
+    w2 << "    return new MessageElementNestedElementList(DataTypes.DataTypes_pod_t,\"\",m);" << std::endl;
+    w2 << "    }" << std::endl;
+    w2 << "    finally {" << std::endl;
+    w2 << "    m.delete();" << std::endl;
+    w2 << "    }" << std::endl;
+    w2 << "    }" << std::endl;
+
+    // Write Read
+    w2 << "    public " << fix_name(e->Name) << " unpackPod(MessageElementNestedElementList m) {" << std::endl;
+
+    w2 << "    if (m == null ) throw new NullPointerException(\"Pod must not be null\");" << std::endl;
+    w2 << "    vectorptr_messageelement mm=m.getElements();" << std::endl;
+    w2 << "    try {" << std::endl;
+    w2 << "    " << fix_name(e->Name) << " s = new " << fix_name(e->Name) << "();" << std::endl;
+    MEMBER_ITER2(PropertyDefinition)
+    convert_type_result t = convert_type(*m->Type);
+    t.name = m->Name;
+    RR_SHARED_PTR<TypeDefinition> t2 = JavaServiceLangGen_RemoveMultiDimArray(*m->Type);
+    w2 << "    s." << fix_name(t.name) << " ="
+       << str_unpack_message_element("MessageElement.findElement(mm,\"" + t.name + "\")", t2, "def") << ";"
+       << std::endl;
+
+    MEMBER_ITER_END()
+
+    w2 << "    return s;" << std::endl;
+    w2 << "    }" << std::endl;
+    w2 << "    finally {" << std::endl;
+    w2 << "    mm.delete();" << std::endl;
+    w2 << "    }" << std::endl;
+    w2 << "    }" << std::endl;
+
+    w2 << "    public String getTypeName() {return \"" << fix_qualified_name(e->ServiceDefinition_.lock()->Name) << "."
+       << fix_name(e->Name) << "\";}" << std::endl;
+    ;
+    w2 << "    protected " << fix_name(e->Name) << "[] createArray(int count) { return new " << fix_name(e->Name)
+       << "[count]; }" << std::endl;
+    w2 << "}" << std::endl;
+}
+
+void JavaServiceLangGen::GenerateNamedArrayStub(const RR_SHARED_PTR<ServiceEntryDefinition>& e, std::ostream* w)
+{
+    std::ostream& w2 = *w;
+
+    boost::tuple<DataTypes, size_t> t4 = GetNamedArrayElementTypeAndCount(e);
+    TypeDefinition t5;
+    t5.Type = t4.get<0>();
+    t5.ArrayType = DataTypes_ArrayTypes_array;
+    convert_type_result t6 = convert_type(t5);
+
+    bool unsigned_int = (t5.Type == DataTypes_uint8_t || t5.Type == DataTypes_uint16_t ||
+                         t5.Type == DataTypes_uint32_t || t5.Type == DataTypes_uint64_t);
+
+    w2 << "public class " << fix_name(e->Name) << "_stub extends NamedArrayStub<" << fix_name(e->Name) << ","
+       << t6.java_type << t6.java_arr_type << "> {" << std::endl;
+    w2 << "    public " << t6.java_type << t6.java_arr_type << " getNumericArrayFromNamedArrayStruct("
+       << fix_name(e->Name) << " s) {" << std::endl;
+    w2 << "    return s.getNumericArray();" << std::endl;
+    w2 << "    }" << std::endl;
+    w2 << "    public " << fix_name(e->Name) << " getNamedArrayStructFromNumericArray(" << t6.java_type
+       << t6.java_arr_type << " m) {" << std::endl;
+    // w2 << "    if (m.lengthength != " << t4.get<1>() << ") throw new DataTypeException(\"Invalid namedarray
+    // array\");" << std::endl;
+    w2 << "    " << fix_name(e->Name) << " s = new " << fix_name(e->Name) << "();" << std::endl;
+    w2 << "    s.assignFromNumericArray(m,0);" << std::endl;
+    w2 << "    return s;" << std::endl;
+    w2 << "    }" << std::endl;
+    w2 << "    public " << t6.java_type << t6.java_arr_type << " getNumericArrayFromNamedArray(" << fix_name(e->Name)
+       << "[] s) {" << std::endl;
+    w2 << "    return " << fix_name(e->Name) << ".getNumericArray(s);" << std::endl;
+    w2 << "    }" << std::endl;
+    w2 << "    public " << fix_name(e->Name) << "[] getNamedArrayFromNumericArray(" << t6.java_type << t6.java_arr_type
+       << " m) {" << std::endl;
+    // w2 << "    if (m.Length % " << t4.get<1>() << " != 0) throw new DataTypeException(\"Invalid namedarray array\");"
+    // << std::endl;
+    w2 << "    " << fix_name(e->Name) << "[] s = new " << fix_name(e->Name);
+    if (!unsigned_int)
+    {
+        w2 << "[m.length / " << t4.get<1>() << "];" << std::endl;
+    }
+    else
+    {
+        w2 << "[m.value.length / " << t4.get<1>() << "];" << std::endl;
+    }
+    w2 << "    for (int i=0; i<s.length; i++) s[i] = new " << fix_name(e->Name) << "();" << std::endl;
+    w2 << "    " << fix_name(e->Name) << ".assignFromNumericArray(s,m,0);" << std::endl;
+    w2 << "    return s;" << std::endl;
+    w2 << "    }" << std::endl;
+    w2 << "    public String getTypeName() { return \"" << e->ServiceDefinition_.lock()->Name << "." << e->Name
+       << "\"; }";
+
+    w2 << "}" << std::endl;
+}
+
+void JavaServiceLangGen::GenerateStub(ServiceEntryDefinition* e, std::ostream* w)
+{
+    std::ostream& w2 = *w;
+
+    w2 << "public class " << fix_name(e->Name) << "_stub extends ServiceStub implements " << fix_name(e->Name)
+       << ", async_" << fix_name(e->Name) << " {" << std::endl;
+
+    MEMBER_ITER2(CallbackDefinition)
+    w2 << "    private CallbackClient<" << str_pack_delegate(m->Parameters, m->ReturnType) << "> rr_"
+       << fix_name(m->Name) << ";" << std::endl;
+    MEMBER_ITER_END()
+
+    MEMBER_ITER2(PipeDefinition)
+    convert_type_result t = convert_type_array(*m->Type);
+    w2 << "    private Pipe<" << t.java_type << t.java_arr_type << "> rr_" << fix_name(m->Name) << ";" << std::endl;
+    MEMBER_ITER_END()
+
+    MEMBER_ITER2(WireDefinition)
+    convert_type_result t = convert_type_array(*m->Type);
+    w2 << "    private Wire<" << t.java_type << t.java_arr_type << "> rr_" << fix_name(m->Name) << ";" << std::endl;
+    MEMBER_ITER_END()
+
+    MEMBER_ITER2(MemoryDefinition)
+
+    TypeDefinition t2;
+    m->Type->CopyTo(t2);
+    t2.RemoveArray();
+    convert_type_result t = convert_type_array(t2);
+    std::string c;
+    if (!IsTypeNumeric(m->Type->Type))
+    {
+        DataTypes entry_type = m->Type->ResolveNamedType()->RRDataType();
+        if (entry_type != DataTypes_namedarray_t)
+        {
+            c = "Pod";
+        }
+        else
+        {
+            c = "Named";
+        }
+    }
+    switch (m->Type->ArrayType)
+    {
+    case DataTypes_ArrayTypes_array:
+        w2 << "    private " << c << "ArrayMemory<" << t.java_type << t.java_arr_type << "> rr_" << fix_name(m->Name)
+           << ";" << std::endl;
+        break;
+    case DataTypes_ArrayTypes_multidimarray:
+        w2 << "    private " << c << "MultiDimArrayMemory<" << t.java_type << t.java_arr_type << "> rr_"
+           << fix_name(m->Name) << ";" << std::endl;
+        break;
+    default:
+        throw DataTypeException("Invalid memory definition");
+    }
+
+    MEMBER_ITER_END()
+
+    w2 << "    public " << fix_name(e->Name) << "_stub(WrappedServiceStub innerstub) {" << std::endl;
+    w2 << "        super(innerstub); " << std::endl;
+    MEMBER_ITER2(CallbackDefinition)
+    w2 << "    rr_" << fix_name(m->Name) << "=new CallbackClient<" << str_pack_delegate(m->Parameters, m->ReturnType)
+       << ">(\"" << m->Name << "\");" << std::endl;
+    MEMBER_ITER_END()
+    MEMBER_ITER2(PipeDefinition)
+    convert_type_result t = convert_type_array(*m->Type);
+    w2 << "    rr_" << fix_name(m->Name) << "=new Pipe<" << t.java_type << t.java_arr_type << ">(innerstub.getPipe(\""
+       << m->Name << "\"));" << std::endl;
+    MEMBER_ITER_END()
+
+    MEMBER_ITER2(WireDefinition)
+    convert_type_result t = convert_type_array(*m->Type);
+    w2 << "    rr_" << fix_name(m->Name) << "=new Wire<" << t.java_type << t.java_arr_type << ">(innerstub.getWire(\""
+       << m->Name << "\"));" << std::endl;
+    MEMBER_ITER_END()
+
+    MEMBER_ITER2(MemoryDefinition)
+    TypeDefinition t2;
+    m->Type->CopyTo(t2);
+    t2.RemoveArray();
+    convert_type_result t = convert_type_array(t2);
+    std::string c;
+    if (!IsTypeNumeric(m->Type->Type))
+    {
+        DataTypes entry_type = m->Type->ResolveNamedType()->RRDataType();
+        if (entry_type != DataTypes_namedarray_t)
+        {
+            c = "Pod";
+        }
+        else
+        {
+            c = "Named";
+        }
+    }
+    switch (m->Type->ArrayType)
+    {
+    case DataTypes_ArrayTypes_array:
+        w2 << "    rr_" << fix_name(m->Name) << "=new " << c << "ArrayMemoryClient<" << t.java_type << t.java_arr_type
+           << ">(innerstub.get" << c << "ArrayMemory(\"" << m->Name << "\"));" << std::endl;
+        break;
+    case DataTypes_ArrayTypes_multidimarray:
+        w2 << "    rr_" << fix_name(m->Name) << "=new " << c << "MultiDimArrayMemoryClient<" << t.java_type
+           << t.java_arr_type << ">(innerstub.get" << c << "MultiDimArrayMemory(\"" << m->Name << "\"));" << std::endl;
+        break;
+    default:
+        throw DataTypeException("Invalid memory definition");
+    }
+    MEMBER_ITER_END()
+
+    w2 << "    }" << std::endl;
+
+    MEMBER_ITER2(PropertyDefinition)
+    convert_type_result t = convert_type(*m->Type);
+    t.name = m->Name;
+    if (m->Direction() != MemberDefinition_Direction_writeonly)
+    {
+        w2 << "    public " << t.java_type << t.java_arr_type << " get_" << fix_name(t.name) << "() {" << std::endl;
+        w2 << "    return " << str_unpack_message_element("rr_innerstub.propertyGet(\"" + m->Name + "\")", m->Type)
+           << ";" << std::endl;
+        w2 << "    }" << std::endl;
+    }
+    if (m->Direction() != MemberDefinition_Direction_readonly)
+    {
+        w2 << "    public void set_" << fix_name(t.name) << "(" << t.java_type << t.java_arr_type << " value) {"
+           << std::endl;
+        w2 << "    MessageElement m=null;" << std::endl;
+        w2 << "    try {" << std::endl;
+        w2 << "    m=" << str_pack_message_element("value", "value", m->Type) << ";" << std::endl;
+        w2 << "    rr_innerstub.propertySet(\"" + m->Name + "\", m);" << std::endl;
+        w2 << "    }" << std::endl;
+        w2 << "    finally {" << std::endl;
+        w2 << "    if (m!=null) m.delete();" << std::endl;
+        w2 << "    }" << std::endl;
+        w2 << "    }" << std::endl;
+    }
+
+    MEMBER_ITER_END()
+
+    MEMBER_ITER2(FunctionDefinition)
+    if (!m->IsGenerator())
+    {
+        convert_type_result t = convert_type(*m->ReturnType);
+        std::string params = str_pack_parameters(m->Parameters, true);
+        w2 << "    public " << t.java_type << t.java_arr_type << " " << fix_name(m->Name) << "(" << params << ") {"
+           << std::endl;
+        w2 << "    vectorptr_messageelement rr_param=new vectorptr_messageelement();" << std::endl;
+        w2 << "    MessageElement rr_me=null;" << std::endl;
+        w2 << "    try {" << std::endl;
+        for (std::vector<RR_SHARED_PTR<TypeDefinition> >::const_iterator p = m->Parameters.begin();
+             p != m->Parameters.end(); ++p)
+        {
+            w2 << "    MessageElementUtil.addMessageElementDispose(rr_param, "
+               << str_pack_message_element((*p)->Name, fix_name((*p)->Name), *p) << ");" << std::endl;
+        }
+        w2 << "    rr_me=rr_innerstub.functionCall(\"" << m->Name << "\",rr_param);" << std::endl;
+        if (m->ReturnType->Type != DataTypes_void_t)
+        {
+            w2 << "    return " << str_unpack_message_element("rr_me", m->ReturnType) << ";" << std::endl;
+        }
+        w2 << "    }" << std::endl;
+        w2 << "    finally {" << std::endl;
+        w2 << "    rr_param.delete();" << std::endl;
+        w2 << "    if (rr_me!=null) rr_me.delete();" << std::endl;
+        w2 << "    }" << std::endl;
+        w2 << "    }" << std::endl;
+    }
+    else
+    {
+        convert_generator_result t = convert_generator(m.get());
+        std::string params = str_pack_parameters(t.params, true);
+        w2 << "    public " << t.generator_java_type << " " << fix_name(m->Name) << "(" << params << ") {" << std::endl;
+        w2 << "    vectorptr_messageelement rr_param=new vectorptr_messageelement();" << std::endl;
+        w2 << "    try {" << std::endl;
+        for (std::vector<RR_SHARED_PTR<TypeDefinition> >::const_iterator p = t.params.begin(); p != t.params.end(); ++p)
+        {
+            w2 << "    MessageElementUtil.addMessageElementDispose(rr_param,"
+               << str_pack_message_element((*p)->Name, fix_name((*p)->Name), *p) << ");" << std::endl;
+        }
+        w2 << "    WrappedGeneratorClient generator_client = rr_innerstub.generatorFunctionCall(\"" << m->Name
+           << "\",rr_param);" << std::endl;
+
+        w2 << "    return new " << t.generator_java_base_type << "Client<" << t.generator_java_template_params
+           << ">(generator_client);" << std::endl;
+
+        w2 << "    }" << std::endl;
+        w2 << "    finally {" << std::endl;
+        w2 << "    rr_param.delete();" << std::endl;
+        w2 << "    }" << std::endl;
+        w2 << "    }" << std::endl;
+    }
+    MEMBER_ITER_END()
+
+    MEMBER_ITER2(EventDefinition)
+    std::string params = str_pack_parameters(m->Parameters, true);
+    w2 << "    private  Vector<" << str_pack_delegate(m->Parameters) << ">"
+       << " rr_" << fix_name(m->Name) << "=new Vector<" << str_pack_delegate(m->Parameters) << ">();" << std::endl;
+    w2 << "    public void "
+       << " add" << fix_name(m->Name) << "Listener(" << str_pack_delegate(m->Parameters) << " listener) {" << std::endl;
+    w2 << "    synchronized(rr_" << fix_name(m->Name) << ") {" << std::endl;
+    w2 << "    rr_" << fix_name(m->Name) << ".add(listener);" << std::endl;
+    w2 << "    }" << std::endl;
+    w2 << "    }" << std::endl;
+    w2 << "    public void "
+       << " remove" << fix_name(m->Name) << "Listener(" << str_pack_delegate(m->Parameters) << " listener) {"
+       << std::endl;
+    w2 << "    synchronized(rr_" << fix_name(m->Name) << ") {" << std::endl;
+    w2 << "    rr_" << fix_name(m->Name) << ".remove(listener);" << std::endl;
+    w2 << "    }" << std::endl;
+    w2 << "    }" << std::endl;
+    MEMBER_ITER_END()
+
+    w2 << "    public void dispatchEvent(String rr_membername, vectorptr_messageelement rr_m) {" << std::endl;
+    // w2 << "    switch (rr_membername) {" << std::endl;
+    MEMBER_ITER2(EventDefinition)
+    std::string params = str_pack_parameters_delegate(m->Parameters, false);
+    w2 << "    if(rr_membername.equals( \"" << m->Name << "\"))" << std::endl << "    {" << std::endl;
+
+    for (std::vector<RR_SHARED_PTR<TypeDefinition> >::const_iterator p = m->Parameters.begin();
+         p != m->Parameters.end(); ++p)
+    {
+        convert_type_result t3 = convert_type(*(*p));
+        w2 << "    " << t3.java_type << t3.java_arr_type << " " << fix_name((*p)->Name) << "="
+           << str_unpack_message_element("vectorptr_messageelement_util.findElement(rr_m,\"" + (*p)->Name + "\")", *p)
+           << ";" << std::endl;
+        ;
+    }
+    w2 << "    for (" << str_pack_delegate(m->Parameters) << " rr_e : this.rr_" << fix_name(m->Name) << ") {"
+       << std::endl;
+    w2 << "    rr_e.action(" << params << ");" << std::endl;
+    w2 << "    }" << std::endl;
+    w2 << "    return;" << std::endl;
+    w2 << "    }" << std::endl;
+    MEMBER_ITER_END()
+    // w2 << "    default:" << std::endl;
+    // w2 << "    break;" << std::endl;
+    // w2 << "    }" << std::endl;
+    w2 << "    }" << std::endl;
+
+    MEMBER_ITER2(ObjRefDefinition)
+    std::string objtype = fix_qualified_name(m->ObjectType);
+    if (objtype == "varobject")
+    {
+        objtype = "Object";
+        std::string indtype;
+        if (GetObjRefIndType(m, indtype))
+        {
+            w2 << "    public " << objtype << " get_" << fix_name(m->Name) << "(" << indtype << " ind) {" << std::endl;
+            w2 << "    return (" << objtype << ")findObjRef(\"" << m->Name << "\",String.valueOf(ind));" << std::endl;
+            w2 << "    }" << std::endl;
+        }
+        else
+        {
+            w2 << "    public " << objtype << " get_" << fix_name(m->Name) << "() {" << std::endl;
+            w2 << "    return (" << objtype << ")findObjRef(\"" << m->Name << "\");" << std::endl;
+            w2 << "    }" << std::endl;
+        }
+    }
+    else
+    {
+        boost::shared_ptr<ServiceDefinition> d = e->ServiceDefinition_.lock();
+        if (!d)
+            throw DataTypeException("Invalid object type name");
+
+        std::string objecttype2;
+
+        if (m->ObjectType.find('.') == std::string::npos)
+        {
+            objecttype2 = fix_name(d->Name) + "." + fix_name(m->ObjectType);
+        }
+        else
+        {
+            objecttype2 = fix_name(m->ObjectType);
+        }
+
+        std::string indtype;
+        if (GetObjRefIndType(m, indtype))
+        {
+            w2 << "    public " << objtype << " get_" << fix_name(m->Name) << "(" << indtype << " ind) {" << std::endl;
+            w2 << "    return (" << objtype << ")findObjRefTyped(\"" << m->Name << "\",String.valueOf(ind),\""
+               << objecttype2 << "\");" << std::endl;
+            w2 << "    }" << std::endl;
+        }
+        else
+        {
+            w2 << "    public " << objtype << " get_" << fix_name(m->Name) << "() {" << std::endl;
+            w2 << "    return (" << objtype << ")findObjRefTyped(\"" << m->Name << "\",\"" << objecttype2 << "\");"
+               << std::endl;
+            w2 << "    }" << std::endl;
+        }
+    }
+    MEMBER_ITER_END()
+
+    MEMBER_ITER2(PipeDefinition)
+    convert_type_result t = convert_type_array(*m->Type);
+    w2 << "    public Pipe<" << t.java_type << t.java_arr_type << "> get_" << fix_name(m->Name) << "()" << std::endl;
+    w2 << "    { return rr_" << m->Name << ";  }" << std::endl;
+    w2 << "    public void set_" << fix_name(m->Name) << "(Pipe<" << t.java_type << t.java_arr_type << "> value)"
+       << std::endl;
+    w2 << "    { throw new RuntimeException();}" << std::endl;
+    MEMBER_ITER_END()
+
+    MEMBER_ITER2(CallbackDefinition)
+    w2 << "    public Callback<" << str_pack_delegate(m->Parameters, m->ReturnType) << "> get_" << fix_name(m->Name)
+       << "()" << std::endl;
+    w2 << "    { return rr_" << fix_name(m->Name) << ";  }" << std::endl;
+    w2 << "    public void set_" << fix_name(m->Name) << "(Callback<" << str_pack_delegate(m->Parameters, m->ReturnType)
+       << "> value)" << std::endl;
+    w2 << "    { throw new RuntimeException();}" << std::endl;
+    MEMBER_ITER_END()
+
+    MEMBER_ITER2(WireDefinition)
+    convert_type_result t = convert_type_array(*m->Type);
+    w2 << "    public Wire<" << t.java_type << t.java_arr_type << "> get_" << fix_name(m->Name) << "()" << std::endl;
+    w2 << "    { return rr_" << fix_name(m->Name) << ";  }" << std::endl;
+    w2 << "    public void set_" << fix_name(m->Name) << "(Wire<" << t.java_type << t.java_arr_type << "> value)"
+       << std::endl;
+    w2 << "    { throw new RuntimeException();}" << std::endl;
+    MEMBER_ITER_END()
+
+    w2 << "    public MessageElement callbackCall(String rr_membername, vectorptr_messageelement rr_m) {" << std::endl;
+    // w2 << "    switch (rr_membername) {" << std::endl;
+    MEMBER_ITER2(CallbackDefinition)
+    std::string params = str_pack_parameters_delegate(m->Parameters, false);
+    w2 << "    if(rr_membername.equals( \"" << m->Name << "\"))" << std::endl << "    {" << std::endl;
+
+    for (std::vector<RR_SHARED_PTR<TypeDefinition> >::const_iterator p = m->Parameters.begin();
+         p != m->Parameters.end(); ++p)
+    {
+        convert_type_result t3 = convert_type(*(*p));
+        w2 << "    " << t3.java_type << t3.java_arr_type << " " << fix_name((*p)->Name) << "="
+           << str_unpack_message_element("vectorptr_messageelement_util.findElement(rr_m,\"" + (*p)->Name + "\")", *p)
+           << ";" << std::endl;
+        ;
+    }
+    if (m->ReturnType->Type == DataTypes_void_t)
+    {
+        w2 << "    get_" << fix_name(m->Name) << "().getFunction().action(" << params << ");" << std::endl;
+        w2 << "    return new MessageElement(\"return\",new int[] {0});" << std::endl;
+    }
+    else
+    {
+        convert_type_result t = convert_type(*m->ReturnType);
+        w2 << "    " << t.java_type << t.java_arr_type << " rr_ret=get_" << fix_name(m->Name)
+           << "().getFunction().func(" << params << ");" << std::endl;
+        w2 << "    return " << str_pack_message_element("return", "rr_ret", m->ReturnType) << ";" << std::endl;
+    }
+    w2 << "    }" << std::endl;
+    MEMBER_ITER_END()
+    // w2 << "    default:" << std::endl;
+    // w2 << "    break;" << std::endl;
+    // w2 << "    }" << std::endl;
+    w2 << "    throw new MemberNotFoundException(\"Member not found\");" << std::endl;
+    w2 << "    }" << std::endl;
+
+    MEMBER_ITER2(MemoryDefinition)
+
+    TypeDefinition t2;
+    m->Type->CopyTo(t2);
+    t2.RemoveArray();
+    convert_type_result t = convert_type_array(t2);
+    std::string c;
+    if (!IsTypeNumeric(m->Type->Type))
+    {
+        DataTypes entry_type = m->Type->ResolveNamedType()->RRDataType();
+        if (entry_type != DataTypes_namedarray_t)
+        {
+            c = "Pod";
+        }
+        else
+        {
+            c = "Named";
+        }
+    }
+    switch (m->Type->ArrayType)
+    {
+    case DataTypes_ArrayTypes_array:
+        w2 << "    public " << c << "ArrayMemory<" << t.java_type << t.java_arr_type << "> get_" << fix_name(m->Name)
+           << "()" << std::endl;
+        break;
+    case DataTypes_ArrayTypes_multidimarray:
+        w2 << "    public " << c << "MultiDimArrayMemory<" << t.java_type << t.java_arr_type << "> get_"
+           << fix_name(m->Name) << "()" << std::endl;
+        break;
+    default:
+        throw DataTypeException("Invalid memory definition");
+    }
+    w2 << "    { return rr_" << fix_name(m->Name) << "; }" << std::endl;
+
+    MEMBER_ITER_END()
+
+    // Async functions
+
+    MEMBER_ITER2(PropertyDefinition)
+    convert_type_result t = convert_type(*m->Type, true);
+    t.name = fix_name(m->Name);
+    if (m->Direction() != MemberDefinition_Direction_writeonly)
+    {
+        w2 << "    public void async_get_" << t.name << "(Action2<" << t.java_type << t.java_arr_type
+           << ",RuntimeException> rr_handler, int rr_timeout)" << std::endl
+           << "    {" << std::endl;
+        w2 << "    rr_async_PropertyGet(\"" << m->Name << "\",new rrend_async_get_" << t.name
+           << "(),rr_handler,rr_timeout);" << std::endl;
+        w2 << "    }" << std::endl;
+        w2 << "    protected class rrend_async_get_" << t.name
+           << " implements Action3<MessageElement,RuntimeException,Object> {" << std::endl;
+        w2 << "    public void action(MessageElement value ,RuntimeException err,Object param)" << std::endl
+           << "    {" << std::endl;
+        w2 << "    Action2<" << t.java_type << t.java_arr_type << ",RuntimeException> rr_handler=(Action2<"
+           << t.java_type << t.java_arr_type << ",RuntimeException>)param;" << std::endl;
+        w2 << "    if (err!=null)" << std::endl
+           << "    {" << std::endl
+           << "    rr_handler.action(" << GetDefaultValue(*m->Type) << ",err);" << std::endl
+           << "    return;" << std::endl
+           << "    }" << std::endl;
+        w2 << "    " << t.java_type << t.java_arr_type << " rr_ret;" << std::endl;
+        w2 << "    try {" << std::endl;
+        w2 << "    rr_ret=" << str_unpack_message_element("value", m->Type) << ";" << std::endl;
+        w2 << "    } catch (RuntimeException err2) {" << std::endl;
+        w2 << "    rr_handler.action(" << GetDefaultValue(*m->Type) << ",err2);" << std::endl;
+        w2 << "    return;" << std::endl;
+        w2 << "    }" << std::endl;
+        w2 << "    rr_handler.action(rr_ret,null);" << std::endl;
+        w2 << "    }" << std::endl;
+        w2 << "    }" << std::endl;
+    }
+    if (m->Direction() != MemberDefinition_Direction_readonly)
+    {
+        convert_type_result t = convert_type(*m->Type, false);
+        t.name = fix_name(m->Name);
+        w2 << "    public void async_set_" << t.name << "(" << t.java_type << t.java_arr_type
+           << " value, Action1<RuntimeException> rr_handler, int rr_timeout)" << std::endl
+           << "    {" << std::endl;
+        w2 << "    MessageElement m=null;" << std::endl;
+        w2 << "    try {" << std::endl;
+        w2 << "    m=" + str_pack_message_element("value", "value", m->Type) << ";" << std::endl;
+        w2 << "    rr_async_PropertySet(\"" << m->Name << "\",m,new rrend_async_set_" << t.name
+           << "(),rr_handler,rr_timeout);" << std::endl;
+        w2 << "    }" << std::endl;
+        w2 << "    finally {" << std::endl;
+        w2 << "    if (m!=null) m.delete();" << std::endl;
+        w2 << "    }" << std::endl;
+        w2 << "    }" << std::endl;
+
+        w2 << "    protected class rrend_async_set_" << t.name
+           << " implements Action3<MessageElement,RuntimeException,Object> {" << std::endl;
+        w2 << "    public void action(MessageElement m ,RuntimeException err,Object param)" << std::endl
+           << "    {" << std::endl;
+        w2 << "    Action1<RuntimeException> rr_handler=(Action1<RuntimeException>)param;" << std::endl;
+        w2 << "    if (err!=null)" << std::endl
+           << "    {" << std::endl
+           << "    rr_handler.action(err);" << std::endl
+           << "    return;" << std::endl
+           << "    }" << std::endl;
+        w2 << "    rr_handler.action(null);" << std::endl;
+        w2 << "    }" << std::endl;
+        w2 << "    }" << std::endl;
+    }
+    // w2 << "    " + t[1] + t[2] + " " + t[0] + " { get; set; }" << std::endl;
+    MEMBER_ITER_END()
+
+    MEMBER_ITER2(FunctionDefinition)
+    if (!m->IsGenerator())
+    {
+        convert_type_result t = convert_type(*m->ReturnType, true);
+        std::string params = str_pack_parameters(m->Parameters, true);
+
+        std::vector<std::string> t2;
+        if (!m->Parameters.empty())
+        {
+            t2.push_back(params);
+        }
+        if (m->ReturnType->Type == DataTypes_void_t)
+        {
+            t2.push_back("Action1<RuntimeException> rr_handler");
+        }
+        else
+        {
+            t2.push_back("Action2<" + t.java_type + t.java_arr_type + ",RuntimeException> rr_handler");
+        }
+        t2.push_back("int rr_timeout");
+
+        w2 << "    public void async_" << fix_name(m->Name) << "(" << boost::join(t2, ",") << ")" << std::endl
+           << "    {" << std::endl;
+        w2 << "    vectorptr_messageelement rr_param=new vectorptr_messageelement();" << std::endl;
+        w2 << "    try {" << std::endl;
+        for (std::vector<RR_SHARED_PTR<TypeDefinition> >::const_iterator p = m->Parameters.begin();
+             p != m->Parameters.end(); ++p)
+        {
+            w2 << "    MessageElementUtil.addMessageElementDispose(rr_param,"
+               << str_pack_message_element((*p)->Name, fix_name((*p)->Name), *p) << ");" << std::endl;
+        }
+
+        w2 << "    rr_async_FunctionCall(\"" << m->Name << "\",rr_param,new rrend_async_" << fix_name(m->Name)
+           << "(),rr_handler,rr_timeout);" << std::endl;
+        w2 << "    }" << std::endl;
+        w2 << "    finally {" << std::endl;
+        w2 << "    rr_param.delete();" << std::endl;
+        w2 << "    }" << std::endl;
+        w2 << "    }" << std::endl;
+        w2 << "    protected class rrend_async_" << fix_name(m->Name)
+           << " implements Action3<MessageElement,RuntimeException,Object> {" << std::endl;
+        w2 << "    public void action(MessageElement ret ,RuntimeException err,Object param)" << std::endl
+           << "    {" << std::endl;
+        if (m->ReturnType->Type == DataTypes_void_t)
+        {
+            w2 << "    Action1<RuntimeException> rr_handler=(Action1<RuntimeException>)param;" << std::endl;
+            w2 << "    if (err!=null)" << std::endl
+               << "    {" << std::endl
+               << "    rr_handler.action(err);" << std::endl
+               << "    return;" << std::endl
+               << "    }" << std::endl;
+            w2 << "    rr_handler.action(null);" << std::endl;
+        }
+        else
+        {
+            w2 << "    Action2<" << t.java_type << t.java_arr_type << ",RuntimeException> rr_handler=(Action2<"
+               << t.java_type << t.java_arr_type << ",RuntimeException>)param;" << std::endl;
+            w2 << "    if (err!=null)" << std::endl
+               << "    {" << std::endl
+               << "    rr_handler.action(" << GetDefaultValue(*m->ReturnType) << ",err);" << std::endl
+               << "    return;" << std::endl
+               << "    }" << std::endl;
+            w2 << "    " << t.java_type << t.java_arr_type << " rr_ret;" << std::endl;
+            w2 << "    try {" << std::endl;
+            w2 << "    rr_ret=" << str_unpack_message_element("ret", m->ReturnType) << ";" << std::endl;
+            w2 << "    } catch (RuntimeException err2) {" << std::endl;
+            w2 << "    rr_handler.action(" << GetDefaultValue(*m->ReturnType) << ",err2);" << std::endl;
+            w2 << "    return;" << std::endl;
+            w2 << "    }" << std::endl;
+            w2 << "    rr_handler.action(rr_ret, null);" << std::endl;
+        }
+        w2 << "    }" << std::endl;
+        w2 << "    }" << std::endl;
+    }
+    else
+    {
+        convert_generator_result t = convert_generator(m.get());
+        std::string params = str_pack_parameters(t.params, true);
+
+        std::vector<std::string> t2;
+        if (!t.params.empty())
+        {
+            t2.push_back(params);
+        }
+
+        t2.push_back("Action2<" + t.generator_java_type + ", RuntimeException> rr_handler");
+
+        t2.push_back("int rr_timeout");
+
+        w2 << "    public void async_" << fix_name(m->Name) << "(" << boost::join(t2, ",") << ")" << std::endl
+           << "    {" << std::endl;
+        w2 << "    vectorptr_messageelement rr_param=new vectorptr_messageelement();" << std::endl;
+        w2 << "    try {" << std::endl;
+        for (std::vector<RR_SHARED_PTR<TypeDefinition> >::const_iterator p = t.params.begin(); p != t.params.end(); ++p)
+        {
+            w2 << "    MessageElementUtil.addMessageElementDispose(rr_param,"
+               << str_pack_message_element((*p)->Name, fix_name((*p)->Name), *p) << ");" << std::endl;
+        }
+
+        w2 << "    rr_async_GeneratorFunctionCall(\"" << m->Name << "\",rr_param,new rrend_async_" << fix_name(m->Name)
+           << "(),rr_handler,rr_timeout);" << std::endl;
+        w2 << "    }" << std::endl;
+        w2 << "    finally {" << std::endl;
+        w2 << "    rr_param.delete();" << std::endl;
+        w2 << "    }" << std::endl;
+        w2 << "    }" << std::endl;
+        w2 << "    protected class rrend_async_" << fix_name(m->Name)
+           << " implements Action3<WrappedGeneratorClient, RuntimeException, Object> {" << std::endl;
+        w2 << "    public void action(WrappedGeneratorClient ret, RuntimeException err, Object param)" << std::endl
+           << "    {" << std::endl;
+
+        w2 << "    Action2<" << t.generator_java_type << ",RuntimeException> rr_handler=(Action2<"
+           << t.generator_java_type << ",RuntimeException>)param;" << std::endl;
+        w2 << "    if (err!=null)" << std::endl
+           << "    {" << std::endl
+           << "    rr_handler.action(null,err);" << std::endl
+           << "    return;" << std::endl
+           << "    }" << std::endl;
+        w2 << "    " << t.generator_java_base_type << "Client< " << t.generator_java_template_params << "> rr_ret=new "
+           << t.generator_java_base_type << "Client< " << t.generator_java_template_params << ">(ret);" << std::endl;
+        w2 << "    rr_handler.action(rr_ret,null);" << std::endl;
+        w2 << "    }" << std::endl;
+        w2 << "    }" << std::endl;
+    }
+    MEMBER_ITER_END()
+
+    MEMBER_ITER2(ObjRefDefinition)
+    std::string objtype = fix_qualified_name(m->ObjectType);
+    if (objtype == "varobject")
+    {
+        objtype = "Object";
+        std::string indtype;
+        if (GetObjRefIndType(m, indtype))
+        {
+            w2 << "    public void async_get_" << fix_name(m->Name) << "(" << indtype << " ind, Action2<" << objtype
+               << ",RuntimeException> handler, int timeout) {" << std::endl;
+            w2 << "    asyncFindObjRef(\"" << m->Name << "\",String.valueOf(ind),handler,timeout);" << std::endl;
+            w2 << "    }" << std::endl;
+        }
+        else
+        {
+            w2 << "    public void async_get_" << fix_name(m->Name) << "(Action2<" << objtype
+               << ",RuntimeException> handler, int timeout) {" << std::endl;
+            w2 << "    asyncFindObjRef(\"" << m->Name << "\",handler,timeout);" << std::endl;
+            w2 << "    }" << std::endl;
+        }
+    }
+    else
+    {
+
+        boost::shared_ptr<ServiceDefinition> d = e->ServiceDefinition_.lock();
+        if (!d)
+            throw DataTypeException("Invalid object type name");
+
+        std::string objecttype2;
+
+        std::string s2 = fix_qualified_name(m->ObjectType);
+
+        if (s2.find('.') == std::string::npos)
+        {
+            objecttype2 = fix_name(d->Name) + "." + s2;
+        }
+        else
+        {
+            objecttype2 = s2;
+        }
+
+        std::string indtype;
+        if (GetObjRefIndType(m, indtype))
+        {
+            w2 << "    public void async_get_" << fix_name(m->Name) << "(" << indtype << " ind, Action2<" << objtype
+               << ",RuntimeException> handler, int timeout) {" << std::endl;
+            w2 << "    asyncFindObjRefTyped(\"" << fix_name(m->Name) << "\",String.valueOf(ind),\"" << objecttype2
+               << "\",handler,timeout);" << std::endl;
+            w2 << "    }" << std::endl;
+        }
+        else
+        {
+            w2 << "    public void async_get_" << fix_name(m->Name) << "(Action2<" << objtype
+               << ",RuntimeException> handler, int timeout) {" << std::endl;
+            w2 << "    asyncFindObjRefTyped(\"" << m->Name << "\",\"" << objecttype2 << "\",handler,timeout);"
+               << std::endl;
+            w2 << "    }" << std::endl;
+        }
+    }
+    MEMBER_ITER_END()
+
+    w2 << "}" << std::endl;
+}
+
+void JavaServiceLangGen::GenerateSkel(ServiceEntryDefinition* e, std::ostream* w)
+{
+    std::ostream& w2 = *w;
+
+    w2 << "public class " << fix_name(e->Name) << "_skel extends ServiceSkel {" << std::endl;
+    w2 << "    protected " << fix_name(e->Name) << " obj;" << std::endl;
+    w2 << "    public " << fix_name(e->Name) << "_skel(Object o) { " << std::endl;
+    w2 << "    super(o);" << std::endl;
+    w2 << "    obj=(" << fix_name(e->Name) << ")o;" << std::endl << "    }" << std::endl;
+    w2 << "    public void releaseCastObject() { " << std::endl;
+    w2 << "    obj=null;" << std::endl;
+    w2 << "    super.releaseCastObject();" << std::endl;
+    w2 << "    }" << std::endl;
+
+    w2 << "    public MessageElement callGetProperty(String membername) {" << std::endl;
+    // w2 << "    switch (membername) {" << std::endl;
+    MEMBER_ITER2(PropertyDefinition)
+    if (m->Direction() != MemberDefinition_Direction_writeonly)
+    {
+        w2 << "    if(membername.equals( \"" << m->Name << "\"))" << std::endl << "    {" << std::endl;
+
+        convert_type_result t = convert_type(*m->Type);
+        w2 << "    " << t.java_type << t.java_arr_type << " ret=obj.get_" << fix_name(m->Name) << "();" << std::endl;
+        w2 << "    return " << str_pack_message_element("return", "ret", m->Type) << ";" << std::endl;
+
+        w2 << "    }" << std::endl;
+    }
+    MEMBER_ITER_END()
+    // w2 << "    default:" << std::endl;
+    // w2 << "    break;" << std::endl;
+    // w2 << "    }" << std::endl;
+    w2 << "    throw new MemberNotFoundException(\"Member not found\");" << std::endl;
+    w2 << "    }" << std::endl;
+
+    w2 << "    public void callSetProperty(String membername, MessageElement m) {" << std::endl;
+    // w2 << "    switch (membername) {" << std::endl;
+    MEMBER_ITER2(PropertyDefinition)
+    if (m->Direction() != MemberDefinition_Direction_readonly)
+    {
+        w2 << "    if(membername.equals( \"" << m->Name << "\"))" << std::endl << "    {" << std::endl;
+
+        w2 << "    obj.set_" << fix_name(m->Name) << "(" << str_unpack_message_element("m", m->Type) << ");"
+           << std::endl;
+        w2 << "    return;" << std::endl;
+        w2 << "    }" << std::endl;
+    }
+    MEMBER_ITER_END()
+    // w2 << "    default:" << std::endl;
+    // w2 << "    break;" << std::endl;
+    // w2 << "    }" << std::endl;
+    w2 << "    throw new MemberNotFoundException(\"Member not found\");" << std::endl;
+    w2 << "    }" << std::endl;
+
+    w2 << "    public MessageElement callFunction(String rr_membername, vectorptr_messageelement rr_m) {" << std::endl;
+    // w2 << "    switch (rr_membername) {" << std::endl;
+    MEMBER_ITER2(FunctionDefinition)
+    if (!m->IsGenerator())
+    {
+        std::string params = str_pack_parameters(m->Parameters, false);
+        w2 << "    if(rr_membername.equals( \"" << m->Name << "\"))" << std::endl << "    {" << std::endl;
+
+        for (std::vector<RR_SHARED_PTR<TypeDefinition> >::const_iterator p = m->Parameters.begin();
+             p != m->Parameters.end(); ++p)
+        {
+            convert_type_result t3 = convert_type(*(*p));
+            w2 << "    " << t3.java_type << t3.java_arr_type << " " << fix_name((*p)->Name) << "="
+               << str_unpack_message_element("vectorptr_messageelement_util.findElement(rr_m,\"" + (*p)->Name + "\")",
+                                             *p) +
+                      ";"
+               << std::endl;
+            ;
+        }
+        if (m->ReturnType->Type == DataTypes_void_t)
+        {
+            w2 << "    this.obj." << fix_name(m->Name) << "(" << params << ");" << std::endl;
+            w2 << "    return new MessageElement(\"return\",new int[] {0});" << std::endl;
+        }
+        else
+        {
+            convert_type_result t = convert_type(*m->ReturnType);
+            w2 << "    " << t.java_type << t.java_arr_type << " rr_ret=obj." << fix_name(m->Name) << "(" << params
+               << ");" << std::endl;
+            w2 << "    return " << str_pack_message_element("return", "rr_ret", m->ReturnType) << ";" << std::endl;
+        }
+        w2 << "    }" << std::endl;
+    }
+    else
+    {
+        w2 << "    if(rr_membername.equals( \"" << m->Name << "\"))" << std::endl << "    {" << std::endl;
+        convert_generator_result t4 = convert_generator(m.get());
+        std::string params = str_pack_parameters(t4.params, false);
+        for (std::vector<RR_SHARED_PTR<TypeDefinition> >::const_iterator p = t4.params.begin(); p != t4.params.end();
+             ++p)
+        {
+            convert_type_result t3 = convert_type(*(*p));
+            w2 << "    " << t3.java_type << t3.java_arr_type << " " << fix_name((*p)->Name) << "="
+               << str_unpack_message_element("vectorptr_messageelement_util.findElement(rr_m,\"" + (*p)->Name + "\")",
+                                             *p)
+               << ";" << std::endl;
+            ;
+        }
+        w2 << "    " << t4.generator_java_type << " rr_ret=this.obj." << fix_name(m->Name) << "(" << params << ");"
+           << std::endl;
+        w2 << "    int generator_index = innerskel.registerGeneratorServer(\"" << m->Name << "\", new Wrapped"
+           << t4.generator_java_base_type << "ServerDirectorJava<" << t4.generator_java_template_params << ">(rr_ret));"
+           << std::endl;
+        w2 << "    return new MessageElement(\"index\",generator_index);" << std::endl;
+        w2 << "    }" << std::endl;
+    }
+    MEMBER_ITER_END()
+    // w2 << "    default:" << std::endl;
+    // w2 << "    break;" << std::endl;
+    // w2 << "    }" << std::endl;
+    w2 << "    throw new MemberNotFoundException(\"Member not found\");" << std::endl;
+    w2 << "    }" << std::endl;
+
+    w2 << "    public Object getSubObj(String name, String ind) {" << std::endl;
+    // w2 << "    switch (name) {" << std::endl;
+    MEMBER_ITER2(ObjRefDefinition)
+    w2 << "    if(name.equals( \"" << m->Name << "\")) {" << std::endl;
+    std::string indtype;
+    if (GetObjRefIndType(m, indtype))
+    {
+        if (indtype == "int")
+        {
+            w2 << "    return obj.get_" << fix_name(m->Name) << "(Integer.valueOf(ind));" << std::endl;
+        }
+        else
+        {
+            w2 << "    return obj.get_" << fix_name(m->Name) << "(ind);" << std::endl;
+        }
+    }
+    else
+    {
+        w2 << "    return obj.get_" << fix_name(m->Name) << "();" << std::endl;
+    }
+    w2 << "    }" << std::endl;
+    MEMBER_ITER_END()
+    //	w2 << "    default:" << std::endl;
+    // w2 << "    break;" << std::endl;
+    // w2 << "    }" << std::endl;
+    w2 << "    throw new MemberNotFoundException(\"\");" << std::endl;
+    w2 << "    }" << std::endl;
+
+    MEMBER_ITER2(EventDefinition)
+    w2 << "    rr_" << fix_name(m->Name) << " rrvar_" << fix_name(m->Name) << "=new rr_" << fix_name(m->Name) << "();"
+       << std::endl;
+    MEMBER_ITER_END()
+
+    w2 << "    public void registerEvents(Object obj1) {" << std::endl;
+    w2 << "    obj=(" << fix_name(e->Name) << ")obj1;" << std::endl;
+    MEMBER_ITER2(EventDefinition)
+    w2 << "    obj.add" << fix_name(m->Name) << "Listener(rrvar_" << fix_name(m->Name) << ");" << std::endl;
+    MEMBER_ITER_END()
+    w2 << "    }" << std::endl;
+
+    w2 << "    public void unregisterEvents(Object obj1) {" << std::endl;
+    w2 << "    obj=(" << fix_name(e->Name) << ")obj1;" << std::endl;
+    MEMBER_ITER2(EventDefinition)
+    w2 << "    obj.remove" << fix_name(m->Name) << "Listener(rrvar_" << fix_name(m->Name) << ");" << std::endl;
+    MEMBER_ITER_END()
+    w2 << "    }" << std::endl;
+
+    MEMBER_ITER2(EventDefinition)
+
+    std::string params = str_pack_parameters_delegate(m->Parameters, true);
+    w2 << "    private class rr_" << fix_name(m->Name) << " implements " << str_pack_delegate(m->Parameters) << "{"
+       << std::endl;
+    w2 << "    public void action(" << params << ") {" << std::endl;
+    w2 << "    vectorptr_messageelement rr_param=new vectorptr_messageelement();" << std::endl;
+    w2 << "    try {" << std::endl;
+    for (std::vector<RR_SHARED_PTR<TypeDefinition> >::const_iterator p = m->Parameters.begin();
+         p != m->Parameters.end(); ++p)
+    {
+        w2 << "    MessageElementUtil.addMessageElementDispose(rr_param,"
+           << str_pack_message_element((*p)->Name, fix_name((*p)->Name), *p) << ");" << std::endl;
+    }
+    w2 << "    " << fix_name(e->Name) << "_skel"
+       << ".this.innerskel.wrappedDispatchEvent(\"" << m->Name << "\",rr_param);" << std::endl;
+
+    w2 << "    }" << std::endl;
+    w2 << "    finally {" << std::endl;
+    w2 << "    rr_param.delete();" << std::endl;
+    w2 << "    }" << std::endl;
+    w2 << "    }" << std::endl;
+    w2 << "    }" << std::endl;
+    MEMBER_ITER_END()
+
+    MEMBER_ITER2(CallbackDefinition)
+    w2 << "    class rr_" << fix_name(m->Name) << " implements " << str_pack_delegate(m->Parameters, m->ReturnType)
+       << " {" << std::endl;
+    w2 << "    long endpoint;" << std::endl;
+    w2 << "    public rr_" << fix_name(m->Name) << "(long endpoint) { this.endpoint=endpoint; }" << std::endl;
+    if (m->ReturnType->Type == DataTypes_void_t)
+    {
+        w2 << "    public void action(" << str_pack_parameters_delegate(m->Parameters, true) << ") {" << std::endl;
+        ;
+    }
+    else
+    {
+        convert_type_result t2 = convert_type(*m->ReturnType, true);
+        w2 << "    public " << t2.java_type << t2.java_arr_type << " func("
+           << str_pack_parameters_delegate(m->Parameters, true) << ") {" << std::endl;
+        ;
+    }
+    w2 << "    vectorptr_messageelement rr_param=new vectorptr_messageelement();" << std::endl;
+    w2 << "    MessageElement rr_me=null;" << std::endl;
+    w2 << "    try {" << std::endl;
+    for (std::vector<RR_SHARED_PTR<TypeDefinition> >::const_iterator p = m->Parameters.begin();
+         p != m->Parameters.end(); ++p)
+    {
+        w2 << "    MessageElementUtil.addMessageElementDispose(rr_param,"
+           << str_pack_message_element((*p)->Name, fix_name((*p)->Name), *p) << ");" << std::endl;
+    }
+    w2 << "    rr_me=" << fix_name(e->Name) << "_skel"
+       << ".this.innerskel.wrappedCallbackCall(\"" << m->Name << "\",this.endpoint,rr_param);" << std::endl;
+    if (m->ReturnType->Type != DataTypes_void_t)
+    {
+        w2 << "    return " << str_unpack_message_element("rr_me", m->ReturnType) << ";" << std::endl;
+    }
+
+    w2 << "    }" << std::endl;
+    w2 << "    finally {" << std::endl;
+    w2 << "    rr_param.delete();" << std::endl;
+    w2 << "    if (rr_me!=null) rr_me.delete();" << std::endl;
+    w2 << "    }" << std::endl;
+    w2 << "    }" << std::endl;
+    w2 << "    }" << std::endl;
+
+    MEMBER_ITER_END()
+
+    w2 << "    public Object getCallbackFunction(long endpoint, String membername) {" << std::endl;
+    // w2 << "    switch (membername) {" << std::endl;
+    MEMBER_ITER2(CallbackDefinition)
+    convert_type_result t = convert_type(*m->ReturnType);
+    std::string params = str_pack_parameters(m->Parameters, true);
+    w2 << "    if(membername.equals( \"" << m->Name << "\")) {" << std::endl;
+    w2 << "    return new rr_" << fix_name(m->Name) << "(endpoint);" << std::endl;
+    w2 << "    }" << std::endl;
+    MEMBER_ITER_END()
+    //	w2 << "    default:" << std::endl;
+    // w2 << "    break;" << std::endl;
+    // w2 << "    }" << std::endl;
+    w2 << "    throw new MemberNotFoundException(\"Member not found\");" << std::endl;
+    w2 << "    }" << std::endl;
+
+    w2 << "    public  void initPipeServers(Object obj1) {" << std::endl;
+    w2 << "    obj=(" << fix_name(e->Name) << ")obj1;" << std::endl;
+    MEMBER_ITER2(PipeDefinition)
+    convert_type_result t = convert_type_array(*m->Type);
+    w2 << "    obj.set_" << fix_name(m->Name) << "(new Pipe<" << t.java_type << t.java_arr_type
+       << ">(innerskel.getPipe(\"" << m->Name + "\")));" << std::endl;
+    MEMBER_ITER_END()
+    w2 << "    }" << std::endl;
+
+    w2 << "    public void initCallbackServers(Object obj1) {" << std::endl;
+    w2 << "    obj=(" << fix_name(e->Name) << ")obj1;" << std::endl;
+    MEMBER_ITER2(CallbackDefinition)
+
+    w2 << "    obj.set_" << fix_name(m->Name) << "(new CallbackServer<"
+       << str_pack_delegate(m->Parameters, m->ReturnType) << ">(\"" << m->Name << "\",this));" << std::endl;
+    MEMBER_ITER_END()
+    w2 << "    }" << std::endl;
+
+    w2 << "    public void initWireServers(Object obj1) {" << std::endl;
+    w2 << "    obj=(" << fix_name(e->Name) << ")obj1;" << std::endl;
+    MEMBER_ITER2(WireDefinition)
+    convert_type_result t = convert_type_array(*m->Type);
+    w2 << "    obj.set_" << fix_name(m->Name) << "(new Wire<" << t.java_type << t.java_arr_type
+       << ">(innerskel.getWire(\"" << m->Name << "\")));" << std::endl;
+    MEMBER_ITER_END()
+    w2 << "    }" << std::endl;
+
+    w2 << "    public WrappedArrayMemoryDirector getArrayMemory(String name) {" << std::endl;
+    // w2 << "    switch (name) {" << std::endl;
+    MEMBER_ITER2(MemoryDefinition)
+    TypeDefinition t2;
+    m->Type->CopyTo(t2);
+    t2.RemoveArray();
+    convert_type_result t = convert_type_array(t2);
+    if (!IsTypeNumeric(m->Type->Type))
+        continue;
+    switch (m->Type->ArrayType)
+    {
+    case DataTypes_ArrayTypes_array:
+        w2 << "    if(name.equals( \"" << m->Name << "\")) {" << std::endl;
+        w2 << "    WrappedArrayMemoryDirectorJava<" << t.java_type << t.java_arr_type
+           << "> dir=new  WrappedArrayMemoryDirectorJava<" << t.java_type << t.java_arr_type << ">(obj.get_"
+           << fix_name(m->Name) + "());" << std::endl;
+        /*w2 << "    int id=RRObjectHeap.AddObject(dir); " << std::endl;
+        w2 << "    dir.memoryid=id;" << std::endl;
+        w2 << "    dir.disown();" << std::endl;*/
+        w2 << "    return dir;" << std::endl;
+        w2 << "    }" << std::endl;
+        break;
+    case DataTypes_ArrayTypes_multidimarray:
+        break;
+    default:
+        throw DataTypeException("Invalid memory definition");
+    }
+    MEMBER_ITER_END()
+    //	w2 << "    default:" << std::endl;
+    // w2 << "    break;" << std::endl;
+    // w2 << "    }" << std::endl;
+    w2 << "    throw new MemberNotFoundException(\"Member Not Found\");" << std::endl;
+    w2 << "    }" << std::endl;
+
+    w2 << "    public WrappedMultiDimArrayMemoryDirector getMultiDimArrayMemory(String name) {" << std::endl;
+    // w2 << "    switch (name) {" << std::endl;
+    MEMBER_ITER2(MemoryDefinition)
+    TypeDefinition t2;
+    m->Type->CopyTo(t2);
+    t2.RemoveArray();
+    convert_type_result t = convert_type_array(t2);
+    if (!IsTypeNumeric(m->Type->Type))
+        continue;
+    switch (m->Type->ArrayType)
+    {
+    case DataTypes_ArrayTypes_array:
+        break;
+    case DataTypes_ArrayTypes_multidimarray:
+
+        w2 << "    if(name.equals( \"" << m->Name << "\")) {" << std::endl;
+        w2 << "    WrappedMultiDimArrayMemoryDirectorJava<" << t.java_type << t.java_arr_type
+           << "> dir=new  WrappedMultiDimArrayMemoryDirectorJava<" << t.java_type << t.java_arr_type << ">(obj.get_"
+           << fix_name(m->Name) << "());" << std::endl;
+        /*w2 << "    int id=RRObjectHeap.AddObject(dir); " << std::endl;
+        w2 << "    dir.memoryid=id;" << std::endl;
+        w2 << "    dir.disown();" << std::endl;*/
+        w2 << "    return dir;" << std::endl;
+        w2 << "    }" << std::endl;
+        break;
+
+    default:
+        throw DataTypeException("Invalid memory definition");
+    }
+    MEMBER_ITER_END()
+    //	w2 << "    default:" << std::endl;
+    // w2 << "    break;" << std::endl;
+    // w2 << "    }" << std::endl;
+    w2 << "    throw new MemberNotFoundException(\"Member Not Found\");" << std::endl;
+    w2 << "    }" << std::endl;
+
+    w2 << "    public WrappedPodArrayMemoryDirector getPodArrayMemory(String name) {" << std::endl;
+
+    MEMBER_ITER2(MemoryDefinition)
+    TypeDefinition t2;
+    m->Type->CopyTo(t2);
+    t2.RemoveArray();
+    convert_type_result t = convert_type_array(t2);
+    if (IsTypeNumeric(m->Type->Type))
+        continue;
+    DataTypes entry_type = m->Type->ResolveNamedType()->RRDataType();
+    if (entry_type != DataTypes_pod_t)
+        continue;
+    if (m->Type->ArrayType == DataTypes_ArrayTypes_array)
+    {
+        w2 << "    if(name.equals( \"" << m->Name << "\")) {" << std::endl;
+        w2 << "    WrappedPodArrayMemoryDirectorJava<" << t.java_type << t.java_arr_type
+           << "> dir=new  WrappedPodArrayMemoryDirectorJava<" << t.java_type << t.java_arr_type << ">(obj.get_"
+           << fix_name(m->Name) << "(), " << t.java_type << ".class);" << std::endl;
+        // w2 << "    int id=RRObjectHeap.AddObject(dir); " << std::endl;
+        // w2 << "    dir.memoryid=id;" << std::endl;
+        // w2 << "    dir.Disown();" << std::endl;
+        w2 << "    return dir;" << std::endl;
+        w2 << "    }" << std::endl;
+    }
+    MEMBER_ITER_END()
+
+    w2 << "    throw new MemberNotFoundException(\"Member Not Found\");" << std::endl;
+    w2 << "    }" << std::endl;
+
+    w2 << "    public WrappedPodMultiDimArrayMemoryDirector getPodMultiDimArrayMemory(String name) {" << std::endl;
+
+    MEMBER_ITER2(MemoryDefinition)
+    TypeDefinition t2;
+    m->Type->CopyTo(t2);
+    t2.RemoveArray();
+    convert_type_result t = convert_type_array(t2);
+    if (IsTypeNumeric(m->Type->Type))
+        continue;
+    DataTypes entry_type = m->Type->ResolveNamedType()->RRDataType();
+    if (entry_type != DataTypes_pod_t)
+        continue;
+    if (m->Type->ArrayType == DataTypes_ArrayTypes_multidimarray)
+    {
+        w2 << "    if(name.equals( \"" << m->Name << "\")) {" << std::endl;
+        w2 << "    WrappedPodMultiDimArrayMemoryDirectorJava<" << t.java_type << t.java_arr_type
+           << "> dir=new  WrappedPodMultiDimArrayMemoryDirectorJava<" << t.java_type << t.java_arr_type << ">(obj.get_"
+           << fix_name(m->Name) << "(), " << t.java_type << ".class);" << std::endl;
+        // w2 << "    int id=RRObjectHeap.AddObject(dir); " << std::endl;
+        // w2 << "    dir.memoryid=id;" << std::endl;
+        // w2 << "    dir.Disown();" << std::endl;
+        w2 << "    return dir;" << std::endl;
+        w2 << "    }" << std::endl;
+    }
+    MEMBER_ITER_END()
+    w2 << "    throw new MemberNotFoundException(\"Member Not Found\");" << std::endl;
+    w2 << "    }" << std::endl;
+
+    // namedarray memories
+
+    w2 << "    public WrappedNamedArrayMemoryDirector getNamedArrayMemory(String name) {" << std::endl;
+
+    MEMBER_ITER2(MemoryDefinition)
+    TypeDefinition t2;
+    m->Type->CopyTo(t2);
+    t2.RemoveArray();
+    convert_type_result t = convert_type_array(t2);
+    if (IsTypeNumeric(m->Type->Type))
+        continue;
+    DataTypes entry_type = m->Type->ResolveNamedType()->RRDataType();
+    if (entry_type != DataTypes_namedarray_t)
+        continue;
+    if (m->Type->ArrayType == DataTypes_ArrayTypes_array)
+    {
+        w2 << "    if(name.equals( \"" << m->Name << "\")) {" << std::endl;
+        w2 << "    WrappedNamedArrayMemoryDirectorJava<" << t.java_type << t.java_arr_type
+           << "> dir=new  WrappedNamedArrayMemoryDirectorJava<" << t.java_type << t.java_arr_type << ">(obj.get_"
+           << fix_name(m->Name) << "(), " << t.java_type << ".class);" << std::endl;
+        // w2 << "    int id=RRObjectHeap.AddObject(dir); " << std::endl;
+        // w2 << "    dir.memoryid=id;" << std::endl;
+        // w2 << "    dir.Disown();" << std::endl;
+        w2 << "    return dir;" << std::endl;
+        w2 << "    }" << std::endl;
+    }
+    MEMBER_ITER_END()
+
+    w2 << "    throw new MemberNotFoundException(\"Member Not Found\");" << std::endl;
+    w2 << "    }" << std::endl;
+
+    w2 << "    public WrappedNamedMultiDimArrayMemoryDirector getNamedMultiDimArrayMemory(String name) {" << std::endl;
+
+    MEMBER_ITER2(MemoryDefinition)
+    TypeDefinition t2;
+    m->Type->CopyTo(t2);
+    t2.RemoveArray();
+    convert_type_result t = convert_type_array(t2);
+    if (IsTypeNumeric(m->Type->Type))
+        continue;
+    DataTypes entry_type = m->Type->ResolveNamedType()->RRDataType();
+    if (entry_type != DataTypes_namedarray_t)
+        continue;
+    if (m->Type->ArrayType == DataTypes_ArrayTypes_multidimarray)
+    {
+        w2 << "    if(name.equals( \"" << m->Name << "\")) {" << std::endl;
+        w2 << "    WrappedNamedMultiDimArrayMemoryDirectorJava<" << t.java_type << t.java_arr_type
+           << "> dir=new  WrappedNamedMultiDimArrayMemoryDirectorJava<" << t.java_type << t.java_arr_type
+           << ">(obj.get_" << fix_name(m->Name) << "(), " << t.java_type << ".class);" << std::endl;
+        // w2 << "    int id=RRObjectHeap.AddObject(dir); " << std::endl;
+        // w2 << "    dir.memoryid=id;" << std::endl;
+        // w2 << "    dir.Disown();" << std::endl;
+        w2 << "    return dir;" << std::endl;
+        w2 << "    }" << std::endl;
+    }
+    MEMBER_ITER_END()
+    w2 << "    throw new MemberNotFoundException(\"Member Not Found\");" << std::endl;
+    w2 << "    }" << std::endl;
+
+    w2 << "    public String getRRType() { return \"" << e->ServiceDefinition_.lock()->Name << "." << e->Name << "\"; }"
+       << std::endl;
+
+    w2 << "}" << std::endl;
+}
+
+void JavaServiceLangGen::GenerateDefaultImpl(ServiceEntryDefinition* e, std::ostream* w)
+{
+    std::ostream& w2 = *w;
+
+    w2 << "public class " << fix_name(e->Name) << "_default_impl implements " << fix_name(e->Name) << "{" << std::endl;
+
+    MEMBER_ITER2(CallbackDefinition)
+    w2 << "    protected Callback<" << str_pack_delegate(m->Parameters, m->ReturnType) << "> rrvar_"
+       << fix_name(m->Name) << ";" << std::endl;
+    MEMBER_ITER_END()
+
+    MEMBER_ITER2(PipeDefinition)
+    if (m->Direction() == MemberDefinition_Direction_readonly)
+    {
+        convert_type_result t = convert_type_array(*m->Type);
+        w2 << "    protected PipeBroadcaster<" << t.java_type << t.java_arr_type << "> rrvar_" << fix_name(m->Name)
+           << ";" << std::endl;
+    }
+    MEMBER_ITER_END()
+
+    MEMBER_ITER2(WireDefinition)
+    if (m->Direction() == MemberDefinition_Direction_readonly)
+    {
+        convert_type_result t = convert_type_array(*m->Type);
+        w2 << "    protected WireBroadcaster<" << t.java_type << t.java_arr_type << "> rrvar_" << fix_name(m->Name)
+           << ";" << std::endl;
+    }
+    if (m->Direction() == MemberDefinition_Direction_writeonly)
+    {
+        convert_type_result t = convert_type_array(*m->Type);
+        w2 << "    protected WireUnicastReceiver<" << t.java_type << t.java_arr_type << "> rrvar_" << fix_name(m->Name)
+           << ";" << std::endl;
+    }
+    MEMBER_ITER_END()
+
+    MEMBER_ITER2(PropertyDefinition)
+    convert_type_result t = convert_type(*m->Type);
+    t.name = fix_name(m->Name);
+    w2 << "    protected " << t.java_type << t.java_arr_type << " rrvar_" << t.name << ";" << std::endl;
+    w2 << "    public " << t.java_type << t.java_arr_type << " get_" << t.name << "() { return rrvar_" << t.name
+       << "; }" << std::endl;
+    w2 << "    public void set_" << t.name << "(" << t.java_type << t.java_arr_type << " value) { rrvar_" << t.name
+       << " = value; }" << std::endl;
+    MEMBER_ITER_END()
+
+    MEMBER_ITER2(FunctionDefinition)
+    if (!m->IsGenerator())
+    {
+        convert_type_result t = convert_type(*m->ReturnType);
+        std::string params = str_pack_parameters(m->Parameters, true);
+        w2 << "    public " << t.java_type << t.java_arr_type << " " << fix_name(m->Name) << "(" << params << ") {"
+           << std::endl;
+    }
+    else
+    {
+        convert_generator_result t = convert_generator(m.get());
+        std::string params = str_pack_parameters(t.params, true);
+        w2 << "    public " << t.generator_java_type << " " << fix_name(m->Name) << "(" << params << ") {" << std::endl;
+    }
+    w2 << "    throw new UnsupportedOperationException();";
+    w2 << "    }" << std::endl;
+
+    MEMBER_ITER_END()
+
+    MEMBER_ITER2(EventDefinition)
+    std::string params = str_pack_parameters(m->Parameters, true);
+    w2 << "    protected  Vector<" << str_pack_delegate(m->Parameters) << ">"
+       << " rrvar_" << fix_name(m->Name) << "=new Vector<" << str_pack_delegate(m->Parameters) << ">();" << std::endl;
+    w2 << "    public void "
+       << " add" << fix_name(m->Name) << "Listener(" << str_pack_delegate(m->Parameters) << " listener) {" << std::endl;
+    w2 << "    synchronized(rrvar_" << fix_name(m->Name) << ") {" << std::endl;
+    w2 << "    rrvar_" << fix_name(m->Name) << ".add(listener);" << std::endl;
+    w2 << "    }" << std::endl;
+    w2 << "    }" << std::endl;
+    w2 << "    public void "
+       << " remove" << fix_name(m->Name) << "Listener(" << str_pack_delegate(m->Parameters) << " listener) {"
+       << std::endl;
+    w2 << "    synchronized(rrvar_" << fix_name(m->Name) << ") {" << std::endl;
+    w2 << "    rrvar_" << fix_name(m->Name) << ".remove(listener);" << std::endl;
+    w2 << "    }" << std::endl;
+    w2 << "    }" << std::endl;
+    MEMBER_ITER_END()
+
+    MEMBER_ITER2(ObjRefDefinition)
+    std::string objtype = fix_qualified_name(m->ObjectType);
+    if (objtype == "varobject")
+        objtype = "Object";
+    std::string indtype;
+    if (GetObjRefIndType(m, indtype))
+    {
+        w2 << "    public " << objtype << " get_" << fix_name(m->Name) << "(" << indtype << " ind) {" << std::endl;
+        w2 << "    throw new UnsupportedOperationException();" << std::endl;
+        w2 << "    }" << std::endl;
+    }
+    else
+    {
+        w2 << "    public " << objtype << " get_" << fix_name(m->Name) << "() {" << std::endl;
+        w2 << "    throw new UnsupportedOperationException();" << std::endl;
+        w2 << "    }" << std::endl;
+    }
+    MEMBER_ITER_END()
+
+    MEMBER_ITER2(PipeDefinition)
+    convert_type_result t = convert_type_array(*m->Type);
+    w2 << "    public Pipe<" << t.java_type << t.java_arr_type << "> get_" << fix_name(m->Name) << "()" << std::endl;
+    if (m->Direction() == MemberDefinition_Direction_readonly)
+    {
+        w2 << "    { return rrvar_" << fix_name(m->Name) << ".getPipe();  }" << std::endl;
+    }
+    else
+    {
+        w2 << "    { throw new UnsupportedOperationException(); }" << std::endl;
+    }
+    w2 << "    public void set_" << fix_name(m->Name) << "(Pipe<" << t.java_type << t.java_arr_type << "> value)"
+       << std::endl;
+    if (m->Direction() == MemberDefinition_Direction_readonly)
+    {
+        w2 << "    {" << std::endl;
+        w2 << "    if (rrvar_" << fix_name(m->Name) << "!=null) throw new IllegalStateException(\"Pipe already set\");"
+           << std::endl;
+        w2 << "    rrvar_" << fix_name(m->Name) << "= new PipeBroadcaster<" << t.java_type << t.java_arr_type
+           << ">(value);" << std::endl;
+        w2 << "    }" << std::endl;
+    }
+    else
+    {
+        w2 << "    { throw new IllegalStateException();}" << std::endl;
+    }
+    MEMBER_ITER_END()
+
+    MEMBER_ITER2(CallbackDefinition)
+    w2 << "    public Callback<" << str_pack_delegate(m->Parameters, m->ReturnType) << "> get_" << fix_name(m->Name)
+       << "()" << std::endl;
+    w2 << "    { return rrvar_" << fix_name(m->Name) << ";  }" << std::endl;
+    w2 << "    public void set_" << fix_name(m->Name) << "(Callback<" << str_pack_delegate(m->Parameters, m->ReturnType)
+       << "> value)" << std::endl;
+    w2 << "    {" << std::endl;
+    w2 << "    if (rrvar_" << fix_name(m->Name) << "!=null) throw new IllegalStateException(\"Callback already set\");"
+       << std::endl;
+    w2 << "    rrvar_" << fix_name(m->Name) << "= value;" << std::endl;
+    w2 << "    }" << std::endl;
+    MEMBER_ITER_END()
+
+    MEMBER_ITER2(WireDefinition)
+    convert_type_result t = convert_type_array(*m->Type);
+    w2 << "    public Wire<" << t.java_type << t.java_arr_type << "> get_" << fix_name(m->Name) << "()" << std::endl;
+    if (m->Direction() == MemberDefinition_Direction_readonly || m->Direction() == MemberDefinition_Direction_writeonly)
+    {
+        w2 << "    { return rrvar_" << fix_name(m->Name) << ".getWire();  }" << std::endl;
+    }
+    else
+    {
+        w2 << "    { throw new UnsupportedOperationException(); }" << std::endl;
+    }
+    w2 << "    public void set_" << fix_name(m->Name) << "(Wire<" << t.java_type << t.java_arr_type << "> value)"
+       << std::endl;
+    if (m->Direction() == MemberDefinition_Direction_readonly)
+    {
+        w2 << "    {" << std::endl;
+        w2 << "    if (rrvar_" << fix_name(m->Name) << "!=null) throw new IllegalStateException(\"Pipe already set\");"
+           << std::endl;
+        w2 << "    rrvar_" << fix_name(m->Name) << "= new WireBroadcaster<" << t.java_type << t.java_arr_type
+           << ">(value);" << std::endl;
+        w2 << "    }" << std::endl;
+    }
+    else if (m->Direction() == MemberDefinition_Direction_writeonly)
+    {
+        w2 << "    {" << std::endl;
+        w2 << "    if (rrvar_" << fix_name(m->Name) << "!=null) throw new IllegalStateException(\"Pipe already set\");"
+           << std::endl;
+        w2 << "    rrvar_" << fix_name(m->Name) << "= new WireUnicastReceiver<" << t.java_type << t.java_arr_type
+           << ">(value);" << std::endl;
+        w2 << "    }" << std::endl;
+    }
+    else
+    {
+        w2 << "    { throw new UnsupportedOperationException();}" << std::endl;
+    }
+    MEMBER_ITER_END()
+
+    MEMBER_ITER2(MemoryDefinition)
+    TypeDefinition t2;
+    m->Type->CopyTo(t2);
+    t2.RemoveArray();
+    convert_type_result t = convert_type_array(t2);
+    std::string c;
+    if (!IsTypeNumeric(m->Type->Type))
+    {
+        DataTypes entry_type = m->Type->ResolveNamedType()->RRDataType();
+        if (entry_type != DataTypes_namedarray_t)
+        {
+            c = "Pod";
+        }
+        else
+        {
+            c = "Named";
+        }
+    }
+    switch (m->Type->ArrayType)
+    {
+    case DataTypes_ArrayTypes_array:
+        w2 << "    public " << c << "ArrayMemory<" << t.java_type << t.java_arr_type << "> get_" << fix_name(m->Name)
+           << "()" << std::endl;
+        break;
+    case DataTypes_ArrayTypes_multidimarray:
+        w2 << "    public " << c << "MultiDimArrayMemory<" << t.java_type << t.java_arr_type << "> get_"
+           << fix_name(m->Name) << "()" << std::endl;
+        break;
+    default:
+        throw DataTypeException("Invalid memory definition");
+    }
+    w2 << "    { throw new UnsupportedOperationException(); }" << std::endl;
+    MEMBER_ITER_END()
+
+    w2 << "}" << std::endl;
+}
+
+void JavaServiceLangGen::GenerateServiceFactoryFile(ServiceDefinition* d, const std::string& defstring, std::ostream* w)
+{
+    std::ostream& w2 = *w;
+
+    w2 << "//This file is automatically generated. DO NOT EDIT!" << std::endl;
+    w2 << "package " << fix_name(d->Name) << ";" << std::endl;
+    w2 << "import java.util.*;" << std::endl;
+    w2 << "import com.robotraconteur.*;" << std::endl;
+    // w2 << "using System.Collections.Generic;" << std::endl << std::endl;
+
+    GenerateServiceFactory(d, defstring, w);
+}
+
+void JavaServiceLangGen::GenerateStructureFile(ServiceEntryDefinition* d, std::ostream* w)
+{
+    std::ostream& w2 = *w;
+
+    w2 << "//This file is automatically generated. DO NOT EDIT!" << std::endl;
+    w2 << "package " << fix_name(d->ServiceDefinition_.lock()->Name) << ";" << std::endl;
+    w2 << "import java.util.*;" << std::endl;
+    w2 << "import com.robotraconteur.*;" << std::endl;
+    // w2 << "using System.Collections.Generic;" << std::endl << std::endl;
+
+    GenerateStructure(d, w);
+}
+
+void JavaServiceLangGen::GenerateStructureStubFile(ServiceEntryDefinition* d, std::ostream* w)
+{
+    std::ostream& w2 = *w;
+
+    w2 << "//This file is automatically generated. DO NOT EDIT!" << std::endl;
+    w2 << "package " << fix_name(d->ServiceDefinition_.lock()->Name) << ";" << std::endl;
+    w2 << "import java.util.*;" << std::endl;
+    w2 << "import com.robotraconteur.*;" << std::endl;
+    // w2 << "using System.Collections.Generic;" << std::endl << std::endl;
+
+    GenerateStructureStub(d, w);
+}
+
+void JavaServiceLangGen::GeneratePodFile(ServiceEntryDefinition* d, std::ostream* w)
+{
+    std::ostream& w2 = *w;
+
+    w2 << "//This file is automatically generated. DO NOT EDIT!" << std::endl;
+    w2 << "package " << fix_name(d->ServiceDefinition_.lock()->Name) << ";" << std::endl;
+    w2 << "import java.util.*;" << std::endl;
+    w2 << "import com.robotraconteur.*;" << std::endl;
+    // w2 << "using System.Collections.Generic;" << std::endl << std::endl;
+
+    GeneratePod(d, w);
+}
+
+void JavaServiceLangGen::GenerateNamedArrayFile(const RR_SHARED_PTR<ServiceEntryDefinition>& d, std::ostream* w)
+{
+    std::ostream& w2 = *w;
+
+    w2 << "//This file is automatically generated. DO NOT EDIT!" << std::endl;
+    w2 << "package " << fix_name(d->ServiceDefinition_.lock()->Name) << ";" << std::endl;
+    w2 << "import java.util.*;" << std::endl;
+    w2 << "import com.robotraconteur.*;" << std::endl;
+    // w2 << "using System.Collections.Generic;" << std::endl << std::endl;
+
+    GenerateNamedArray(d, w);
+}
+
+void JavaServiceLangGen::GeneratePodStubFile(ServiceEntryDefinition* d, std::ostream* w)
+{
+    std::ostream& w2 = *w;
+
+    w2 << "//This file is automatically generated. DO NOT EDIT!" << std::endl;
+    w2 << "package " << fix_name(d->ServiceDefinition_.lock()->Name) << ";" << std::endl;
+    w2 << "import java.util.*;" << std::endl;
+    w2 << "import com.robotraconteur.*;" << std::endl;
+    // w2 << "using System.Collections.Generic;" << std::endl << std::endl;
+
+    GeneratePodStub(d, w);
+}
+
+void JavaServiceLangGen::GenerateNamedArrayStubFile(const RR_SHARED_PTR<ServiceEntryDefinition>& d, std::ostream* w)
+{
+    std::ostream& w2 = *w;
+
+    w2 << "//This file is automatically generated. DO NOT EDIT!" << std::endl;
+    w2 << "package " << fix_name(d->ServiceDefinition_.lock()->Name) << ";" << std::endl;
+    w2 << "import java.util.*;" << std::endl;
+    w2 << "import com.robotraconteur.*;" << std::endl;
+    // w2 << "using System.Collections.Generic;" << std::endl << std::endl;
+
+    GenerateNamedArrayStub(d, w);
+}
+
+void JavaServiceLangGen::GenerateInterfaceFile(ServiceEntryDefinition* d, std::ostream* w)
+{
+    std::ostream& w2 = *w;
+
+    w2 << "//This file is automatically generated. DO NOT EDIT!" << std::endl;
+    w2 << "package " << fix_name(d->ServiceDefinition_.lock()->Name) << ";" << std::endl;
+    w2 << "import java.util.*;" << std::endl;
+    w2 << "import com.robotraconteur.*;" << std::endl;
+    // w2 << "using System.Collections.Generic;" << std::endl << std::endl;
+
+    GenerateInterface(d, w);
+}
+
+void JavaServiceLangGen::GenerateAsyncInterfaceFile(ServiceEntryDefinition* d, std::ostream* w)
+{
+    std::ostream& w2 = *w;
+
+    w2 << "//This file is automatically generated. DO NOT EDIT!" << std::endl;
+    w2 << "package " << fix_name(d->ServiceDefinition_.lock()->Name) << ";" << std::endl;
+    w2 << "import java.util.*;" << std::endl;
+    w2 << "import com.robotraconteur.*;" << std::endl;
+    // w2 << "using System.Collections.Generic;" << std::endl << std::endl;
+
+    GenerateAsyncInterface(d, w);
+}
+
+void JavaServiceLangGen::GenerateStubFile(ServiceEntryDefinition* d, std::ostream* w)
+{
+    std::ostream& w2 = *w;
+
+    w2 << "//This file is automatically generated. DO NOT EDIT!" << std::endl;
+    w2 << "package " << fix_name(d->ServiceDefinition_.lock()->Name) << ";" << std::endl;
+    w2 << "import java.util.*;" << std::endl;
+    w2 << "import com.robotraconteur.*;" << std::endl;
+    // w2 << "using System.Collections.Generic;" << std::endl << std::endl;
+
+    GenerateStub(d, w);
+}
+
+template <typename T>
+static void null_deleter(T*)
+{}
+
+static std::string JavaServiceLangGen_EscapeString_Formatter(const boost::smatch& match)
+{
+    std::string i = match[0].str();
+
+    if (i == "\"")
+        return "\\\"";
+    if (i == "\\")
+        return "\\\\";
+    if (i == "/")
+        return "/";
+    if (i == "\b")
+        return "\\b";
+    if (i == "\f")
+        return "\\f";
+    if (i == "\n")
+        return "\\n";
+    if (i == "\r")
+        return "\\r";
+    if (i == "\t")
+        return "\\t";
+
+    std::basic_string<uint16_t> v = boost::locale::conv::utf_to_utf<uint16_t>(i);
+
+    std::stringstream v2;
+    v2 << std::hex << std::setfill('0');
+    BOOST_FOREACH (const uint16_t& v3, v)
+    {
+        v2 << std::setw(0) << "\\u" << std::setw(4) << v3;
+    }
+
+    return v2.str();
+}
+
+std::string JavaServiceLangGen::convert_constant(ConstantDefinition* c,
+                                                 std::vector<RR_SHARED_PTR<ConstantDefinition> >& c2,
+                                                 ServiceDefinition* def)
+{
+    RR_SHARED_PTR<ServiceDefinition> def2(def, null_deleter<ServiceDefinition>);
+
+    boost::shared_ptr<TypeDefinition> t = c->Type;
+
+    if (t->ContainerType != DataTypes_ContainerTypes_none)
+        throw DataTypeException("Only numbers, primitive number arrays, and strings can be constants");
+    switch (t->ArrayType)
+    {
+    case DataTypes_ArrayTypes_none:
+        break;
+    case DataTypes_ArrayTypes_array:
+        if (t->ArrayVarLength)
+            break;
+    default:
+        throw DataTypeException("Only numbers, primitive number arrays, and strings can be constants");
+    }
+
+    if (t->Type == DataTypes_namedtype_t)
+    {
+        std::vector<ConstantDefinition_StructField> f = c->ValueToStructFields();
+
+        std::string o = "public static class " + fix_name(c->Name) + " { ";
+
+        BOOST_FOREACH (ConstantDefinition_StructField f2, f)
+        {
+            RR_SHARED_PTR<ConstantDefinition> c3 = TryFindByName(c2, f2.ConstantRefName);
+            if (!c3)
+                throw ServiceException("Invalid structure cosntant " + c->Name);
+            o += convert_constant(c3.get(), c2, def) + " ";
+        }
+
+        o += "}";
+        return o;
+    }
+
+    convert_type_result c1 = convert_type(*t);
+    if (t->Type == DataTypes_string_t)
+    {
+        boost::regex r_replace("(\"|\\\\|\\/|[\\x00-\\x1F]|\\x7F|[\\x80-\\xFF]+)");
+
+        std::ostringstream t(std::ios::out | std::ios::binary);
+        std::ostream_iterator<char, char> oi(t);
+
+        const std::string str_value = c->ValueToString();
+
+        boost::regex_replace(oi, str_value.begin(), str_value.end(), r_replace,
+                             JavaServiceLangGen_EscapeString_Formatter, boost::match_default | boost::format_all);
+
+        return "public static final String " + fix_name(c->Name) + "=\"" + t.str() + "\";";
+    }
+
+    if (t->ArrayType == DataTypes_ArrayTypes_none)
+    {
+        return "public static final " + c1.java_type + " " + fix_name(c->Name) + "=" + c->Value + ";";
+    }
+    else
+    {
+        return "public static final " + c1.java_type + "[] " + fix_name(c->Name) + "=" + c->Value + ";";
+    }
+}
+
+JavaServiceLangGen::convert_generator_result JavaServiceLangGen::convert_generator(FunctionDefinition* f)
+{
+    if (!f->IsGenerator())
+        throw InternalErrorException("");
+
+    convert_generator_result o;
+
+    bool return_generator = f->ReturnType->ContainerType == DataTypes_ContainerTypes_generator;
+    bool param_generator =
+        !f->Parameters.empty() && f->Parameters.back()->ContainerType == DataTypes_ContainerTypes_generator;
+
+    if (return_generator && param_generator)
+    {
+        RR_SHARED_PTR<TypeDefinition> r_type = f->ReturnType->Clone();
+        r_type->RemoveContainers();
+        convert_type_result t = convert_type_array(*r_type);
+        RR_SHARED_PTR<TypeDefinition> p_type = f->Parameters.back()->Clone();
+        p_type->RemoveContainers();
+        convert_type_result t2 = convert_type_array(*p_type);
+        std::copy(f->Parameters.begin(), --f->Parameters.end(), std::back_inserter(o.params));
+        o.generator_java_base_type = "Generator1";
+        o.generator_java_template_params = t.java_type + t.java_arr_type + "," + t2.java_type + t2.java_arr_type;
+        o.generator_java_type = o.generator_java_base_type + "<" + o.generator_java_template_params + ">";
+        return o;
+    }
+
+    if (param_generator)
+    {
+        RR_SHARED_PTR<TypeDefinition> p_type = f->Parameters.back()->Clone();
+        p_type->RemoveContainers();
+        convert_type_result t2 = convert_type_array(*p_type);
+        std::copy(f->Parameters.begin(), --f->Parameters.end(), std::back_inserter(o.params));
+        o.generator_java_base_type = "Generator3";
+        o.generator_java_template_params = t2.java_type + t2.java_arr_type;
+        o.generator_java_type = o.generator_java_base_type + "<" + o.generator_java_template_params + ">";
+        return o;
+    }
+    else
+    {
+        RR_SHARED_PTR<TypeDefinition> r_type = f->ReturnType->Clone();
+        r_type->RemoveContainers();
+        convert_type_result t = convert_type_array(*r_type);
+        boost::range::copy(f->Parameters, std::back_inserter(o.params));
+        o.generator_java_base_type = "Generator2";
+        o.generator_java_template_params = t.java_type + t.java_arr_type;
+        o.generator_java_type = o.generator_java_base_type + "<" + o.generator_java_template_params + ">";
+        return o;
+    }
+}
+
+void JavaServiceLangGen::GenerateConstants(ServiceDefinition* d, std::ostream* w)
+{
+    std::ostream& w2 = *w;
+
+    bool hasconstants = false;
+
+    for (std::vector<std::string>::iterator e = d->Options.begin(); e != d->Options.end(); ++e)
+    {
+        if (boost::starts_with(*e, "constant"))
+            hasconstants = true;
+    }
+
+    if (!d->Enums.empty() || !d->Constants.empty())
+        hasconstants = true;
+
+    std::vector<boost::shared_ptr<ServiceEntryDefinition> > entries;
+    boost::copy(d->NamedArrays, std::back_inserter(entries));
+    boost::copy(d->Pods, std::back_inserter(entries));
+    boost::copy(d->Structures, std::back_inserter(entries));
+    boost::copy(d->Objects, std::back_inserter(entries));
+
+    for (std::vector<boost::shared_ptr<ServiceEntryDefinition> >::iterator ee = entries.begin(); ee != entries.end();
+         ++ee)
+    {
+        for (std::vector<std::string>::iterator e = (*ee)->Options.begin(); e != (*ee)->Options.end(); ++e)
+        {
+            if (boost::starts_with(*e, "constant"))
+                hasconstants = true;
+        }
+
+        if (!(*ee)->Constants.empty())
+            hasconstants = true;
+    }
+
+    if (!hasconstants)
+        return;
+
+    w2 << "class " << boost::replace_all_copy(fix_name(d->Name), ".", "__") << "Constants " << std::endl
+       << "{" << std::endl;
+
+    for (std::vector<std::string>::iterator e = d->Options.begin(); e != d->Options.end(); ++e)
+    {
+        if (boost::starts_with(*e, "constant"))
+        {
+            RR_SHARED_PTR<ServiceDefinition> def2(d, null_deleter<ServiceDefinition>);
+            RR_SHARED_PTR<ConstantDefinition> c = RR_MAKE_SHARED<ConstantDefinition>(def2);
+            c->FromString(*e);
+            w2 << "    " << convert_constant(c.get(), d->Constants, d) << std::endl;
+        }
+    }
+
+    BOOST_FOREACH (RR_SHARED_PTR<ConstantDefinition>& c, d->Constants)
+    {
+        GenerateDocString(c->DocString, "    ", w);
+        w2 << "    " << convert_constant(c.get(), d->Constants, d) << std::endl;
+    }
+
+    for (std::vector<boost::shared_ptr<ServiceEntryDefinition> >::iterator ee = entries.begin(); ee != entries.end();
+         ++ee)
+    {
+        bool objhasconstants = false;
+
+        for (std::vector<std::string>::iterator e = (*ee)->Options.begin(); e != (*ee)->Options.end(); ++e)
+        {
+            if (boost::starts_with(*e, "constant"))
+                objhasconstants = true;
+        }
+
+        if (!(*ee)->Constants.empty())
+            objhasconstants = true;
+
+        if (objhasconstants || !(*ee)->Constants.empty())
+        {
+            w2 << "    public static class " << fix_name((*ee)->Name) << std::endl << "    {" << std::endl;
+            for (std::vector<std::string>::iterator e = (*ee)->Options.begin(); e != (*ee)->Options.end(); ++e)
+            {
+                if (boost::starts_with(*e, "constant"))
+                {
+                    RR_SHARED_PTR<ServiceDefinition> def2(d, null_deleter<ServiceDefinition>);
+                    RR_SHARED_PTR<ConstantDefinition> c = RR_MAKE_SHARED<ConstantDefinition>(def2);
+                    c->FromString(*e);
+                    w2 << "    " << convert_constant(c.get(), (*ee)->Constants, d) << std::endl;
+                }
+            }
+
+            BOOST_FOREACH (RR_SHARED_PTR<ConstantDefinition>& c, (*ee)->Constants)
+            {
+                GenerateDocString(c->DocString, "    ", w);
+                w2 << "    " << convert_constant(c.get(), (*ee)->Constants, d) << std::endl;
+            }
+
+            w2 << "    }" << std::endl;
+        }
+    }
+
+    BOOST_FOREACH (RR_SHARED_PTR<EnumDefinition>& e, d->Enums)
+    {}
+
+    w2 << "}" << std::endl;
+}
+
+void JavaServiceLangGen::GenerateExceptionFile(ExceptionDefinition* exp, ServiceDefinition* d, std::ostream* w)
+{
+    std::ostream& w2 = *w;
+
+    w2 << "//This file is automatically generated. DO NOT EDIT!" << std::endl;
+    w2 << "package " << fix_name(d->Name) << ";" << std::endl;
+    w2 << "import java.util.*;" << std::endl;
+    w2 << "import com.robotraconteur.*;" << std::endl;
+    // w2 << "using System.Collections.Generic;" << std::endl << std::endl;
+
+    GenerateDocString(exp->DocString, "    ", w);
+
+    w2 << "public class " << fix_name(exp->Name) << " extends RobotRaconteurRemoteException" << std::endl
+       << "{" << std::endl;
+    w2 << "    public " << fix_name(exp->Name) << "(String message)  {" << std::endl;
+    w2 << "    super(\"" << d->Name << "." << exp->Name << "\",message);" << std::endl;
+    w2 << "    }" << std::endl << std::endl;
+    w2 << "    public " << fix_name(exp->Name) << "(String message, String subname, Object param_)  {" << std::endl;
+    w2 << "    super(\"" << d->Name << "." << exp->Name << "\",message, subname, param_);" << std::endl;
+    w2 << "    }" << std::endl;
+    w2 << "};" << std::endl;
+}
+
+void JavaServiceLangGen::GenerateEnumFile(EnumDefinition* e, ServiceDefinition* d, std::ostream* w)
+{
+    std::ostream& w2 = *w;
+
+    w2 << "//This file is automatically generated. DO NOT EDIT!" << std::endl;
+    w2 << "package " << fix_name(d->Name) << ";" << std::endl;
+    // w2 << "import java.util.*;" << std::endl;
+    // w2 << "import com.robotraconteur.*;" << std::endl;
+    // w2 << "using System.Collections.Generic;" << std::endl << std::endl;
+
+    GenerateDocString(e->DocString, "", w);
+    w2 << "public enum " << fix_name(e->Name) << std::endl;
+    w2 << "{" << std::endl;
+    for (size_t i = 0; i < e->Values.size(); i++)
+    {
+        EnumDefinitionValue& v = e->Values[i];
+        GenerateDocString(v.DocString, "    ", w);
+
+        w2 << "    " << fix_name(v.Name) << "(" << v.Value << ")";
+
+        if (i < e->Values.size() - 1)
+        {
+            w2 << "," << std::endl;
+        }
+        else
+        {
+            w2 << ";" << std::endl;
+        }
+    }
+
+    w2 << "    private int value;" << std::endl;
+    w2 << "    private " << fix_name(e->Name) << "(int value)" << std::endl;
+    w2 << "    {" << std::endl;
+    w2 << "    this.value = value;" << std::endl;
+    w2 << "    }" << std::endl;
+    w2 << "    public int getValue() { return value; }" << std::endl;
+
+    w2 << "    public static " << fix_name(e->Name) << " intToEnum(int value) {" << std::endl;
+    w2 << "	    " << fix_name(e->Name) << "[] values = " << fix_name(e->Name) << ".class.getEnumConstants();"
+       << std::endl;
+    w2 << "	    if (value < values.length && value >= 0 && values[value].value == value)" << std::endl;
+    w2 << "		    return values[value];" << std::endl;
+    w2 << "	    for (" << fix_name(e->Name) << " enum_ : values)" << std::endl;
+    w2 << "	    	if (enum_.value == value)" << std::endl;
+    w2 << "	    		return enum_;" << std::endl;
+    w2 << "	    throw new IllegalArgumentException(\"No enum \" + " << fix_name(e->Name)
+       << ".class + \" with value \" + value);" << std::endl;
+    w2 << "    }" << std::endl;
+
+    w2 << "};" << std::endl;
+}
+
+void JavaServiceLangGen::GenerateConstantsFile(ServiceDefinition* d, std::ostream* w)
+{
+    std::ostream& w2 = *w;
+
+    w2 << "//This file is automatically generated. DO NOT EDIT!" << std::endl;
+    w2 << "package " << fix_name(d->Name) << ";" << std::endl;
+    w2 << "import java.util.*;" << std::endl;
+    w2 << "import com.robotraconteur.*;" << std::endl;
+    // w2 << "using System.Collections.Generic;" << std::endl << std::endl;
+
+    GenerateConstants(d, w);
+}
+
+void JavaServiceLangGen::GenerateSkelFile(ServiceEntryDefinition* d, std::ostream* w)
+{
+    std::ostream& w2 = *w;
+
+    w2 << "//This file is automatically generated. DO NOT EDIT!" << std::endl;
+    w2 << "package " << fix_name(d->ServiceDefinition_.lock()->Name) << ";" << std::endl;
+    w2 << "import java.util.*;" << std::endl;
+    w2 << "import com.robotraconteur.*;" << std::endl;
+    // w2 << "using System.Collections.Generic;" << std::endl << std::endl;
+
+    GenerateSkel(d, w);
+}
+
+void JavaServiceLangGen::GenerateDefaultImplFile(ServiceEntryDefinition* d, std::ostream* w)
+{
+    std::ostream& w2 = *w;
+
+    w2 << "//This file is automatically generated. DO NOT EDIT!" << std::endl;
+    w2 << "package " << fix_name(d->ServiceDefinition_.lock()->Name) << ";" << std::endl;
+    w2 << "import java.util.*;" << std::endl;
+    w2 << "import com.robotraconteur.*;" << std::endl;
+    // w2 << "using System.Collections.Generic;" << std::endl << std::endl;
+
+    GenerateDefaultImpl(d, w);
+}
+
+void JavaServiceLangGen::GenerateFiles(const RR_SHARED_PTR<ServiceDefinition>& d, const std::string& servicedef,
+                                       const std::string& path)
+{
+#ifdef _WIN32
+    const std::string os_pathsep("\\");
+#else
+    const std::string os_pathsep("/");
+#endif
+
+    std::string dname1 = fix_name(d->Name);
+    std::vector<std::string> dname2;
+    boost::split(dname2, dname1, boost::is_from_range('.', '.'));
+
+    boost::filesystem::path p = boost::filesystem::path(path);
+
+    for (std::vector<std::string>::iterator e = dname2.begin(); e != dname2.end(); e++)
+    {
+        p = p /= boost::filesystem::path(*e);
+        if (!boost::filesystem::is_directory(p))
+            boost::filesystem::create_directory(p);
+    }
+
+    std::ofstream f1(
+        (p.string() + os_pathsep + boost::replace_all_copy(fix_name(d->Name), ".", "__") + "Factory.java").c_str());
+    GenerateServiceFactoryFile(d.get(), servicedef, &f1);
+    f1.close();
+
+    BOOST_FOREACH (const RR_SHARED_PTR<ExceptionDefinition>& e, d->Exceptions)
+    {
+        std::ofstream f2((p.string() + os_pathsep + fix_name((e->Name)) + ".java").c_str());
+        GenerateExceptionFile(e.get(), d.get(), &f2);
+        f2.close();
+    }
+
+    for (std::vector<RR_SHARED_PTR<EnumDefinition> >::iterator e = d->Enums.begin(); e != d->Enums.end(); ++e)
+    {
+        std::ofstream f2((p.string() + os_pathsep + fix_name((*e)->Name) + ".java").c_str());
+        GenerateEnumFile(e->get(), d.get(), &f2);
+        f2.close();
+    }
+
+    for (std::vector<boost::shared_ptr<ServiceEntryDefinition> >::iterator e = d->Structures.begin();
+         e != d->Structures.end(); ++e)
+    {
+        std::ofstream f2((p.string() + os_pathsep + fix_name((*e)->Name) + ".java").c_str());
+        GenerateStructureFile(e->get(), &f2);
+        f2.close();
+    }
+
+    for (std::vector<boost::shared_ptr<ServiceEntryDefinition> >::iterator e = d->Structures.begin();
+         e != d->Structures.end(); ++e)
+    {
+        std::ofstream f2((p.string() + os_pathsep + fix_name((*e)->Name) + "_stub.java").c_str());
+        GenerateStructureStubFile(e->get(), &f2);
+        f2.close();
+    }
+
+    for (std::vector<boost::shared_ptr<ServiceEntryDefinition> >::iterator e = d->Pods.begin(); e != d->Pods.end(); ++e)
+    {
+        std::ofstream f2((p.string() + os_pathsep + fix_name((*e)->Name) + ".java").c_str());
+        GeneratePodFile(e->get(), &f2);
+        f2.close();
+    }
+
+    for (std::vector<boost::shared_ptr<ServiceEntryDefinition> >::iterator e = d->Pods.begin(); e != d->Pods.end(); ++e)
+    {
+        std::ofstream f2((p.string() + os_pathsep + fix_name((*e)->Name) + "_stub.java").c_str());
+        GeneratePodStubFile(e->get(), &f2);
+        f2.close();
+    }
+
+    for (std::vector<boost::shared_ptr<ServiceEntryDefinition> >::iterator e = d->NamedArrays.begin();
+         e != d->NamedArrays.end(); ++e)
+    {
+        std::ofstream f2((p.string() + os_pathsep + fix_name((*e)->Name) + ".java").c_str());
+        GenerateNamedArrayFile(*e, &f2);
+        f2.close();
+    }
+
+    for (std::vector<boost::shared_ptr<ServiceEntryDefinition> >::iterator e = d->NamedArrays.begin();
+         e != d->NamedArrays.end(); ++e)
+    {
+        std::ofstream f2((p.string() + os_pathsep + fix_name((*e)->Name) + "_stub.java").c_str());
+        GenerateNamedArrayStubFile(*e, &f2);
+        f2.close();
+    }
+
+    for (std::vector<boost::shared_ptr<ServiceEntryDefinition> >::iterator e = d->Objects.begin();
+         e != d->Objects.end(); ++e)
+    {
+        std::ofstream f2((p.string() + os_pathsep + fix_name((*e)->Name) + ".java").c_str());
+        GenerateInterfaceFile(e->get(), &f2);
+        f2.close();
+    }
+
+    for (std::vector<boost::shared_ptr<ServiceEntryDefinition> >::iterator e = d->Objects.begin();
+         e != d->Objects.end(); ++e)
+    {
+        std::ofstream f2((p.string() + os_pathsep + "async_" + fix_name((*e)->Name) + ".java").c_str());
+        GenerateAsyncInterfaceFile(e->get(), &f2);
+        f2.close();
+    }
+
+    for (std::vector<boost::shared_ptr<ServiceEntryDefinition> >::iterator e = d->Objects.begin();
+         e != d->Objects.end(); ++e)
+    {
+        std::ofstream f2((p.string() + os_pathsep + fix_name((*e)->Name) + "_stub.java").c_str());
+        GenerateStubFile(e->get(), &f2);
+        f2.close();
+    }
+
+    for (std::vector<boost::shared_ptr<ServiceEntryDefinition> >::iterator e = d->Objects.begin();
+         e != d->Objects.end(); ++e)
+    {
+        std::ofstream f2((p.string() + os_pathsep + fix_name((*e)->Name) + "_skel.java").c_str());
+        GenerateSkelFile(e->get(), &f2);
+        f2.close();
+    }
+
+    for (std::vector<boost::shared_ptr<ServiceEntryDefinition> >::iterator e = d->Objects.begin();
+         e != d->Objects.end(); ++e)
+    {
+        std::ofstream f2((p.string() + os_pathsep + fix_name((*e)->Name) + "_default_impl.java").c_str());
+        GenerateDefaultImplFile(e->get(), &f2);
+        f2.close();
+    }
+
+    std::ofstream f3(
+        (p.string() + os_pathsep + boost::replace_all_copy(fix_name(d->Name), ".", "__") + "Constants.java").c_str());
+    GenerateConstantsFile(d.get(), &f3);
+    f3.close();
+}
+
+std::string JavaServiceLangGen::GetDefaultValue(const TypeDefinition& tdef)
+{
+    if (tdef.Type == DataTypes_void_t)
+        throw InternalErrorException("Internal error");
+    if (tdef.ArrayType == DataTypes_ArrayTypes_none && tdef.ContainerType == DataTypes_ContainerTypes_none)
+    {
+
+        if (tdef.Type == DataTypes_double_t)
+            return "0.0";
+        if (tdef.Type == DataTypes_single_t)
+            return "(float)0.0";
+        if (tdef.Type == DataTypes_int8_t)
+            return "(byte)0";
+        if (tdef.Type == DataTypes_uint8_t)
+            return "new UnsignedByte((byte)0)";
+        if (tdef.Type == DataTypes_int16_t)
+            return "(short)0";
+        if (tdef.Type == DataTypes_uint16_t)
+            return "new UnsignedShort((short)0)";
+        if (tdef.Type == DataTypes_int32_t)
+            return "(int)0";
+        if (tdef.Type == DataTypes_uint32_t)
+            return "new UnsignedInt((int)0)";
+        if (tdef.Type == DataTypes_int64_t)
+            return "(long)0";
+        if (tdef.Type == DataTypes_uint64_t)
+            return "new UnsignedLong((long)0)";
+        if (tdef.Type == DataTypes_cdouble_t)
+            return "new CDouble(0.0,0.0)";
+        if (tdef.Type == DataTypes_csingle_t)
+            return "new CSingle((float)0.0,(float)0.0)";
+        if (tdef.Type == DataTypes_bool_t)
+            return "false";
+
+        if (tdef.Type == DataTypes_string_t)
+            return "\"\"";
+    }
+    return "null";
+}
+
+void JavaServiceLangGen::GenerateDocString(const std::string& docstring, const std::string& prefix, std::ostream* w)
+{
+    if (docstring.empty())
+    {
+        return;
+    }
+
+    std::ostream& w2 = *w;
+
+    std::vector<std::string> docstring_v;
+    boost::split(docstring_v, docstring, boost::is_any_of("\n"));
+    w2 << prefix << "/**" << std::endl;
+    BOOST_FOREACH (const std::string& s, docstring_v)
+    {
+        w2 << prefix << " * " << s << std::endl;
+    }
+    w2 << prefix << " */" << std::endl;
+}
+}