if(NOT EMSCRIPTEN)
    set(Boost_USE_MULTITHREADED ON)
    set(Boost_USE_STATIC_RUNTIME OFF CACHE BOOL "")
    find_package(
        Boost
        COMPONENTS date_time
                   filesystem
<<<<<<< HEAD
                   system
=======
>>>>>>> 5c170525
                   regex
                   chrono
                   atomic
                   thread
                   random
                   program_options
        REQUIRED)
else()
<<<<<<< HEAD
    find_package(
        Boost
        COMPONENTS date_time
                   filesystem
                   system
                   regex
                   chrono
                   random
                   program_options
        REQUIRED)
=======
    find_package(Boost COMPONENTS date_time filesystem regex chrono random program_options REQUIRED)
>>>>>>> 5c170525
endif()

set(RobotRaconteurGen_src
    CPPServiceLangGen.cpp CSharpServiceLangGen.cpp
    # VBNETServiceLangGen.cpp
    JavaServiceLangGen.cpp RobotRaconteurGen.cpp StringTableGen.cpp)

set(RobotRaconteurGen_header
    CPPServiceLangGen.h CSharpServiceLangGen.h
    # VBNETServiceLangGen.h
    JavaServiceLangGen.h StringTableGen.h)

add_executable(RobotRaconteurGen ${RobotRaconteurGen_src} ${RobotRaconteurGen_header})

if(${CMAKE_VERSION} VERSION_GREATER "3.16.0")
    target_precompile_headers(RobotRaconteurGen PRIVATE ${RobotRaconteurGen_header})
endif()

# if(ROBOTRACONTEUR_ROS) find_package(roslib REQUIRED) target_link_libraries(RobotRaconteurGen PRIVATE
# RobotRaconteurCore ${roslib_LIBRARIES}) target_include_directories(RobotRaconteurGen PRIVATE ${roslib_INCLUDE_DIRS})
# target_compile_definitions(RobotRaconteurGen PRIVATE ROBOTRACONTEUR_ROS) else()
target_link_libraries(RobotRaconteurGen RobotRaconteurCore)
# endif()

option(ROBOTRACONTEUR_SKIP_RPATH "Skip RPATH for shared libraries" OFF)
if(ROBOTRACONTEUR_SKIP_RPATH)
    set_target_properties(RobotRaconteurGen PROPERTIES SKIP_BUILD_RPATH TRUE)
endif()

rrsettargetdirs(RobotRaconteurGen "bin" "lib")

rrconfiguretest(gen_prog "${CMAKE_BINARY_DIR}/@OUT_DIR_NAME@/bin/RobotRaconteurGen" "test_prog" NOCTEST)
# RRConfigureTest(test_cpp_loopback "${CMAKE_BINARY_DIR}/@OUT_DIR_NAME@/bin/RobotRaconteurTest" "test_prog" ARGS
# "loopback")

set(RR_TEST_ROBDEFS com.robotraconteur.testing.TestService1.robdef com.robotraconteur.testing.TestService2.robdef
                    com.robotraconteur.testing.TestService3.robdef)

function(RR_TEST_GEN lang)
    string(REPLACE ";" " " RR_TEST_ROBDEFS_1 "${RR_TEST_ROBDEFS}")
    set(RR_TEST_GEN_CMD "${CMAKE_BINARY_DIR}/@OUT_DIR_NAME@/bin/RobotRaconteurGen")
    set(RR_TEST_GEN_CMD_ARGS
        "--thunksource --lang=${lang} -I ${CMAKE_SOURCE_DIR}/test/robdef --output-dir ${CMAKE_CURRENT_BINARY_DIR}/gen/@OUT_DIR_NAME@/${lang} ${RR_TEST_ROBDEFS_1}"
    )

    file(MAKE_DIRECTORY "${CMAKE_CURRENT_BINARY_DIR}/gen/out/${lang}")
    file(MAKE_DIRECTORY "${CMAKE_CURRENT_BINARY_DIR}/gen/out_debug/${lang}")
    file(MAKE_DIRECTORY "${CMAKE_CURRENT_BINARY_DIR}/gen/out_reldebug/${lang}")

    set(GEN_FILE_LIST "")

    file(GLOB_RECURSE ROBOTRACONTEUR_GEN_TEST_FILES RELATIVE "${CMAKE_SOURCE_DIR}/test/gen/${lang}"
         "${CMAKE_SOURCE_DIR}/test/gen/${lang}/*")
    foreach(F ${ROBOTRACONTEUR_GEN_TEST_FILES})
        if(WIN32)
            configure_file("${CMAKE_SOURCE_DIR}/test/gen/${lang}/${F}"
                           "${CMAKE_CURRENT_BINARY_DIR}/gen/test/${lang}/${F}" NEWLINE_STYLE CRLF)
        else()
            configure_file("${CMAKE_SOURCE_DIR}/test/gen/${lang}/${F}"
                           "${CMAKE_CURRENT_BINARY_DIR}/gen/test/${lang}/${F}" NEWLINE_STYLE LF)
        endif()
        set(GEN_FILE_LIST
            "${GEN_FILE_LIST}\"${CMAKE_CURRENT_BINARY_DIR}/gen/test/${lang}/${F};${CMAKE_CURRENT_BINARY_DIR}/gen/@OUT_DIR_NAME@/${lang}/${F}\","
        )
    endforeach()

    rrconfiguretest(
        "test_gen_${lang}"
        "${RR_TEST_GEN_CMD}"
        "test_gen"
        ARGS
        "${RR_TEST_GEN_CMD_ARGS}"
        FILELIST
        GEN_FILE_LIST)
endfunction()

rr_test_gen(cpp)
rr_test_gen(csharp)
rr_test_gen(java)

export(TARGETS RobotRaconteurGen FILE ${CMAKE_BINARY_DIR}/RobotRaconteurGenTargets.cmake)
install(TARGETS RobotRaconteurGen EXPORT RobotRaconteurGenTargets DESTINATION ${CMAKE_INSTALL_BINDIR})
install(EXPORT RobotRaconteurGenTargets DESTINATION ${CMAKE_INSTALL_LIBDIR}/cmake/${CMAKE_PROJECT_NAME})
configure_file(${CMAKE_CURRENT_SOURCE_DIR}/cmake/RobotRaconteurGenerateThunk.cmake
               ${CMAKE_BINARY_DIR}/RobotRaconteurGenerateThunk.cmake @ONLY)
install(FILES ${CMAKE_BINARY_DIR}/RobotRaconteurGenerateThunk.cmake
        DESTINATION ${CMAKE_INSTALL_LIBDIR}/cmake/${CMAKE_PROJECT_NAME})

if(UNIX)
    # install man
    install(FILES ${CMAKE_SOURCE_DIR}/docs/man/robotraconteurgen.1 DESTINATION ${CMAKE_INSTALL_MANDIR}/man1
            RENAME robotraconteurgen.1)
endif()<|MERGE_RESOLUTION|>--- conflicted
+++ resolved
@@ -5,10 +5,6 @@
         Boost
         COMPONENTS date_time
                    filesystem
-<<<<<<< HEAD
-                   system
-=======
->>>>>>> 5c170525
                    regex
                    chrono
                    atomic
@@ -17,20 +13,7 @@
                    program_options
         REQUIRED)
 else()
-<<<<<<< HEAD
-    find_package(
-        Boost
-        COMPONENTS date_time
-                   filesystem
-                   system
-                   regex
-                   chrono
-                   random
-                   program_options
-        REQUIRED)
-=======
     find_package(Boost COMPONENTS date_time filesystem regex chrono random program_options REQUIRED)
->>>>>>> 5c170525
 endif()
 
 set(RobotRaconteurGen_src
