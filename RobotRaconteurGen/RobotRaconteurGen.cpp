--- conflicted
+++ resolved
@@ -1,873 +1,762 @@
-// Copyright 2011-2020 Wason Technology, LLC
-//
-// Licensed under the Apache License, Version 2.0 (the "License");
-// you may not use this file except in compliance with the License.
-// You may obtain a copy of the License at
-//
-//    http://www.apache.org/licenses/LICENSE-2.0
-//
-// Unless required by applicable law or agreed to in writing, software
-// distributed under the License is distributed on an "AS IS" BASIS,
-// WITHOUT WARRANTIES OR CONDITIONS OF ANY KIND, either express or implied.
-// See the License for the specific language governing permissions and
-// limitations under the License.
-
-#ifdef ROBOTRACONTEUR_USE_STDAFX
-#include "stdafx.h"
-#endif
-
-// RobotRaconteurGen.cpp : Defines the entry point for the console application.
-//
-
-#include <fstream>
-#include <streambuf>
-#include <sstream>
-#include <RobotRaconteur.h>
-#include "CPPServiceLangGen.h"
-#include "CSharpServiceLangGen.h"
-#include "JavaServiceLangGen.h"
-#include "StringTableGen.h"
-#include <boost/algorithm/string.hpp>
-#include <boost/range/algorithm.hpp>
-#include <boost/range/join.hpp>
-#include <RobotRaconteur/RobotRaconteurServiceIndex.h>
-#include <RobotRaconteur/RobotRaconteurServiceIndex_stubskel.h>
-
-#include <boost/program_options.hpp>
-#include <boost/filesystem.hpp>
-#include <boost/foreach.hpp>
-
-#ifdef ROBOTRACONTEUR_ROS
-#include "ros/package.h"
-#endif
-
-using namespace RobotRaconteur;
-using namespace RobotRaconteurGen;
-
-bool ReadFile(std::string& file_contents, const std::string& fname)
-{
-    try
-    {
-        std::ifstream file;
-        file.open(fname.c_str(), std::ios_base::in);
-
-        if (!file)
-            return false;
-
-        int8_t bom1 = 0;
-        int8_t bom2 = 0;
-        int8_t bom3 = 0;
-        file >> bom1 >> bom2 >> bom3;
-        if (!(bom1 == -17 && bom2 == -69 && bom3 == -65))
-        {
-            file.seekg(0, std::ifstream::beg);
-        }
-
-        std::stringstream buffer;
-        buffer << file.rdbuf();
-        file.close();
-
-        file_contents = buffer.str();
-
-        return true;
-    }
-    catch (std::exception&)
-    {
-        return false;
-    }
-}
-
-boost::tuple<RR_SHARED_PTR<ServiceDefinition>, std::string> ReadRobDefFile(const std::string& fname,
-                                                                           const std::vector<std::string>& include_dirs,
-                                                                           bool try_find = false)
-{
-    namespace fs = boost::filesystem;
-
-    std::string s = fname;
-
-    fs::path s2(s);
-    if (!fs::exists(s2) && s2.is_relative())
-    {
-        BOOST_FOREACH (const std::string& p, include_dirs)
-        {
-            fs::path s3 = fs::path(p) / fs::path(s);
-            if (fs::exists(s3))
-            {
-                s = s3.string();
-                break;
-            }
-        }
-    }
-
-    if (!fs::exists(s))
-    {
-        if (try_find)
-        {
-            return boost::make_tuple(RR_SHARED_PTR<ServiceDefinition>(), "");
-        }
-        std::cout << "RobotRaconteurGen: fatal error: input file not found " << s << std::endl;
-        exit(1002);
-    }
-
-    try
-    {
-        boost::shared_ptr<ServiceDefinition> d = boost::make_shared<ServiceDefinition>();
-        std::string file_contents;
-        if (!ReadFile(file_contents, s))
-        {
-            std::cout << "RobotRaconteurGen: fatal error: could not open file " << s << std::endl;
-            exit(1004);
-        }
-        ServiceDefinitionParseInfo parse_info;
-        parse_info.RobDefFilePath = s;
-        d->FromString(file_contents, &parse_info);
-        d->CheckVersion();
-
-        return boost::make_tuple(d, file_contents);
-    }
-    catch (ServiceDefinitionParseException& ee)
-    {
-        std::cout << s << "(" << ee.ParseInfo.LineNumber << "): error: " << ee.ShortMessage << std::endl;
-        exit(1005);
-    }
-    catch (std::exception& ee)
-    {
-        std::cout << s << ": error: " << std::string(ee.what()) << std::endl;
-        exit(1006);
-    }
-}
-
-void GenerateCPPFiles(const RR_SHARED_PTR<ServiceDefinition>& d, const std::string& def_str,
-                      const std::vector<RR_SHARED_PTR<ServiceDefinition> >& other_defs,
-                      const std::vector<std::string>& cpp_extra_include, const std::string& output_dir)
-{
-    // std::cout << str << std::endl;
-
-    CPPServiceLangGen::GenerateFiles(d, def_str, other_defs, cpp_extra_include, output_dir);
-}
-
-void GenerateCSharpFiles(const RR_SHARED_PTR<ServiceDefinition>& d, const std::string& def_str,
-                         const std::string& output_dir)
-{
-    CSharpServiceLangGen::GenerateFiles(d, def_str, output_dir);
-}
-
-void GenerateVBNETFiles(const boost::shared_ptr<ServiceDefinition>& d, const std::string& str)
-{
-
-    // VBNETServiceLangGen::GenerateFiles(d,str);
-}
-
-void GenerateJavaFiles(const RR_SHARED_PTR<ServiceDefinition>& d, const std::string& def_str,
-                       const std::string& output_dir)
-{
-    JavaServiceLangGen::GenerateFiles(d, def_str, output_dir);
-}
-
-int PullServiceDefinition(const std::string& url)
-{
-<<<<<<< HEAD
-	ParseConnectionURLResult url_res;
-	try
-	{
-		url_res = ParseConnectionURL(url);
-	}
-	catch (std::exception&)
-	{
-		std::cout << "RobotRaconteurGen: fatal error: could not parse specified URL" << std::endl;
-		return 6001;
-	}
-
-	std::string url2;
-	try
-	{
-		url2 = boost::regex_replace(url, boost::regex("(service=[^&]+)"), "service=RobotRaconteurServiceIndex");
-	}
-	catch (std::exception&)
-	{
-		std::cout << "RobotRaconteurGen: fatal error: invalid service in specified URL" << std::endl;
-		return 6002;
-	}
-
-	try
-	{
-		RR_SHARED_PTR<TcpTransport> t = RR_MAKE_SHARED<TcpTransport>();
-		RobotRaconteurNode::s()->RegisterTransport(t);		
-	}
-	catch (std::exception& e)
-	{
-		std::cout << "RobotRaconteurGen: fatal error: could not initialize Robot Raconteur client node: " << e.what() << std::endl;
-		return 6003;
-	}
-
-	RR_SHARED_PTR<RobotRaconteurServiceIndex::ServiceIndex> o;
-	
-	try
-	{
-		o = rr_cast<RobotRaconteurServiceIndex::ServiceIndex>(RobotRaconteurNode::s()->ConnectService(url2));
-	}
-	catch (RobotRaconteurException e)
-	{
-		std::cout << "RobotRaconteurGen: fatal error: could not connect to specified URL: " << e.Message << std::endl;
-		return 6004;
-	}
-	catch (std::exception& e)
-	{
-		std::cout << "RobotRaconteurGen: fatal error: could not connect to specified URL: " << e.what() << std::endl;
-		return 6005;
-	}
-
-	RR_INTRUSIVE_PTR<RRMap<int32_t, RobotRaconteurServiceIndex::ServiceInfo> > ret=o->GetLocalNodeServices();
-
-	if (!ret)
-	{
-		std::cout << "RobotRaconteurGen: error: could not retrieve service definition from " + url;
-		return 6006;
-	}
-
-	string type="";
-
-	for (std::map<int32_t, RR_INTRUSIVE_PTR<RobotRaconteurServiceIndex::ServiceInfo> >::const_iterator ii = ret->begin(); ii != ret->end(); ++ii)
-	{
-		if (ii->second->Name==url_res.service)
-		{
-			type=ii->second->RootObjectType;
-		}
-	}
-
-	if (type=="")
-	{
-		std::cout << "RobotRaconteurGen: error: service not found on remote node: " + url_res.service;
-		return 6006;
-	}
-	
-
-	std::vector<RR_SHARED_PTR<ServiceDefinition> > o2;
-	try
-	{
-		o2 = rr_cast<ServiceStub>(o)->GetContext()->PullServiceDefinitionAndImports(SplitQualifiedName(type).get<0>()).defs;
-	}
-	catch (RobotRaconteurException e)
-	{
-		std::cout << "RobotRaconteurGen: fatal error: could not pull service definition: " << e.Message << std::endl;
-		return 6007;
-	}
-	catch (std::exception& e)
-	{
-		std::cout << "RobotRaconteurGen: fatal error: could not pull service definition: " << e.what() << std::endl;
-		return 6008;
-	}
-
-	for(std::vector<RR_SHARED_PTR<ServiceDefinition> >::iterator e=o2.begin(); e!=o2.end(); e++)
-	{
-		std::string fname = (*e)->Name + ".robdef";
-		try
-		{
-			std::ofstream f(fname.c_str());
-			f << trim_copy((*e)->ToString()) << endl;
-			f.close();
-		}
-		catch (std::exception& e)
-		{
-			std::cout << "RobotRaconteurGen: fatal error: could not save service definition file " << fname << " : " << e.what() << std::endl;
-			return 6009;
-		}
-	}
-
-	return 0;
-=======
-    ParseConnectionURLResult url_res;
-    try
-    {
-        url_res = ParseConnectionURL(url);
-    }
-    catch (std::exception&)
-    {
-        std::cout << "RobotRaconteurGen: fatal error: could not parse specified URL" << std::endl;
-        return 6001;
-    }
-
-    std::string url2;
-    try
-    {
-        url2 = boost::regex_replace(url, boost::regex("(service=[^&]+)"), "service=RobotRaconteurServiceIndex");
-    }
-    catch (std::exception&)
-    {
-        std::cout << "RobotRaconteurGen: fatal error: invalid service in specified URL" << std::endl;
-        return 6002;
-    }
-
-    try
-    {
-        RR_SHARED_PTR<TcpTransport> t = RR_MAKE_SHARED<TcpTransport>();
-        RobotRaconteurNode::s()->RegisterTransport(t);
-    }
-    catch (std::exception& e)
-    {
-        std::cout << "RobotRaconteurGen: fatal error: could not initialize Robot Raconteur client node: " << e.what()
-                  << std::endl;
-        return 6003;
-    }
-
-    RR_SHARED_PTR<RobotRaconteurServiceIndex::ServiceIndex> o;
-
-    try
-    {
-        o = rr_cast<RobotRaconteurServiceIndex::ServiceIndex>(RobotRaconteurNode::s()->ConnectService(url2));
-    }
-    catch (RobotRaconteurException& e)
-    {
-        std::cout << "RobotRaconteurGen: fatal error: could not connect to specified URL: " << e.Message << std::endl;
-        return 6004;
-    }
-    catch (std::exception& e)
-    {
-        std::cout << "RobotRaconteurGen: fatal error: could not connect to specified URL: " << e.what() << std::endl;
-        return 6005;
-    }
-
-    RR_INTRUSIVE_PTR<RRMap<int32_t, RobotRaconteurServiceIndex::ServiceInfo> > ret = o->GetLocalNodeServices();
-
-    if (!ret)
-    {
-        std::cout << "RobotRaconteurGen: error: could not retrieve service definition from " << url << std::endl;
-        return 6006;
-    }
-
-    std::string type;
-
-    for (std::map<int32_t, RR_INTRUSIVE_PTR<RobotRaconteurServiceIndex::ServiceInfo> >::const_iterator ii =
-             ret->begin();
-         ii != ret->end(); ++ii)
-    {
-        if (ii->second->Name == url_res.service)
-        {
-            type = ii->second->RootObjectType;
-        }
-    }
-
-    if (type.empty())
-    {
-        std::cout << "RobotRaconteurGen: error: service not found on remote node: " << url_res.service << std::endl;
-        return 6006;
-    }
-
-    std::vector<RR_SHARED_PTR<ServiceDefinition> > o2;
-    try
-    {
-        o2 = rr_cast<ServiceStub>(o)
-                 ->GetContext()
-                 ->PullServiceDefinitionAndImports(SplitQualifiedName(type).get<0>())
-                 .defs;
-    }
-    catch (RobotRaconteurException& e)
-    {
-        std::cout << "RobotRaconteurGen: fatal error: could not pull service definition: " << e.Message << std::endl;
-        return 6007;
-    }
-    catch (std::exception& e)
-    {
-        std::cout << "RobotRaconteurGen: fatal error: could not pull service definition: " << e.what() << std::endl;
-        return 6008;
-    }
-
-    for (std::vector<RR_SHARED_PTR<ServiceDefinition> >::iterator e = o2.begin(); e != o2.end(); e++)
-    {
-        std::string fname = (*e)->Name + ".robdef";
-        try
-        {
-            std::ofstream f(fname.c_str());
-            f << boost::trim_copy((*e)->ToString()) << std::endl;
-            f.close();
-        }
-        catch (std::exception& e)
-        {
-            std::cout << "RobotRaconteurGen: fatal error: could not save service definition file " << fname << " : "
-                      << e.what() << std::endl;
-            return 6009;
-        }
-    }
-    return 0;
->>>>>>> c8c85e54
-}
-
-int main(int argc, char* argv[])
-{
-    namespace po = boost::program_options;
-    namespace fs = boost::filesystem;
-
-    std::string command;
-    std::string libname;
-    std::string lang;
-    std::string output_dir;
-    bool thunksource = false;
-    bool verify_robdef = false;
-    bool string_table = false;
-    bool newnodeid = false;
-    bool md5passwordhash = false;
-    bool pullservicedef = false;
-    bool auto_import = false;
-    std::vector<std::string> string_vector;
-    std::vector<std::string> include_dirs;
-    std::vector<std::string> import_vector;
-    std::string master_header;
-    std::string out_file;
-    std::vector<std::string> cpp_extra_include;
-
-    try
-    {
-        po::options_description generic_("Allowed options");
-        generic_.add_options()("help,h", "print usage message")("version", "print program version")(
-            "output-dir", po::value(&output_dir)->default_value("."),
-            "directory for output")("thunksource", po::bool_switch(&thunksource), "generate RR thunk source files")(
-            "verify-robdef", po::bool_switch(&verify_robdef), "verify robdef files")(
-            "string-table", po::bool_switch(&string_table), "generate string table entries for robdef")(
-            "newnodeid", po::bool_switch(&newnodeid), "generate a new NodeID")(
-            "md5passwordhash", po::bool_switch(&md5passwordhash), "hash a password using MD5 algorithm")(
-            "pullservicedef", po::bool_switch(&pullservicedef), "pull a service definition from a service URL")(
-            "lang", po::value(&lang), "language to generate thunk code for")(
-            "include-path,I", po::value(&include_dirs)->composing(),
-            "include path")("import", po::value(&import_vector)->composing(), "input file for use in imports")(
-            "master-header", po::value(&master_header), "master header file for generated cpp files")(
-            "outfile", po::value(&out_file), "unified output file (csharp only)")(
-            "auto-import", po::bool_switch(&auto_import),
-            "automatically load imported robdef")("cpp-extra-include", po::value(&cpp_extra_include)->composing(),
-                                                  "extra include files for C++ thunk headers")
-
-            ;
-
-        po::options_description hidden("Hidden options");
-        hidden.add_options()("input-file", po::value(&string_vector), "input file");
-
-        po::positional_options_description p;
-        p.add("input-file", -1);
-
-        po::options_description cmdline_options;
-        cmdline_options.add(generic_).add(hidden);
-
-        po::variables_map vm;
-        po::store(po::command_line_parser(argc, argv).options(cmdline_options).positional(p).run(), vm);
-        po::notify(vm);
-
-        if (vm.count("help"))
-        {
-            std::cout << "RobotRaconteurGen version " << ROBOTRACONTEUR_VERSION_TEXT << std::endl << std::endl;
-            std::cout << generic_ << std::endl;
-            return 0;
-        }
-
-        if (vm.count("version"))
-        {
-            std::cout << "RobotRaconteurGen version " << ROBOTRACONTEUR_VERSION_TEXT << std::endl;
-            return 0;
-        }
-
-        // Find command
-        if (thunksource)
-        {
-            command = "thunksource";
-        }
-        else if (verify_robdef)
-        {
-            command = "verify-robdef";
-        }
-        else if (string_table)
-        {
-            command = "string-table";
-        }
-        if (newnodeid)
-        {
-            if (!command.empty())
-            {
-                std::cout << "RobotRaconteurGen: fatal error: more than one command specified" << std::endl;
-                return 1;
-            }
-            command = "newnodeid";
-        }
-        if (md5passwordhash)
-        {
-            if (!command.empty())
-            {
-                std::cout << "RobotRaconteurGen: fatal error: more than one command specified" << std::endl;
-                return 1;
-            }
-            command = "md5passwordhash";
-        }
-        if (pullservicedef)
-        {
-            if (!command.empty())
-            {
-                std::cout << "RobotRaconteurGen: fatal error: more than one command specified" << std::endl;
-                return 1;
-            }
-            command = "pullservicedef";
-        }
-        // End find command
-
-        if (command.empty())
-        {
-
-            std::cout << "RobotRaconteurGen: fatal error: no command specified" << std::endl;
-            std::cout << generic_ << std::endl;
-            return 1;
-        }
-
-        if (command == "newnodeid")
-        {
-            if (!string_vector.empty() || !lang.empty())
-            {
-                std::cout << "RobotRaconteurGen: fatal error: invalid options for newnodeid" << std::endl;
-                return 2001;
-            }
-
-            std::cout << NodeID::NewUniqueID().ToString() << std::endl;
-            return 0;
-        }
-
-        if (command == "md5passwordhash")
-        {
-            if (string_vector.size() != 1)
-            {
-                std::cout << "RobotRaconteurGen: fatal error: password not specified" << std::endl;
-                return 3001;
-            }
-            if (!lang.empty())
-            {
-                std::cout << "RobotRaconteurGen: fatal error: invalid options for md5passwordhash" << std::endl;
-                return 3001;
-            }
-            std::cout << "Password hash for password " << string_vector.at(0) << " is "
-                      << PasswordFileUserAuthenticator::MD5Hash(string_vector[0]) << std::endl;
-            return 0;
-        }
-
-        if (command == "pullservicedef")
-        {
-            if (string_vector.size() != 1)
-            {
-                std::cout << "RobotRaconteurGen: fatal error: service url not specified" << std::endl;
-                return 4001;
-            }
-            if (!lang.empty())
-            {
-                std::cout << "RobotRaconteurGen: fatal error: invalid options for pullservicedef" << std::endl;
-                return 4002;
-            }
-            return PullServiceDefinition(string_vector[0]);
-        }
-
-        if (command != "thunksource" && command != "verify-robdef" && command != "string-table")
-        {
-            std::cout << "RobotRaconteurGen: fatal error: invalid command specified" << std::endl;
-            return 1;
-        }
-
-        if (string_vector.empty())
-        {
-            std::cout << "RobotRaconteurGen: fatal error: no files specified for thunksource" << std::endl;
-            return 1001;
-        }
-
-        char* robdef_path_c = std::getenv("ROBOTRACONTEUR_ROBDEF_PATH");
-        if (robdef_path_c)
-        {
-            std::string robdef_path(robdef_path_c);
-            boost::trim(robdef_path);
-
-            std::vector<std::string> env_dirs;
-            if (!robdef_path.empty())
-            {
-
-#ifdef BOOST_WINDOWS
-                boost::split(env_dirs, robdef_path, boost::is_any_of(";"));
-#else
-                boost::split(env_dirs, robdef_path, boost::is_any_of(":"));
-#endif
-
-                BOOST_FOREACH (std::string& s, env_dirs)
-                {
-                    include_dirs.push_back(boost::trim_copy(s));
-                }
-            }
-        }
-
-#ifdef ROBOTRACONTEUR_ROS
-        std::vector<std::string> ros_pkg_names;
-        if (ros::package::getAll(ros_pkg_names))
-        {
-            BOOST_FOREACH (const std::string& ros_pkg_name, ros_pkg_names)
-            {
-                std::string ros_pkg_path_s = ros::package::getPath(ros_pkg_name);
-                if (!ros_pkg_path_s.empty())
-                {
-                    boost::filesystem::path ros_pkg_path = boost::filesystem::path(ros_pkg_path_s) / "robdef";
-                    include_dirs.push_back(ros_pkg_path.string());
-                }
-            }
-        }
-
-#endif
-
-        std::vector<std::string> sources = string_vector;
-        std::vector<std::string> imports = import_vector;
-
-        if (!fs::exists(output_dir))
-        {
-            std::cout << "RobotRaconteurGen: fatal error: output directory not found " << output_dir << std::endl;
-            return 1003;
-        }
-
-        std::vector<boost::shared_ptr<ServiceDefinition> > sdefs;
-        std::vector<std::string> sdefs_str;
-        std::vector<boost::shared_ptr<ServiceDefinition> > alldefs;
-        std::vector<std::string> alldefs_str;
-
-        std::set<std::string> required_imports;
-
-        BOOST_FOREACH (std::string& e, boost::range::join(sources, imports))
-        {
-            RR_SHARED_PTR<ServiceDefinition> d;
-            std::string file_contents;
-            boost::tie(d, file_contents) = ReadRobDefFile(e, include_dirs);
-            alldefs.push_back(d);
-            alldefs_str.push_back(file_contents);
-
-            if (boost::range::find(sources, e) != sources.end())
-            {
-                sdefs.push_back(d);
-                sdefs_str.push_back(file_contents);
-            }
-
-            BOOST_FOREACH (const std::string& imp, d->Imports)
-            {
-                required_imports.insert(imp);
-            }
-        }
-
-        if (auto_import)
-        {
-            std::set<std::string> missing_imports;
-            BOOST_FOREACH (const std::string& s, required_imports)
-            {
-                if (!RobotRaconteur::TryFindByName(alldefs, s))
-                {
-                    missing_imports.insert(s);
-                }
-            }
-
-            std::set<std::string> attempted_imports;
-            while (!missing_imports.empty())
-            {
-                std::string e = *missing_imports.begin();
-                missing_imports.erase(e);
-                RR_SHARED_PTR<ServiceDefinition> d;
-                std::string file_contents;
-                boost::tie(d, file_contents) = ReadRobDefFile(e + ".robdef", include_dirs, true);
-                if (d)
-                {
-                    alldefs.push_back(d);
-                    alldefs_str.push_back(file_contents);
-
-                    BOOST_FOREACH (const std::string& imp, d->Imports)
-                    {
-                        if (!RobotRaconteur::TryFindByName(alldefs, imp) && attempted_imports.count(imp) == 0)
-                        {
-                            missing_imports.insert(imp);
-                        }
-                    }
-                }
-                else
-                {
-                    attempted_imports.insert(e);
-                }
-            }
-        }
-
-        try
-        {
-            std::vector<ServiceDefinitionParseException> warnings;
-            VerifyServiceDefinitions(alldefs, warnings);
-            BOOST_FOREACH (ServiceDefinitionParseException w, warnings)
-            {
-                std::cout << w.ParseInfo.RobDefFilePath << "(" << w.ParseInfo.LineNumber
-                          << "): warning: " << w.ShortMessage << std::endl;
-            }
-        }
-        catch (ServiceDefinitionParseException& ee)
-        {
-            std::cout << ee.ParseInfo.RobDefFilePath << "(" << ee.ParseInfo.LineNumber
-                      << "): error: " << ee.ShortMessage << std::endl;
-            return 1007;
-        }
-        catch (ServiceDefinitionVerifyException& ee)
-        {
-            std::cout << ee.ParseInfo.RobDefFilePath << "(" << ee.ParseInfo.LineNumber
-                      << "): error: " << ee.ShortMessage << std::endl;
-            return 1008;
-        }
-        catch (std::exception& ee)
-        {
-            std::cout << "RobotRaconteurGen: fatal error: could not verify service definition set "
-                      << std::string(ee.what()) << std::endl;
-            return 1009;
-        }
-
-        if (string_table)
-        {
-            std::set<std::string> strings = GenerateStringTable(sdefs, alldefs);
-            std::cout << "robdef message strings:" << std::endl << std::endl;
-            BOOST_FOREACH (const std::string& s, strings)
-            {
-                std::cout << s << std::endl;
-            }
-        }
-
-        if (verify_robdef)
-        {
-            for (size_t i = 0; i < alldefs.size(); i++)
-            {
-                RR_SHARED_PTR<ServiceDefinition> d = alldefs.at(i);
-                if (d->StdVer < RobotRaconteurVersion(0, 9, 2))
-                {
-                    std::cout << d->ParseInfo.RobDefFilePath
-                              << "(1): error: stdver 0.9.2 or greater required for service definition verification"
-                              << std::endl;
-
-                    return 1020;
-                }
-
-                // TODO: Verify robdef using regex??
-                /*std::vector<std::string> robdef_msgs;
-                if (!VerifyServiceDefinitionMatchesStandardRegex(alldefs_str.at(i), robdef_msgs))
-                {
-                    std::cout << d->ParseInfo.RobDefFilePath << "(1): error: service definition does not match stdver
-                0.9.2 syntax regex" << std::endl; return 1020;
-                }*/
-            }
-        }
-
-        if (!thunksource)
-        {
-            return 0;
-        }
-
-        if (lang == "cpp")
-        {
-
-            for (size_t i = 0; i < sdefs.size(); i++)
-            {
-                try
-                {
-                    std::vector<RR_SHARED_PTR<ServiceDefinition> > other_defs = alldefs;
-                    other_defs.erase(boost::range::remove(other_defs, sdefs.at(i)), other_defs.end());
-
-                    GenerateCPPFiles(sdefs.at(i), sdefs_str.at(i), other_defs, cpp_extra_include, output_dir);
-                }
-                catch (std::exception& ee)
-                {
-                    std::cout << sources.at(i) << ": error: could not generate thunksource files "
-                              << std::string(ee.what()) << std::endl;
-                    return 1010;
-                }
-            }
-
-            if (!master_header.empty())
-            {
-                try
-                {
-                    boost::filesystem::path master_file_path(boost::filesystem::path(output_dir) / master_header);
-                    std::ofstream master_file_w(master_file_path.c_str());
-
-                    CPPServiceLangGen::GenerateMasterHeaderFile(alldefs, &master_file_w);
-                }
-                catch (std::exception& ee)
-                {
-                    std::cout << "RobotRaconteurGen: error: could not generate master header file "
-                              << std::string(ee.what()) << std::endl;
-                    return 1011;
-                }
-            }
-            return 0;
-        }
-
-        if (lang == "csharp")
-        {
-
-            if (out_file.empty())
-            {
-
-                for (size_t i = 0; i < sdefs.size(); i++)
-                {
-                    try
-                    {
-                        GenerateCSharpFiles(sdefs.at(i), sdefs_str.at(i), output_dir);
-                    }
-                    catch (std::exception& ee)
-                    {
-                        std::cout << sources.at(i) << ": error: could not generate thunksource files "
-                                  << std::string(ee.what()) << std::endl;
-                        return 1010;
-                    }
-                }
-            }
-            else
-            {
-                std::ofstream csharp_w(out_file.c_str());
-                CSharpServiceLangGen::GenerateOneFileHeader(&csharp_w);
-                for (size_t i = 0; i < sdefs.size(); i++)
-                {
-                    try
-                    {
-                        CSharpServiceLangGen::GenerateOneFilePart(sdefs.at(i), sdefs_str.at(i), &csharp_w);
-                    }
-                    catch (std::exception& ee)
-                    {
-                        std::cout << sources.at(i) << ": error: could not generate thunksource files "
-                                  << std::string(ee.what()) << std::endl;
-                        return 1010;
-                    }
-                }
-
-                csharp_w.close();
-            }
-
-            return 0;
-        }
-
-        if (lang == "java")
-        {
-            for (size_t i = 0; i < sdefs.size(); i++)
-            {
-                try
-                {
-                    GenerateJavaFiles(sdefs.at(i), sdefs_str.at(i), output_dir);
-                }
-                catch (std::exception& ee)
-                {
-                    std::cout << sources.at(i) << ": error: could not generate thunksource files "
-                              << std::string(ee.what()) << std::endl;
-                    return 1010;
-                }
-            }
-
-            return 0;
-        }
-
-        std::cout << "RobotRaconteurGen: fatal error: invalid lang specified for thunksource" << std::endl;
-        return 1012;
-    }
-    catch (po::error& e)
-    {
-        std::cout << "RobotRaconteurGen: error: " << std::string(e.what()) << std::endl;
-        return 5;
-    }
-    catch (std::exception& e)
-    {
-        std::cout << "RobotRaconteurGen: error: internal error " << std::string(e.what()) << std::endl;
-        return 6;
-    }
-
-    std::cout << "RobotRaconteurGen: error: unknown internal error" << std::endl;
-    return 7;
-}
+// Copyright 2011-2020 Wason Technology, LLC
+//
+// Licensed under the Apache License, Version 2.0 (the "License");
+// you may not use this file except in compliance with the License.
+// You may obtain a copy of the License at
+//
+//    http://www.apache.org/licenses/LICENSE-2.0
+//
+// Unless required by applicable law or agreed to in writing, software
+// distributed under the License is distributed on an "AS IS" BASIS,
+// WITHOUT WARRANTIES OR CONDITIONS OF ANY KIND, either express or implied.
+// See the License for the specific language governing permissions and
+// limitations under the License.
+
+#ifdef ROBOTRACONTEUR_USE_STDAFX
+#include "stdafx.h"
+#endif
+
+// RobotRaconteurGen.cpp : Defines the entry point for the console application.
+//
+
+#include <fstream>
+#include <streambuf>
+#include <sstream>
+#include <RobotRaconteur.h>
+#include "CPPServiceLangGen.h"
+#include "CSharpServiceLangGen.h"
+#include "JavaServiceLangGen.h"
+#include "StringTableGen.h"
+#include <boost/algorithm/string.hpp>
+#include <boost/range/algorithm.hpp>
+#include <boost/range/join.hpp>
+#include <RobotRaconteur/RobotRaconteurServiceIndex.h>
+#include <RobotRaconteur/RobotRaconteurServiceIndex_stubskel.h>
+
+#include <boost/program_options.hpp>
+#include <boost/filesystem.hpp>
+#include <boost/foreach.hpp>
+
+#ifdef ROBOTRACONTEUR_ROS
+#include "ros/package.h"
+#endif
+
+using namespace RobotRaconteur;
+using namespace RobotRaconteurGen;
+
+bool ReadFile(std::string& file_contents, const std::string& fname)
+{
+    try
+    {
+        std::ifstream file;
+        file.open(fname.c_str(), std::ios_base::in);
+
+        if (!file)
+            return false;
+
+        int8_t bom1 = 0;
+        int8_t bom2 = 0;
+        int8_t bom3 = 0;
+        file >> bom1 >> bom2 >> bom3;
+        if (!(bom1 == -17 && bom2 == -69 && bom3 == -65))
+        {
+            file.seekg(0, std::ifstream::beg);
+        }
+
+        std::stringstream buffer;
+        buffer << file.rdbuf();
+        file.close();
+
+        file_contents = buffer.str();
+
+        return true;
+    }
+    catch (std::exception&)
+    {
+        return false;
+    }
+}
+
+boost::tuple<RR_SHARED_PTR<ServiceDefinition>, std::string> ReadRobDefFile(const std::string& fname,
+                                                                           const std::vector<std::string>& include_dirs,
+                                                                           bool try_find = false)
+{
+    namespace fs = boost::filesystem;
+
+    std::string s = fname;
+
+    fs::path s2(s);
+    if (!fs::exists(s2) && s2.is_relative())
+    {
+        BOOST_FOREACH (const std::string& p, include_dirs)
+        {
+            fs::path s3 = fs::path(p) / fs::path(s);
+            if (fs::exists(s3))
+            {
+                s = s3.string();
+                break;
+            }
+        }
+    }
+
+    if (!fs::exists(s))
+    {
+        if (try_find)
+        {
+            return boost::make_tuple(RR_SHARED_PTR<ServiceDefinition>(), "");
+        }
+        std::cout << "RobotRaconteurGen: fatal error: input file not found " << s << std::endl;
+        exit(1002);
+    }
+
+    try
+    {
+        boost::shared_ptr<ServiceDefinition> d = boost::make_shared<ServiceDefinition>();
+        std::string file_contents;
+        if (!ReadFile(file_contents, s))
+        {
+            std::cout << "RobotRaconteurGen: fatal error: could not open file " << s << std::endl;
+            exit(1004);
+        }
+        ServiceDefinitionParseInfo parse_info;
+        parse_info.RobDefFilePath = s;
+        d->FromString(file_contents, &parse_info);
+        d->CheckVersion();
+
+        return boost::make_tuple(d, file_contents);
+    }
+    catch (ServiceDefinitionParseException& ee)
+    {
+        std::cout << s << "(" << ee.ParseInfo.LineNumber << "): error: " << ee.ShortMessage << std::endl;
+        exit(1005);
+    }
+    catch (std::exception& ee)
+    {
+        std::cout << s << ": error: " << std::string(ee.what()) << std::endl;
+        exit(1006);
+    }
+}
+
+void GenerateCPPFiles(const RR_SHARED_PTR<ServiceDefinition>& d, const std::string& def_str,
+                      const std::vector<RR_SHARED_PTR<ServiceDefinition> >& other_defs,
+                      const std::vector<std::string>& cpp_extra_include, const std::string& output_dir)
+{
+    // std::cout << str << std::endl;
+
+    CPPServiceLangGen::GenerateFiles(d, def_str, other_defs, cpp_extra_include, output_dir);
+}
+
+void GenerateCSharpFiles(const RR_SHARED_PTR<ServiceDefinition>& d, const std::string& def_str,
+                         const std::string& output_dir)
+{
+    CSharpServiceLangGen::GenerateFiles(d, def_str, output_dir);
+}
+
+void GenerateVBNETFiles(const boost::shared_ptr<ServiceDefinition>& d, const std::string& str)
+{
+
+    // VBNETServiceLangGen::GenerateFiles(d,str);
+}
+
+void GenerateJavaFiles(const RR_SHARED_PTR<ServiceDefinition>& d, const std::string& def_str,
+                       const std::string& output_dir)
+{
+    JavaServiceLangGen::GenerateFiles(d, def_str, output_dir);
+}
+
+int PullServiceDefinition(const std::string& url)
+{
+    ParseConnectionURLResult url_res;
+    try
+    {
+        url_res = ParseConnectionURL(url);
+    }
+    catch (std::exception&)
+    {
+        std::cout << "RobotRaconteurGen: fatal error: could not parse specified URL" << std::endl;
+        return 6001;
+    }
+
+    std::string url2;
+    try
+    {
+        url2 = boost::regex_replace(url, boost::regex("(service=[^&]+)"), "service=RobotRaconteurServiceIndex");
+    }
+    catch (std::exception&)
+    {
+        std::cout << "RobotRaconteurGen: fatal error: invalid service in specified URL" << std::endl;
+        return 6002;
+    }
+
+    try
+    {
+        RR_SHARED_PTR<TcpTransport> t = RR_MAKE_SHARED<TcpTransport>();
+        RobotRaconteurNode::s()->RegisterTransport(t);
+    }
+    catch (std::exception& e)
+    {
+        std::cout << "RobotRaconteurGen: fatal error: could not initialize Robot Raconteur client node: " << e.what()
+                  << std::endl;
+        return 6003;
+    }
+
+    RR_SHARED_PTR<RobotRaconteurServiceIndex::ServiceIndex> o;
+
+    try
+    {
+        o = rr_cast<RobotRaconteurServiceIndex::ServiceIndex>(RobotRaconteurNode::s()->ConnectService(url2));
+    }
+    catch (RobotRaconteurException& e)
+    {
+        std::cout << "RobotRaconteurGen: fatal error: could not connect to specified URL: " << e.Message << std::endl;
+        return 6004;
+    }
+    catch (std::exception& e)
+    {
+        std::cout << "RobotRaconteurGen: fatal error: could not connect to specified URL: " << e.what() << std::endl;
+        return 6005;
+    }
+
+    RR_INTRUSIVE_PTR<RRMap<int32_t, RobotRaconteurServiceIndex::ServiceInfo> > ret = o->GetLocalNodeServices();
+
+    if (!ret)
+    {
+        std::cout << "RobotRaconteurGen: error: could not retrieve service definition from " << url << std::endl;
+        return 6006;
+    }
+
+    std::string type;
+
+    for (std::map<int32_t, RR_INTRUSIVE_PTR<RobotRaconteurServiceIndex::ServiceInfo> >::const_iterator ii =
+             ret->begin();
+         ii != ret->end(); ++ii)
+    {
+        if (ii->second->Name == url_res.service)
+        {
+            type = ii->second->RootObjectType;
+        }
+    }
+
+    if (type.empty())
+    {
+        std::cout << "RobotRaconteurGen: error: service not found on remote node: " << url_res.service << std::endl;
+        return 6006;
+    }
+
+    std::vector<RR_SHARED_PTR<ServiceDefinition> > o2;
+    try
+    {
+        o2 = rr_cast<ServiceStub>(o)
+                 ->GetContext()
+                 ->PullServiceDefinitionAndImports(SplitQualifiedName(type).get<0>())
+                 .defs;
+    }
+    catch (RobotRaconteurException& e)
+    {
+        std::cout << "RobotRaconteurGen: fatal error: could not pull service definition: " << e.Message << std::endl;
+        return 6007;
+    }
+    catch (std::exception& e)
+    {
+        std::cout << "RobotRaconteurGen: fatal error: could not pull service definition: " << e.what() << std::endl;
+        return 6008;
+    }
+
+    for (std::vector<RR_SHARED_PTR<ServiceDefinition> >::iterator e = o2.begin(); e != o2.end(); e++)
+    {
+        std::string fname = (*e)->Name + ".robdef";
+        try
+        {
+            std::ofstream f(fname.c_str());
+            f << boost::trim_copy((*e)->ToString()) << std::endl;
+            f.close();
+        }
+        catch (std::exception& e)
+        {
+            std::cout << "RobotRaconteurGen: fatal error: could not save service definition file " << fname << " : "
+                      << e.what() << std::endl;
+            return 6009;
+        }
+    }
+    return 0;
+}
+
+int main(int argc, char* argv[])
+{
+    namespace po = boost::program_options;
+    namespace fs = boost::filesystem;
+
+    std::string command;
+    std::string libname;
+    std::string lang;
+    std::string output_dir;
+    bool thunksource = false;
+    bool verify_robdef = false;
+    bool string_table = false;
+    bool newnodeid = false;
+    bool md5passwordhash = false;
+    bool pullservicedef = false;
+    bool auto_import = false;
+    std::vector<std::string> string_vector;
+    std::vector<std::string> include_dirs;
+    std::vector<std::string> import_vector;
+    std::string master_header;
+    std::string out_file;
+    std::vector<std::string> cpp_extra_include;
+
+    try
+    {
+        po::options_description generic_("Allowed options");
+        generic_.add_options()("help,h", "print usage message")("version", "print program version")(
+            "output-dir", po::value(&output_dir)->default_value("."),
+            "directory for output")("thunksource", po::bool_switch(&thunksource), "generate RR thunk source files")(
+            "verify-robdef", po::bool_switch(&verify_robdef), "verify robdef files")(
+            "string-table", po::bool_switch(&string_table), "generate string table entries for robdef")(
+            "newnodeid", po::bool_switch(&newnodeid), "generate a new NodeID")(
+            "md5passwordhash", po::bool_switch(&md5passwordhash), "hash a password using MD5 algorithm")(
+            "pullservicedef", po::bool_switch(&pullservicedef), "pull a service definition from a service URL")(
+            "lang", po::value(&lang), "language to generate thunk code for")(
+            "include-path,I", po::value(&include_dirs)->composing(),
+            "include path")("import", po::value(&import_vector)->composing(), "input file for use in imports")(
+            "master-header", po::value(&master_header), "master header file for generated cpp files")(
+            "outfile", po::value(&out_file), "unified output file (csharp only)")(
+            "auto-import", po::bool_switch(&auto_import),
+            "automatically load imported robdef")("cpp-extra-include", po::value(&cpp_extra_include)->composing(),
+                                                  "extra include files for C++ thunk headers")
+
+            ;
+
+        po::options_description hidden("Hidden options");
+        hidden.add_options()("input-file", po::value(&string_vector), "input file");
+
+        po::positional_options_description p;
+        p.add("input-file", -1);
+
+        po::options_description cmdline_options;
+        cmdline_options.add(generic_).add(hidden);
+
+        po::variables_map vm;
+        po::store(po::command_line_parser(argc, argv).options(cmdline_options).positional(p).run(), vm);
+        po::notify(vm);
+
+        if (vm.count("help"))
+        {
+            std::cout << "RobotRaconteurGen version " << ROBOTRACONTEUR_VERSION_TEXT << std::endl << std::endl;
+            std::cout << generic_ << std::endl;
+            return 0;
+        }
+
+        if (vm.count("version"))
+        {
+            std::cout << "RobotRaconteurGen version " << ROBOTRACONTEUR_VERSION_TEXT << std::endl;
+            return 0;
+        }
+
+        // Find command
+        if (thunksource)
+        {
+            command = "thunksource";
+        }
+        else if (verify_robdef)
+        {
+            command = "verify-robdef";
+        }
+        else if (string_table)
+        {
+            command = "string-table";
+        }
+        if (newnodeid)
+        {
+            if (!command.empty())
+            {
+                std::cout << "RobotRaconteurGen: fatal error: more than one command specified" << std::endl;
+                return 1;
+            }
+            command = "newnodeid";
+        }
+        if (md5passwordhash)
+        {
+            if (!command.empty())
+            {
+                std::cout << "RobotRaconteurGen: fatal error: more than one command specified" << std::endl;
+                return 1;
+            }
+            command = "md5passwordhash";
+        }
+        if (pullservicedef)
+        {
+            if (!command.empty())
+            {
+                std::cout << "RobotRaconteurGen: fatal error: more than one command specified" << std::endl;
+                return 1;
+            }
+            command = "pullservicedef";
+        }
+        // End find command
+
+        if (command.empty())
+        {
+
+            std::cout << "RobotRaconteurGen: fatal error: no command specified" << std::endl;
+            std::cout << generic_ << std::endl;
+            return 1;
+        }
+
+        if (command == "newnodeid")
+        {
+            if (!string_vector.empty() || !lang.empty())
+            {
+                std::cout << "RobotRaconteurGen: fatal error: invalid options for newnodeid" << std::endl;
+                return 2001;
+            }
+
+            std::cout << NodeID::NewUniqueID().ToString() << std::endl;
+            return 0;
+        }
+
+        if (command == "md5passwordhash")
+        {
+            if (string_vector.size() != 1)
+            {
+                std::cout << "RobotRaconteurGen: fatal error: password not specified" << std::endl;
+                return 3001;
+            }
+            if (!lang.empty())
+            {
+                std::cout << "RobotRaconteurGen: fatal error: invalid options for md5passwordhash" << std::endl;
+                return 3001;
+            }
+            std::cout << "Password hash for password " << string_vector.at(0) << " is "
+                      << PasswordFileUserAuthenticator::MD5Hash(string_vector[0]) << std::endl;
+            return 0;
+        }
+
+        if (command == "pullservicedef")
+        {
+            if (string_vector.size() != 1)
+            {
+                std::cout << "RobotRaconteurGen: fatal error: service url not specified" << std::endl;
+                return 4001;
+            }
+            if (!lang.empty())
+            {
+                std::cout << "RobotRaconteurGen: fatal error: invalid options for pullservicedef" << std::endl;
+                return 4002;
+            }
+            return PullServiceDefinition(string_vector[0]);
+        }
+
+        if (command != "thunksource" && command != "verify-robdef" && command != "string-table")
+        {
+            std::cout << "RobotRaconteurGen: fatal error: invalid command specified" << std::endl;
+            return 1;
+        }
+
+        if (string_vector.empty())
+        {
+            std::cout << "RobotRaconteurGen: fatal error: no files specified for thunksource" << std::endl;
+            return 1001;
+        }
+
+        char* robdef_path_c = std::getenv("ROBOTRACONTEUR_ROBDEF_PATH");
+        if (robdef_path_c)
+        {
+            std::string robdef_path(robdef_path_c);
+            boost::trim(robdef_path);
+
+            std::vector<std::string> env_dirs;
+            if (!robdef_path.empty())
+            {
+
+#ifdef BOOST_WINDOWS
+                boost::split(env_dirs, robdef_path, boost::is_any_of(";"));
+#else
+                boost::split(env_dirs, robdef_path, boost::is_any_of(":"));
+#endif
+
+                BOOST_FOREACH (std::string& s, env_dirs)
+                {
+                    include_dirs.push_back(boost::trim_copy(s));
+                }
+            }
+        }
+
+#ifdef ROBOTRACONTEUR_ROS
+        std::vector<std::string> ros_pkg_names;
+        if (ros::package::getAll(ros_pkg_names))
+        {
+            BOOST_FOREACH (const std::string& ros_pkg_name, ros_pkg_names)
+            {
+                std::string ros_pkg_path_s = ros::package::getPath(ros_pkg_name);
+                if (!ros_pkg_path_s.empty())
+                {
+                    boost::filesystem::path ros_pkg_path = boost::filesystem::path(ros_pkg_path_s) / "robdef";
+                    include_dirs.push_back(ros_pkg_path.string());
+                }
+            }
+        }
+
+#endif
+
+        std::vector<std::string> sources = string_vector;
+        std::vector<std::string> imports = import_vector;
+
+        if (!fs::exists(output_dir))
+        {
+            std::cout << "RobotRaconteurGen: fatal error: output directory not found " << output_dir << std::endl;
+            return 1003;
+        }
+
+        std::vector<boost::shared_ptr<ServiceDefinition> > sdefs;
+        std::vector<std::string> sdefs_str;
+        std::vector<boost::shared_ptr<ServiceDefinition> > alldefs;
+        std::vector<std::string> alldefs_str;
+
+        std::set<std::string> required_imports;
+
+        BOOST_FOREACH (std::string& e, boost::range::join(sources, imports))
+        {
+            RR_SHARED_PTR<ServiceDefinition> d;
+            std::string file_contents;
+            boost::tie(d, file_contents) = ReadRobDefFile(e, include_dirs);
+            alldefs.push_back(d);
+            alldefs_str.push_back(file_contents);
+
+            if (boost::range::find(sources, e) != sources.end())
+            {
+                sdefs.push_back(d);
+                sdefs_str.push_back(file_contents);
+            }
+
+            BOOST_FOREACH (const std::string& imp, d->Imports)
+            {
+                required_imports.insert(imp);
+            }
+        }
+
+        if (auto_import)
+        {
+            std::set<std::string> missing_imports;
+            BOOST_FOREACH (const std::string& s, required_imports)
+            {
+                if (!RobotRaconteur::TryFindByName(alldefs, s))
+                {
+                    missing_imports.insert(s);
+                }
+            }
+
+            std::set<std::string> attempted_imports;
+            while (!missing_imports.empty())
+            {
+                std::string e = *missing_imports.begin();
+                missing_imports.erase(e);
+                RR_SHARED_PTR<ServiceDefinition> d;
+                std::string file_contents;
+                boost::tie(d, file_contents) = ReadRobDefFile(e + ".robdef", include_dirs, true);
+                if (d)
+                {
+                    alldefs.push_back(d);
+                    alldefs_str.push_back(file_contents);
+
+                    BOOST_FOREACH (const std::string& imp, d->Imports)
+                    {
+                        if (!RobotRaconteur::TryFindByName(alldefs, imp) && attempted_imports.count(imp) == 0)
+                        {
+                            missing_imports.insert(imp);
+                        }
+                    }
+                }
+                else
+                {
+                    attempted_imports.insert(e);
+                }
+            }
+        }
+
+        try
+        {
+            std::vector<ServiceDefinitionParseException> warnings;
+            VerifyServiceDefinitions(alldefs, warnings);
+            BOOST_FOREACH (ServiceDefinitionParseException w, warnings)
+            {
+                std::cout << w.ParseInfo.RobDefFilePath << "(" << w.ParseInfo.LineNumber
+                          << "): warning: " << w.ShortMessage << std::endl;
+            }
+        }
+        catch (ServiceDefinitionParseException& ee)
+        {
+            std::cout << ee.ParseInfo.RobDefFilePath << "(" << ee.ParseInfo.LineNumber
+                      << "): error: " << ee.ShortMessage << std::endl;
+            return 1007;
+        }
+        catch (ServiceDefinitionVerifyException& ee)
+        {
+            std::cout << ee.ParseInfo.RobDefFilePath << "(" << ee.ParseInfo.LineNumber
+                      << "): error: " << ee.ShortMessage << std::endl;
+            return 1008;
+        }
+        catch (std::exception& ee)
+        {
+            std::cout << "RobotRaconteurGen: fatal error: could not verify service definition set "
+                      << std::string(ee.what()) << std::endl;
+            return 1009;
+        }
+
+        if (string_table)
+        {
+            std::set<std::string> strings = GenerateStringTable(sdefs, alldefs);
+            std::cout << "robdef message strings:" << std::endl << std::endl;
+            BOOST_FOREACH (const std::string& s, strings)
+            {
+                std::cout << s << std::endl;
+            }
+        }
+
+        if (verify_robdef)
+        {
+            for (size_t i = 0; i < alldefs.size(); i++)
+            {
+                RR_SHARED_PTR<ServiceDefinition> d = alldefs.at(i);
+                if (d->StdVer < RobotRaconteurVersion(0, 9, 2))
+                {
+                    std::cout << d->ParseInfo.RobDefFilePath
+                              << "(1): error: stdver 0.9.2 or greater required for service definition verification"
+                              << std::endl;
+
+                    return 1020;
+                }
+
+                // TODO: Verify robdef using regex??
+                /*std::vector<std::string> robdef_msgs;
+                if (!VerifyServiceDefinitionMatchesStandardRegex(alldefs_str.at(i), robdef_msgs))
+                {
+                    std::cout << d->ParseInfo.RobDefFilePath << "(1): error: service definition does not match stdver
+                0.9.2 syntax regex" << std::endl; return 1020;
+                }*/
+            }
+        }
+
+        if (!thunksource)
+        {
+            return 0;
+        }
+
+        if (lang == "cpp")
+        {
+
+            for (size_t i = 0; i < sdefs.size(); i++)
+            {
+                try
+                {
+                    std::vector<RR_SHARED_PTR<ServiceDefinition> > other_defs = alldefs;
+                    other_defs.erase(boost::range::remove(other_defs, sdefs.at(i)), other_defs.end());
+
+                    GenerateCPPFiles(sdefs.at(i), sdefs_str.at(i), other_defs, cpp_extra_include, output_dir);
+                }
+                catch (std::exception& ee)
+                {
+                    std::cout << sources.at(i) << ": error: could not generate thunksource files "
+                              << std::string(ee.what()) << std::endl;
+                    return 1010;
+                }
+            }
+
+            if (!master_header.empty())
+            {
+                try
+                {
+                    boost::filesystem::path master_file_path(boost::filesystem::path(output_dir) / master_header);
+                    std::ofstream master_file_w(master_file_path.c_str());
+
+                    CPPServiceLangGen::GenerateMasterHeaderFile(alldefs, &master_file_w);
+                }
+                catch (std::exception& ee)
+                {
+                    std::cout << "RobotRaconteurGen: error: could not generate master header file "
+                              << std::string(ee.what()) << std::endl;
+                    return 1011;
+                }
+            }
+            return 0;
+        }
+
+        if (lang == "csharp")
+        {
+
+            if (out_file.empty())
+            {
+
+                for (size_t i = 0; i < sdefs.size(); i++)
+                {
+                    try
+                    {
+                        GenerateCSharpFiles(sdefs.at(i), sdefs_str.at(i), output_dir);
+                    }
+                    catch (std::exception& ee)
+                    {
+                        std::cout << sources.at(i) << ": error: could not generate thunksource files "
+                                  << std::string(ee.what()) << std::endl;
+                        return 1010;
+                    }
+                }
+            }
+            else
+            {
+                std::ofstream csharp_w(out_file.c_str());
+                CSharpServiceLangGen::GenerateOneFileHeader(&csharp_w);
+                for (size_t i = 0; i < sdefs.size(); i++)
+                {
+                    try
+                    {
+                        CSharpServiceLangGen::GenerateOneFilePart(sdefs.at(i), sdefs_str.at(i), &csharp_w);
+                    }
+                    catch (std::exception& ee)
+                    {
+                        std::cout << sources.at(i) << ": error: could not generate thunksource files "
+                                  << std::string(ee.what()) << std::endl;
+                        return 1010;
+                    }
+                }
+
+                csharp_w.close();
+            }
+
+            return 0;
+        }
+
+        if (lang == "java")
+        {
+            for (size_t i = 0; i < sdefs.size(); i++)
+            {
+                try
+                {
+                    GenerateJavaFiles(sdefs.at(i), sdefs_str.at(i), output_dir);
+                }
+                catch (std::exception& ee)
+                {
+                    std::cout << sources.at(i) << ": error: could not generate thunksource files "
+                              << std::string(ee.what()) << std::endl;
+                    return 1010;
+                }
+            }
+
+            return 0;
+        }
+
+        std::cout << "RobotRaconteurGen: fatal error: invalid lang specified for thunksource" << std::endl;
+        return 1012;
+    }
+    catch (po::error& e)
+    {
+        std::cout << "RobotRaconteurGen: error: " << std::string(e.what()) << std::endl;
+        return 5;
+    }
+    catch (std::exception& e)
+    {
+        std::cout << "RobotRaconteurGen: error: internal error " << std::string(e.what()) << std::endl;
+        return 6;
+    }
+
+    std::cout << "RobotRaconteurGen: error: unknown internal error" << std::endl;
+    return 7;
+}