--- conflicted
+++ resolved
@@ -1,8 +1,7 @@
-<<<<<<< HEAD
 <?xml version="1.0"?>
 <package format="2">
   <name>robotraconteur</name>
-  <version>0.15.5</version>
+  <version>0.16.0</version>
   <description>Robot Raconteur ROS Package</description>
 
   <maintainer email="wason@wasontech.com">John Wason</maintainer>
@@ -28,38 +27,4 @@
   <export>    
     <build_type>cmake</build_type>
   </export>
-</package>
-=======
-<?xml version="1.0"?>
-<package format="2">
-  <name>robotraconteur</name>
-  <version>0.16.0</version>
-  <description>The robotraconteur package</description>
-
-  <maintainer email="wason@wasontech.com">John Wason</maintainer>
-
-  <license>Apache 2.0</license>
-
-  <url type="website">http://robotraconteur.com</url>
-
-  <author email="wason@wasontech.com">John Wason</author>
-
-  <buildtool_depend>catkin</buildtool_depend>
-  <depend>boost</depend>
-  <depend>openssl</depend>
-  <depend>libusb-1.0-dev</depend>
-  <depend>libdbus-dev</depend>
-  <depend>libbluetooth-dev</depend>
-  <depend>zlib</depend>
-  <depend>python</depend>
-  <depend>python-numpy</depend>
-  <depend>python3</depend>
-  <depend>python3-numpy</depend>
-  <depend>roslib</depend>
-  <depend>swig</depend>
-    
-  <export>    
-    <build_type>cmake</build_type>
-  </export>
-</package>
->>>>>>> c8c85e54
+</package>