# Copyright 2011-2020 Wason Technology, LLC
#
# Licensed under the Apache License, Version 2.0 (the "License");
# you may not use this file except in compliance with the License.
# You may obtain a copy of the License at
#
#    http://www.apache.org/licenses/LICENSE-2.0
#
# Unless required by applicable law or agreed to in writing, software
# distributed under the License is distributed on an "AS IS" BASIS,
# WITHOUT WARRANTIES OR CONDITIONS OF ANY KIND, either express or implied.
# See the License for the specific language governing permissions and
# limitations under the License.

from __future__ import absolute_import, print_function

from . import RobotRaconteurPython
from .RobotRaconteurPythonDataTypes import *
from . import RobotRaconteurPythonError
import operator
import traceback
import threading
import functools
import sys
import warnings
import weakref
import codecs
import numbers
import os
from RobotRaconteur.RobotRaconteurPython import DataTypes_ContainerTypes_generator
import numpy
import itertools

if (sys.version_info > (3, 0)):
    from builtins import property
    from functools import reduce
else:
    from __builtin__ import property

import numpy

if (sys.version_info > (3, 5)):
    import asyncio

# cSpell: ignore subdtype, ascontiguousarray, odef, outerm, innerep, rrmultidim, rrinnerstub
# cSpell: ignore destrrarray, innerw, outerw, tdims

_traceback_requested = str(os.environ.get('ROBOTRACONTEUR_PYTHON_TRACEBACK_PRINT_EXC', "0")
                           ).lower() in ("1", "true", "yes", "on")


def _print_exc_traceback(exc):
    if _traceback_requested:
        print("RobotRaconteurPython async caught exception:", file=sys.stderr)
        traceback.print_exception(exc, file=sys.stderr)


def SplitQualifiedName(name):
    pos = name.rfind('.')
    if (pos == -1):
        raise Exception("Name is not qualified")
    return (name[0:pos], name[pos + 1:])


def FindStructureByName(l, name):
    for i in l:
        if (i.Name == name):
            return i
    raise RobotRaconteurPythonError.ServiceException(
        "Structure " + name + " not found")


def FindMemberByName(l, name):
    for i in l:
        if (i.Name == name):
            return i
    raise RobotRaconteurPythonError.MemberNotFoundException(
        "Member " + name + " not found")


def FindMessageElementByName(l, name):
    return RobotRaconteurPython.MessageElement.FindElement(l, name)


def PackMessageElement(data, type1, obj=None, node=None):

    if (hasattr(obj, 'rrinnerstub')):
        obj = obj.rrinnerstub

    if (isinstance(type1, str)):
        if (len(type1.split()) == 1):
            type1 = type1 + " value"
        type2 = RobotRaconteurPython.TypeDefinition()
        type2.FromString(type1)
        type1 = type2

    return RobotRaconteurPython._PackMessageElement(data, type1, obj, node)


def UnpackMessageElement(element, type1=None, obj=None, node=None):

    if (hasattr(obj, 'rrinnerstub')):
        obj = obj.rrinnerstub

    if (not type1 is None):
        if (isinstance(type1, str)):
            if (len(type1.split()) == 1):
                type1 = type1 + " value"
            type2 = RobotRaconteurPython.TypeDefinition()
            type2.FromString(type1)
            type1 = type2

    return RobotRaconteurPython._UnpackMessageElement(element, type1, obj, node)


def PackToRRArray(array, type1, destrrarray=None):

    return RobotRaconteurPython._PackToRRArray(array, type1, destrrarray)


def UnpackFromRRArray(rrarray, type1=None):

    if (rrarray is None):
        return None

    return RobotRaconteurPython._UnpackFromRRArray(rrarray, type1)


def CreateStructureType(name, dict_):
    def struct_init(s):
        for k, v in dict_.items():
            init_type, init_args = v
            if init_type is None:
                setattr(s, k, None)
            else:
                setattr(s, k, init_type(*init_args))
    slots = list(dict_.keys())
    return type(name, (RobotRaconteurStructure,), {'__init__': struct_init, "__slots__": slots})


def CreateZeroArray(dtype, dims):
    if dims is None:
        return numpy.zeros((0,), dtype)
    else:
        return numpy.zeros(dims, dtype)


def NewStructure(StructType, obj=None, node=None):
    if (hasattr(obj, 'rrinnerstub')):
        obj = obj.rrinnerstub
    return RobotRaconteurPython._NewStructure(StructType, obj, node)


def GetStructureType(StructType, obj=None, node=None):
    if (hasattr(obj, 'rrinnerstub')):
        obj = obj.rrinnerstub
    return RobotRaconteurPython._GetStructureType(StructType, obj, node)


def GetPodDType(pod_type, obj=None, node=None):
    if (hasattr(obj, 'rrinnerstub')):
        obj = obj.rrinnerstub
    return RobotRaconteurPython._GetNumPyDescrForType(pod_type, obj, node)


def GetNamedArrayDType(namedarray_type, obj=None, node=None):
    if (hasattr(obj, 'rrinnerstub')):
        obj = obj.rrinnerstub
    return RobotRaconteurPython._GetNumPyDescrForType(namedarray_type, obj, node)


def GetPrimitiveDTypeFromNamedArrayDType(dt):
    prim_dt = None
    count = 0
    for dt_i in dt.fields.values():
        if len(dt_i[0].shape) == 0:
            prim_dt_i = dt_i[0].type
            dt_i_2 = dt_i[0]
            count_i = 1
        else:
            prim_dt_i = dt_i[0].subdtype[0].type
            dt_i_2 = dt_i[0].subdtype[0]
            count_i = dt_i[0].shape[0]

        if (prim_dt_i == numpy.void):
            prim_dt_i, n = GetPrimitiveDTypeFromNamedArrayDType(dt_i_2)
            count_i *= n

        if prim_dt is None:
            prim_dt = prim_dt_i
        else:
            assert prim_dt == prim_dt_i

        count += count_i

    return prim_dt, count


def NamedArrayToArray(named_array):
    prim_dt, _ = GetPrimitiveDTypeFromNamedArrayDType(named_array.dtype)
    a = numpy.ascontiguousarray(named_array.reshape(named_array.shape + (1,)))
    return a.view(prim_dt)


def ArrayToNamedArray(a, named_array_dt):
    prim_dt, elem_count = GetPrimitiveDTypeFromNamedArrayDType(named_array_dt)
    a = numpy.ascontiguousarray(a)
    assert a.dtype == prim_dt, "Array type must match named array element type"
    assert a.shape[-1] == elem_count, "Last dimension must match named array size"
    b = a.view(named_array_dt)
    if len(b.shape) > 1 and b.shape[-1] == 1:
        return b.reshape(a.shape[0:-1], order="C")
    return b


_init_stub_lock = threading.Lock()


def InitStub(stub):
    with _init_stub_lock:
        old_stub = stub.GetPyStub()
        if (old_stub is not None):
            return old_stub
        odef = stub.RR_objecttype
        mdict = {}

        for i in range(len(odef.Members)):
            m = odef.Members[i]
            if (isinstance(m, RobotRaconteurPython.PropertyDefinition)):
                def inner_prop(m1):
                    def fget(self): return stub_getproperty(stub, m1.Name, m1)
                    def fset(self, value): return stub_setproperty(
                        stub, m1.Name, m1, value)
                    return property(fget, fset)
                p1 = inner_prop(m)

                mdict[m.Name] = p1

                def inner_async_prop(m1):
                    def fget(self, handler, timeout=RobotRaconteurPython.RR_TIMEOUT_INFINITE): return stub_async_getproperty(
                        stub, m1.Name, m1, handler, timeout)

                    def fset(self, value, handler, timeout=RobotRaconteurPython.RR_TIMEOUT_INFINITE): return stub_async_setproperty(
                        stub, m1.Name, m1, value, handler, timeout)
                    return fget, fset
                p1_async = inner_async_prop(m)

                mdict['async_get_' + m.Name] = p1_async[0]
                mdict['async_set_' + m.Name] = p1_async[1]

            if (isinstance(m, RobotRaconteurPython.FunctionDefinition)):
                def inner_func(m1):
                    if (not m1.IsGenerator()):
                        if (m1.ReturnType.Type == RobotRaconteurPython.DataTypes_void_t):
                            f = lambda self, * \
                                args: stub_functioncallvoid(
                                    stub, m1.Name, m1, *args)
                        else:
                            f = lambda self, * \
                                args: stub_functioncall(stub, m1.Name, m1, *args)
                        return f
                    else:
                        return lambda self, *args: stub_functioncallgenerator(stub, m1.Name, m1, *args)
                f1 = inner_func(m)
                mdict[m.Name] = f1

                def inner_async_func(m1):
                    if not m1.IsGenerator():
                        if (m1.ReturnType.Type == RobotRaconteurPython.DataTypes_void_t):
                            f = lambda self, * \
                                args: stub_async_functioncallvoid(
                                    stub, m1.Name, m1, *args)
                        else:
                            f = lambda self, * \
                                args: stub_async_functioncall(
                                    stub, m1.Name, m1, *args)
                        return f
                    else:
                        return lambda self, *args: stub_async_functioncallgenerator(stub, m1.Name, m1, *args)

                f1_async = inner_async_func(m)
                mdict['async_' + m.Name] = f1_async

            if (isinstance(m, RobotRaconteurPython.EventDefinition)):
                def new_evt_hook():
                    evt = EventHook()
                    def fget(self): return evt

                    def fset(self, value):
                        if (value is not evt):
                            raise RuntimeError("Invalid operation")
                    return property(fget, fset)
                mdict[m.Name] = new_evt_hook()

            if (isinstance(m, RobotRaconteurPython.ObjRefDefinition)):
                def inner_objref(m1):
                    if (m1.ArrayType != RobotRaconteurPython.DataTypes_ArrayTypes_none or m1.ContainerType != RobotRaconteurPython.DataTypes_ContainerTypes_none):
                        def f(self, index): return stub_objref(
                            stub, m1.Name, index)
                    else:
                        def f(self): return stub_objref(stub, m1.Name)
                    return f
                f1 = inner_objref(m)
                mdict['get_%s' % m.Name] = f1

                def inner_async_objref(m1):
                    if (m1.ArrayType != RobotRaconteurPython.DataTypes_ArrayTypes_none or m1.ContainerType != RobotRaconteurPython.DataTypes_ContainerTypes_none):
                        def f(self, index, handler, timeout=RobotRaconteurPython.RR_TIMEOUT_INFINITE): return stub_async_objref(
                            stub, m1.Name, index, handler, timeout)
                    else:
                        def f(self, handler, timeout=RobotRaconteurPython.RR_TIMEOUT_INFINITE): return stub_async_objref(
                            stub, m1.Name, None, handler, timeout)
                    return f
                f1 = inner_async_objref(m)
                mdict['async_get_%s' % m.Name] = f1
<<<<<<< HEAD

            if (isinstance(m, RobotRaconteurPython.PipeDefinition)):
                def inner_pipe(m1):
                    innerp = stub.GetPipe(m1.Name)
                    outerp = Pipe(innerp)
                    def fget(self): return outerp
                    return property(fget)
                p2 = inner_pipe(m)
                mdict[m.Name] = p2

            if (isinstance(m, RobotRaconteurPython.CallbackDefinition)):
                def new_cb_client():
                    cb = CallbackClient()
                    def fget(self): return cb
                    return property(fget)
                mdict[m.Name] = new_cb_client()

=======

            if (isinstance(m, RobotRaconteurPython.PipeDefinition)):
                def inner_pipe(m1):
                    innerp = stub.GetPipe(m1.Name)
                    outerp = Pipe(innerp)
                    def fget(self): return outerp
                    return property(fget)
                p2 = inner_pipe(m)
                mdict[m.Name] = p2

            if (isinstance(m, RobotRaconteurPython.CallbackDefinition)):
                def new_cb_client():
                    cb = CallbackClient()
                    def fget(self): return cb
                    return property(fget)
                mdict[m.Name] = new_cb_client()

>>>>>>> 5c170525
            if (isinstance(m, RobotRaconteurPython.WireDefinition)):
                def inner_wire(m1):
                    innerw = stub.GetWire(m1.Name)
                    outerw = Wire(innerw)
                    def fget(self): return outerw
                    return property(fget)
                w = inner_wire(m)
                mdict[m.Name] = w

            if (isinstance(m, RobotRaconteurPython.MemoryDefinition)):
                if (RobotRaconteurPython.IsTypeNumeric(m.Type.Type)):
                    def inner_memory(m1):
                        if (m.Type.ArrayType == RobotRaconteurPython.DataTypes_ArrayTypes_array):
                            outerm = ArrayMemoryClient(
                                stub.GetArrayMemory(m1.Name))
                        else:
                            outerm = MultiDimArrayMemoryClient(
                                stub.GetMultiDimArrayMemory(m1.Name))

                        def fget(self): return outerm
                        return property(fget)
                    mem = inner_memory(m)
                    mdict[m.Name] = mem
                else:
                    memory_rr_type = RobotRaconteurPython._GetNamedTypeEntryType(
                        m.Type, stub, stub.RRGetNode())
                    if (memory_rr_type == RobotRaconteurPython.DataTypes_pod_t):
                        def inner_memory(m1):
                            if (m.Type.ArrayType == RobotRaconteurPython.DataTypes_ArrayTypes_array):
                                pass
                                outerm = PodArrayMemoryClient(stub.GetPodArrayMemory(
                                    m1.Name), m.Type, stub, stub.RRGetNode())
                            else:
                                outerm = PodMultiDimArrayMemoryClient(
                                    stub.GetPodMultiDimArrayMemory(m1.Name), m.Type, stub, stub.RRGetNode())
                                pass

                            def fget(self): return outerm
                            return property(fget)
                        mem = inner_memory(m)
                        mdict[m.Name] = mem
                    elif (memory_rr_type == RobotRaconteurPython.DataTypes_namedarray_t):
                        def inner_memory(m1):
                            if (m.Type.ArrayType == RobotRaconteurPython.DataTypes_ArrayTypes_array):
                                pass
                                outerm = NamedArrayMemoryClient(stub.GetNamedArrayMemory(
                                    m1.Name), m.Type, stub, stub.RRGetNode())
                            else:
                                outerm = NamedMultiDimArrayMemoryClient(
                                    stub.GetNamedMultiDimArrayMemory(m1.Name), m.Type, stub, stub.RRGetNode())
                                pass

                            def fget(self): return outerm
                            return property(fget)
                        mem = inner_memory(m)
                        mdict[m.Name] = mem
                    else:
                        assert False

        mdict["__slots__"] = ["rrinnerstub", "rrlock"]
        outerstub_type = type(str(odef.Name), (ServiceStub,), mdict)
        outerstub = outerstub_type()

        for i in range(len(odef.Members)):
            m = odef.Members[i]

            if (isinstance(m, RobotRaconteurPython.PipeDefinition)):
                p = getattr(outerstub, m.Name)
                p._obj = outerstub

            if (isinstance(m, RobotRaconteurPython.WireDefinition)):
                w = getattr(outerstub, m.Name)
                w._obj = outerstub

        director = WrappedServiceStubDirectorPython(outerstub, stub)
        stub.SetRRDirector(director, 0)
        director_lock = stub.GetRRDirectorLock()
        try:
            if director_lock.valid():
                director.__disown__()
        finally:
            del director_lock

        stub.SetPyStub(outerstub)

        outerstub.rrinnerstub = stub
        outerstub.rrlock = threading.RLock()
        return outerstub


def check_member_args(name, param_types, args, isasync=False):
    expected_args_len = len(param_types)
    if isasync:
        expected_args_len += 1
    if len(param_types) > 0 and param_types[-1].ContainerType == RobotRaconteurPython.DataTypes_ContainerTypes_generator:
        expected_args_len -= 1
    if (expected_args_len != len(args)) and not (isasync and expected_args_len + 1 == len(args)):
        raise TypeError("%s() expects exactly %d arguments (%d given)" % (
            name, expected_args_len, len(args)))


def stub_getproperty(stub, name, type1):
    return UnpackMessageElement(stub.PropertyGet(name), type1.Type, stub, stub.RRGetNode())


def stub_setproperty(stub, name, type1, value):
    pvalue = PackMessageElement(value, type1.Type, stub, stub.RRGetNode())
    stub.PropertySet(name, pvalue)


def stub_functioncall(stub, name, type1, *args):
    check_member_args(name, type1.Parameters, args)
    m = RobotRaconteurPython.vectorptr_messageelement()
    i = 0
    for p in type1.Parameters:
        a = PackMessageElement(args[i], p, stub, stub.RRGetNode())
        a.ElementName = p.Name
        m.append(a)
        i += 1
    ret = stub.FunctionCall(name, m)
    return UnpackMessageElement(ret, type1.ReturnType, stub, stub.RRGetNode())


def stub_functioncallvoid(stub, name, type1, *args):
    check_member_args(name, type1.Parameters, args)
    m = RobotRaconteurPython.vectorptr_messageelement()
    i = 0
    for p in type1.Parameters:
        a = PackMessageElement(args[i], p, stub)
        a.ElementName = p.Name
        m.append(a)
        i += 1
    stub.FunctionCall(name, m)


def stub_functioncallgenerator(stub, name, type1, *args):
    check_member_args(name, type1.Parameters, args)
    m = RobotRaconteurPython.vectorptr_messageelement()
    i = 0
    param_type = None
    for p in type1.Parameters:
        if (p.ContainerType != RobotRaconteurPython.DataTypes_ContainerTypes_generator):
            a = PackMessageElement(args[i], p, stub)
            a.ElementName = p.Name
            m.append(a)
            i += 1
        else:
            param_type = p
    return GeneratorClient(stub.GeneratorFunctionCall(name, m), type1.ReturnType, param_type, stub, stub.RRGetNode())


class AsyncRequestDirectorImpl(RobotRaconteurPython.AsyncRequestDirector):
    def __init__(self, handler, isvoid, Type, stub, node):
        super(AsyncRequestDirectorImpl, self).__init__()
        self._handler = handler
        self._isvoid = isvoid
        self._Type = Type
        self._node = node
        self._stub = stub

    def handler(self, m, error_info):

        if (self._isvoid):
            if (error_info.error_code != 0):
                err = RobotRaconteurPythonError.RobotRaconteurExceptionUtil.ErrorInfoToException(
                    error_info)
                self._handler(err)
                return
            else:
                self._handler(None)
        else:
            if (error_info.error_code != 0):
                err = RobotRaconteurPythonError.RobotRaconteurExceptionUtil.ErrorInfoToException(
                    error_info)
                self._handler(None, err)
                return
            else:
                try:
                    a = UnpackMessageElement(
                        m, self._Type, self._stub, self._node)
                except Exception as err:
                    self._handler(None, err)
                    return
                self._handler(a, None)
                return


def stub_async_getproperty(stub, name, type1, handler, timeout=-1):
    return async_call(stub.async_PropertyGet, (name, adjust_timeout(timeout)), AsyncRequestDirectorImpl, handler, directorargs=(False, type1.Type, stub, stub.RRGetNode()))


def stub_async_setproperty(stub, name, type1, value, handler, timeout=-1):
    pvalue = PackMessageElement(value, type1.Type, stub)
    return async_call(stub.async_PropertySet, (name, pvalue, adjust_timeout(timeout)), AsyncRequestDirectorImpl, handler, directorargs=(True, type1.Type, stub, stub.RRGetNode()))


def stub_async_functioncall(stub, name, type1, *args):
    check_member_args(name, type1.Parameters, args, True)
    m = RobotRaconteurPython.vectorptr_messageelement()
    i = 0
    for p in type1.Parameters:
        a = PackMessageElement(args[i], p, stub)
        a.ElementName = p.Name
        m.append(a)
        i += 1
    handler = args[i]
    if (len(args) > i + 1):
        timeout = args[i + 1]
    else:
        timeout = RobotRaconteurPython.RR_TIMEOUT_INFINITE
    return async_call(stub.async_FunctionCall, (name, m, adjust_timeout(timeout)), AsyncRequestDirectorImpl, handler, directorargs=(False, type1.ReturnType, stub, stub.RRGetNode()))


def stub_async_functioncallvoid(stub, name, type1, *args):
    check_member_args(name, type1.Parameters, args, True)
    m = RobotRaconteurPython.vectorptr_messageelement()
    i = 0
    for p in type1.Parameters:
        a = PackMessageElement(args[i], p, stub)
        a.ElementName = p.Name
        m.append(a)
        i += 1
    handler = args[i]
    if (len(args) > i + 1):
        timeout = args[i + 1]
    else:
        timeout = -1

    return async_call(stub.async_FunctionCall, (name, m, adjust_timeout(timeout)), AsyncRequestDirectorImpl, handler, directorargs=(True, type1.ReturnType, stub, stub.RRGetNode()))


def stub_async_functioncallgenerator(stub, name, type1, *args):
    check_member_args(name, type1.Parameters, args, True)
    m = RobotRaconteurPython.vectorptr_messageelement()
    i = 0
    param_type = None
    for p in type1.Parameters:
        if (p.ContainerType != RobotRaconteurPython.DataTypes_ContainerTypes_generator):
            a = PackMessageElement(args[i], p, stub)
            a.ElementName = p.Name
            m.append(a)
            i += 1
        else:
            param_type = p
    handler = args[i]
    if (len(args) > i + 1):
        timeout = args[i + 1]
    else:
        timeout = RobotRaconteurPython.RR_TIMEOUT_INFINITE
    return async_call(stub.async_GeneratorFunctionCall, (name, m, adjust_timeout(timeout)), AsyncGeneratorClientReturnDirectorImpl, handler, directorargs=(type1.ReturnType, param_type, stub, stub.RRGetNode()))


_stub_objref_lock = threading.Lock()


def stub_objref(stub, name, index=None):
    if (index is None):
        s = stub.FindObjRef(name)
        with _stub_objref_lock:
            s2 = s.GetPyStub()
            if (s2 is not None):
                return s2
            return InitStub(s)

        return
    else:
        s = stub.FindObjRef(name, str(index))
        with _stub_objref_lock:
            s2 = s.GetPyStub()
            if (s2 is not None):
                return s2
            return InitStub(s)


def stub_async_objref(stub, name, index, handler, timeout=-1):
    if (index is None):
        return async_call(stub.async_FindObjRef, (name, adjust_timeout(timeout)), AsyncStubReturnDirectorImpl, handler)
    else:
        return async_call(stub.async_FindObjRef, (name, str(index), adjust_timeout(timeout)), AsyncStubReturnDirectorImpl, handler)


class WrappedServiceStubDirectorPython(RobotRaconteurPython.WrappedServiceStubDirector):
    def __init__(self, stub, innerstub):
        self.stub = stub
        self.innerstub = innerstub
        super(WrappedServiceStubDirectorPython, self).__init__()

    def DispatchEvent(self, name, args1):
        try:
            type1 = FindMemberByName(
                self.innerstub.RR_objecttype.Members, name)
            # type1=[e for e in self.innerstub.RR_objecttype.Members if e.Name == name][0]
            args = []
            type2 = RobotRaconteurPython.MemberDefinitionUtil.ToEvent(type1)
            for p in type2.Parameters:
                m = FindMessageElementByName(args1, p.Name)
                a = UnpackMessageElement(
                    m, p, self.stub, node=self.innerstub.RRGetNode())
                args.append(a)
            getattr(self.stub, name).fire(*args)
        except:
            traceback.print_exc()

    def CallbackCall(self, name, args1):
        try:
            type1 = FindMemberByName(
                self.innerstub.RR_objecttype.Members, name)
            # type1=[e for e in self.innerstub.RR_objecttype.Members if e.Name == name][0]
            args = []

            type2 = RobotRaconteurPython.MemberDefinitionUtil.ToCallback(type1)
            for p in type2.Parameters:
                m = FindMessageElementByName(args1, p.Name)

                a = UnpackMessageElement(
                    m, p, self.stub, self.innerstub.RRGetNode())
                args.append(a)
            ret = getattr(self.stub, name).Function(*args)

            if (ret is None):
                m = RobotRaconteurPython.MessageElement()
                m.ElementName = "return"
                m.ElementType = RobotRaconteurPython.DataTypes_void_t
                return m
            return PackMessageElement(ret, type2.ReturnType, self.stub, self.innerstub.RRGetNode())
        except:
            traceback.print_exc()


class ServiceStub(object):
    __slots__ = ["rrinnerstub", "rrlock", "__weakref__"]

    def RRGetNode(self):
        return self.rrinnerstub.RRGetNode()


class CallbackClient(object):
    __slots__ = ["Function", "__weakref__"]

    def __init__(self):
        self.Function = None


class PipeEndpoint(object):
    """
    PipeEndpoint()

    Pipe endpoint used to transmit reliable or unreliable data streams

    Pipe endpoints are used to communicate data between connected pipe members.
    See Pipe for more information on pipe members.

    Pipe endpoints are created by clients using the Pipe.Connect() or Pipe.AsyncConnect()
    functions. Services receive incoming pipe endpoint connection requests through a
    callback function specified using the Pipe.PipeConnectCallback property. Services
    may also use the PipeBroadcaster class to automate managing pipe endpoint lifecycles and
    sending packets to all connected client endpoints.

    Pipe endpoints are *indexed*, meaning that more than one pipe endpoint pair can be created
    using the same member. This means that multiple data streams can be created independent of
    each other between the client and service using the same member.

    Pipes send reliable packet streams between connected client/service endpoint pairs.
    Packets are sent using the SendPacket() or AsyncSendPacket() functions. Packets
    are read from the receive queue using the ReceivePacket(), ReceivePacketWait(),
    TryReceivePacketWait(), TryReceivePacketWait(), or PeekNextPacket(). The endpoint is closed
    using the Close() or AsyncClose() function.

    This class is instantiated by the Pipe class. It should not be instantiated
    by the user.
    """
    __slots__ = ["__innerpipe", "__type", "PipeEndpointClosedCallback",
                 "_PacketReceivedEvent", "_PacketAckReceivedEvent", "__obj", "__weakref__"]

    def __init__(self, innerpipe, type, obj=None):
        self.__innerpipe = innerpipe
        self.__type = type
        self.PipeEndpointClosedCallback = None
        """
        (Callable[[RobotRaconteur.PipeEndpoint],None]) The function to invoke when the pipe endpoint has been closed.
        """
        self._PacketReceivedEvent = EventHook()
        self._PacketAckReceivedEvent = EventHook()
        self.__obj = obj

    @property
    def Index(self):
        """
        The pipe endpoint index used when endpoint connected

        :rtype: int
        """
        return self.__innerpipe.GetIndex()

    @property
    def Endpoint(self):
        """
        the endpoint associated with the ClientContext or ServerEndpoint
        associated with the pipe endpoint.

        :rtype: int
        """
        return self.__innerpipe.GetEndpoint()

    @property
    def Available(self):
        """
        Return number of packets in the receive queue

        Invalid for *writeonly* pipes.

        :rtype: int
        """
        return self.__innerpipe.Available()

    @property
    def IsUnreliable(self):
        """
        Get if pipe endpoint is unreliable

        Pipe members may be declared as *unreliable* using member modifiers in the
        service definition. Pipes confirm unreliable operation when pipe endpoints are connected.

        :rtype: bool
        """
        return self.__innerpipe.IsUnreliable()

    @property
    def Direction(self):
        """
        The direction of the pipe

        Pipes may be declared "readonly" or "writeonly" in the service definition file. (If neither
        is specified, the pipe is assumed to be full duplex.) "readonly" pipes may only send packets from
        service to client. "writeonly" pipes may only send packets from client to service.

        See ``MemberDefinition_Direction`` constants for possible return values.

        :rtype: int
        """
        return self.__innerpipe.Direction()

    @property
    def RequestPacketAck(self):
        """
        Get if pipe endpoint should request packet acks

        Packet acks are generated by receiving endpoints to inform the sender that
        a packet has been received. The ack contains the packet index, the sequence number
        of the packet. Packet acks are used for flow control by PipeBroadcaster.

        :rtype: bool
        """
        return self.__innerpipe.GetRequestPacketAck()

    @RequestPacketAck.setter
    def RequestPacketAck(self, value):
        self.__innerpipe.SetRequestPacketAck(value)

    @property
    def IgnoreReceived(self):
        """
        Set if pipe endpoint is ignoring incoming packets

        If true, pipe endpoint is ignoring incoming packets and is not adding
        incoming packets to the receive queue.

        :rtype: bool
        """
        return self.__innerpipe.GetIgnoreReceived()

    @IgnoreReceived.setter
    def IgnoreReceived(self, value):
        self.__innerpipe.SetIgnoreReceived(value)

    def Close(self):
        """
        Close the pipe endpoint

        Close the pipe endpoint. Blocks until close complete. The peer endpoint is destroyed
        automatically.
        """
        return self.__innerpipe.Close()

    def AsyncClose(self, handler, timeout=2):
        """
        Asynchronously close the pipe endpoint

        Same as Close() but returns asynchronously

        If ``handler`` is None, returns an awaitable future.

        :param handler: A handler function to call on completion, possibly with an exception
        :type handler: Callable[[Exception],None]
        :param timeout: Timeout in seconds, or -1 for no timeout
        :type timeout: float
        """
        return async_call(self.__innerpipe.AsyncClose, (adjust_timeout(timeout),), AsyncVoidReturnDirectorImpl, handler)

    def SendPacket(self, packet):
        """
        Sends a packet to the peer endpoint

        Sends a packet to the peer endpoint. If the pipe is reliable, the packetsare  guaranteed to arrive
        in order. If the pipe is set to unreliable, "best effort" is made to deliver packets, and they are not
        guaranteed to arrive in order. This function will block until the packet has been transmitted by the
        transport. It will return before the peer endpoint has received the packet.

        :param packet: The packet to send
        :return: The packet number of the sent packet
        :rtype: int
        """
        m = PackMessageElement(packet, self.__type,
                               self.__obj, self.__innerpipe.GetNode())
        return self.__innerpipe.SendPacket(m)

    def AsyncSendPacket(self, packet, handler):
        """
        Send a packet to the peer endpoint asynchronously

        Same as SendPacket(), but returns asynchronously.

        If ``handler`` is None, returns an awaitable future.

        :param packet: The packet to send
        :param handler: A handler function to receive the sent packet number or an exception
        :type handler: Callable[[Exception],None]
        """
        m = PackMessageElement(packet, self.__type,
                               self.__obj, self.__innerpipe.GetNode())
        return async_call(self.__innerpipe.AsyncSendPacket, (m,), AsyncUInt32ReturnDirectorImpl, handler)

    def ReceivePacket(self):
        """
        Receive the next packet in the receive queue

        Receive the next packet from the receive queue. This function will throw an
        InvalidOperationException if there are no packets in the receive queue. Use
        ReceivePacketWait() to block until a packet has been received.

        :return: The received packet
        """
        m = self.__innerpipe.ReceivePacket()
        return UnpackMessageElement(m, self.__type, self.__obj, self.__innerpipe.GetNode())

    def PeekNextPacket(self):
        """
        Peeks the next packet in the receive queue

        Returns the first packet in the receive queue, but does not remove it from
        the queue. Throws an InvalidOperationException if there are no packets in the
        receive queue.

        :return: The next packet in the receive queue
        """
        m = self.__innerpipe.PeekNextPacket()
        return UnpackMessageElement(m, self.__type, self.__obj, self.__innerpipe.GetNode())

    def ReceivePacketWait(self, timeout=RobotRaconteurPython.RR_TIMEOUT_INFINITE):
        """
        Receive the next packet in the receive queue, block if queue is empty

        Same as ReceivePacket(), but blocks if queue is empty

        :param timeout: Timeout in seconds to wait for a packet, or -1 for infinite
        :type timeout: float
        :return: The received packet
        """
        m = self.__innerpipe.ReceivePacketWait(adjust_timeout(timeout))
        return UnpackMessageElement(m, self.__type, self.__obj, self.__innerpipe.GetNode())

    def PeekNextPacketWait(self, timeout=RobotRaconteurPython.RR_TIMEOUT_INFINITE):
        """
        Peek the next packet in the receive queue, block if queue is empty

        Same as PeekPacket(), but blocks if queue is empty

        :param timeout: Timeout in seconds to wait for a packet, or -1 for infinite
        :return: The received packet
        """
        m = self.__innerpipe.PeekNextPacketWait(adjust_timeout(timeout))
        return UnpackMessageElement(m, self.__type, self.__obj, self.__innerpipe.GetNode())

    def TryReceivePacketWait(self, timeout=RobotRaconteurPython.RR_TIMEOUT_INFINITE, peek=False):
        """
        Try receiving a packet, optionally blocking if the queue is empty

        Try receiving a packet with various options. Returns True if a packet has been
        received, or False if no packet is available instead of throwing an exception on failure.
        The timeout and peek parameters can be used to modify behavior to provide functionality
        similar to the various Receive and Peek functions.

        :param timeout: The timeout in seconds. Set to zero for non-blocking operation, an arbitrary value
          in seconds for a finite duration timeout, or -1 for infinite
        :type timeout: float
        :param peek: If true, the packet is not removed from the receive queue
        :type peek: bool
        :return: Tuple of success and received packet
        :rtype: Tuple[bool,T]
        """
        m = RobotRaconteurPython.MessageElement()
        r = self.__innerpipe.TryReceivePacketWait(
            m, adjust_timeout(timeout), peek)
        return (r, UnpackMessageElement(m, self.__type, self.__obj, self.__innerpipe.GetNode()))

    @property
    def PacketReceivedEvent(self):
        """
        Event hook for received packets. Use to add handlers to be called
        when packets are received by the endpoint.

        .. code-block:: python

           def my_handler(ep):
              # Receive packets
              while ep.Available > 0:
                  packet = ep.ReceivePacket()
                  # Do something with packet

           my_endpoint.PacketReceivedEvent += my_handler

        Handler must have signature ``Callable[[RobotRaconteur.PipeEndpoint],None]``

        """

        return self._PacketReceivedEvent

    @PacketReceivedEvent.setter
    def PacketReceivedEvent(self, evt):
        if (evt is not self._PacketReceivedEvent):
            raise RuntimeError("Invalid operation")

    @property
    def PacketAckReceivedEvent(self):
        """
        Event hook for received packets. Use to add handlers to be called
        when packets are received by the endpoint.

        .. code-block:: python

           def my_ack_handler(ep, packet_num):
              # Do something with packet_num info
              pass

           my_endpoint.PacketAckReceivedEvent += my_ack_handler

        Handler must have signature ``Callable[[RobotRaconteur.PipeEndpoint,T],None]``

        """
        return self._PacketAckReceivedEvent

    @PacketAckReceivedEvent.setter
    def PacketAckReceivedEvent(self, evt):
        if (evt is not self._PacketAckReceivedEvent):
            raise RuntimeError("Invalid operation")

    def GetNode(self):
        return self.__innerpipe.GetNode()


class PipeEndpointDirector(RobotRaconteurPython.WrappedPipeEndpointDirector):
    def __init__(self, endpoint):
        self.__endpoint = endpoint
        super(PipeEndpointDirector, self).__init__()

    def PipeEndpointClosedCallback(self):

        if (not self.__endpoint.PipeEndpointClosedCallback is None):
            self.__endpoint.PipeEndpointClosedCallback(self.__endpoint)

    def PacketReceivedEvent(self):

        self.__endpoint.PacketReceivedEvent.fire(self.__endpoint)

    def PacketAckReceivedEvent(self, packetnum):

        self.__endpoint.PacketAckReceivedEvent.fire(self.__endpoint, packetnum)


class PipeAsyncConnectHandlerImpl(RobotRaconteurPython.AsyncPipeEndpointReturnDirector):
    def __init__(self, handler, innerpipe, obj):
        super(PipeAsyncConnectHandlerImpl, self).__init__()
        self._handler = handler
        self.__innerpipe = innerpipe
        self.__obj = obj

    def handler(self, innerendpoint, error_info):
        if (error_info.error_code != 0):
            err = RobotRaconteurPythonError.RobotRaconteurExceptionUtil.ErrorInfoToException(
                error_info)
            self._handler(None, err)
            return
        try:
            outerendpoint = PipeEndpoint(
                innerendpoint, self.__innerpipe.Type, self.__obj)
            director = PipeEndpointDirector(outerendpoint)
            innerendpoint.SetRRDirector(director, 0)
            director.__disown__()
        except Exception as err2:
            self._handler(None, err2)
            return
        self._handler(outerendpoint, None)


class Pipe(object):
    """
    Pipe()

    "pipe" member type interface

    The Pipe class implements the "pipe" member type. Pipes are declared in service definition files
    using the "pipe" keyword within object declarations. Pipes provide reliable packet streaming between
    clients and services. They work by creating pipe endpoint pairs (peers), with one endpoint in the client,
    and one in the service. Packets are transmitted between endpoint pairs. Packets sent by one endpoint are received
    by the other, where they are placed in a receive queue. Received packets can then be retrieved from the receive queue.

    Pipe endpoints are created by the client using the Connect() or AsyncConnect() functions. Services receive
    incoming connection requests through a callback function. This callback is configured using the PipeConnectCallback
    property. Services may also use the PipeBroadcaster class to automate managing pipe endpoint lifecycles and
    sending packets to all connected client endpoints. If the PipeConnectCallback function is used, the service
    is responsible for keeping track of endpoints as the connect and disconnect. See PipeEndpoint for details
    on sending and receiving packets.

    Pipe endpoints are *indexed*, meaning that more than one endpoint pair can be created between the client and the service.

    Pipes may be *unreliable*, meaning that packets may arrive out of order or be dropped. Use IsUnreliable to check for
    unreliable pipes. The member modifier `unreliable` is used to specify that a pipe should be unreliable.

    Pipes may be declared *readonly* or *writeonly*. If neither is specified, the pipe is assumed to be full duplex. *readonly*
    pipes may only send packets from service to client. *writeonly* pipes may only send packets from client to service. Use
    Direction to determine the direction of the pipe.

    The PipeBroadcaster is often used to simplify the use of Pipes. See PipeBroadcaster for more information.

    This class is instantiated by the node. It should not be instantiated by the user.
    """
    __slots__ = ["_innerpipe", "_obj", "__weakref__"]

    def __init__(self, innerpipe, obj=None):
        self._innerpipe = innerpipe
        self._obj = obj

    def Connect(self, index):
        """
        Connect a pipe endpoint

        Creates a connected pipe endpoint pair, and returns the local endpoint. Use to create the streaming data
        connection to the service. Pipe endpoints are indexed, meaning that Connect() may be called multiple
        times for the same client connection to create multple pipe endpoint pairs. For most cases Pipe.ANY_INDEX
        (-1) can be used to automatically select an available index.

        Only valid on clients. Will throw InvalidOperationException on the service side.

        :param index: The index of the pipe endpoint, or -1 to automatically select an index
        :type index: int
        :return: The connected pipe endpoint
        :rtype: RobotRaconteur.PipeEndpoint
        """
        innerendpoint = self._innerpipe.Connect(index)
        outerendpoint = PipeEndpoint(
            innerendpoint, self._innerpipe.Type, self._obj)
        director = PipeEndpointDirector(outerendpoint)
        innerendpoint.SetRRDirector(director, 0)
        director.__disown__()
        return outerendpoint

    def AsyncConnect(self, *args):
        """
        AsyncConnect(index,handler,timeout=-1)

        Asynchronously connect a pipe endpoint.

        Same as Connect(), but returns asynchronously.

        Only valid on clients. Will throw InvalidOperationException on the service side.

        If ``handler`` is None, returns an awaitable future.

        :param index: The index of the pipe endpoint, or -1 to automatically select an index
        :type index: int
        :param handler: A handler function to receive the connected endpoint, or an exception
        :type handler: Callable[[PipeEndpoint,Exception],None]
        :param timeout: Timeout in seconds, or -1 for no timeout
        """
        if (isinstance(args[0], numbers.Number)):
            index = args[0]
            handler = args[1]
            if (len(args) >= 3):
                timeout = args[2]
            else:
                timeout = RobotRaconteurPython.RR_TIMEOUT_INFINITE
        else:
            index = -1
            handler = args[0]
            if (len(args) >= 2):
                timeout = args[1]
            else:
                timeout = RobotRaconteurPython.RR_TIMEOUT_INFINITE

        return async_call(self._innerpipe.AsyncConnect, (index, adjust_timeout(timeout)), PipeAsyncConnectHandlerImpl, handler, directorargs=(self._innerpipe, self._obj))

    @property
    def MemberName(self):
        """
        Get the member name of the pipe

        :rtype: str
        """
        return self._innerpipe.GetMemberName()

    @property
    def Direction(self):
        """
        The direction of the pipe

        Pipes may be declared "readonly" or "writeonly" in the service definition file. (If neither
        is specified, the pipe is assumed to be full duplex.) "readonly" pipes may only send packets from
        service to client. "writeonly" pipes may only send packets from client to service.

        See ``MemberDefinition_Direction`` constants for possible return values.

        :rtype: int
        """
        return self._innerpipe.Direction()

    @property
    def PipeConnectCallback(self):
        """
        Set the pipe endpoint connected callback function

        Callback function invoked when a client attempts to connect a pipe endpoint. The callback
        will receive the incoming pipe endpoint as a parameter. The service must maintain a reference to the
        pipe endpoint, but the pipe will retain ownership of the endpoint until it is closed.

        The callback may throw an exception to reject incoming connect request.

        Note: Connect callback is configured automatically by PipeBroadcaster

        Only valid for services. Will throw InvalidOperationException on the client side.

        :rtype: Callable[[PipeEndpoint],None]
        """
        raise Exception("Read only property")

    @PipeConnectCallback.setter
    def PipeConnectCallback(self, c):
        wrappedp = WrappedPipeServerConnectDirectorPython(
            self, self._innerpipe.Type, c)
        self._innerpipe.SetWrappedPipeConnectCallback(wrappedp, 0)
        wrappedp.__disown__()

    def GetNode(self):
        return self._innerpipe.GetNode()


class WrappedPipeServerConnectDirectorPython(RobotRaconteurPython.WrappedPipeServerConnectDirector):
    def __init__(self, pipe, type, callback):
        self.pipe = pipe
        self.type = type
        self.callback = callback
        super(WrappedPipeServerConnectDirectorPython, self).__init__()

    def PipeConnectCallback(self, innerendpoint):

        outerendpoint = PipeEndpoint(innerendpoint, self.type)
        director = PipeEndpointDirector(outerendpoint)
        innerendpoint.SetRRDirector(director, 0)
        director.__disown__()
        self.callback(outerendpoint)


class WireConnection(object):
    """
    WireConnection()

    Wire connection used to transmit "most recent" values

    Wire connections are used to transmit "most recent" values between connected
    wire members. See Wire for more information on wire members.

    Wire connections are created by clients using the Wire.Connect() or Wire.AsyncConnect()
    functions. Services receive incoming wire connection requests through a
    callback function specified using the Wire.WireConnectCallback property. Services
    may also use the WireBroadcaster class to automate managing wire connection lifecycles and
    sending values to all connected clients, or use WireUnicastReceiver to receive an incoming
    value from the most recently connected client.

    Wire connections are used to transmit "most recent" values between clients and services. Connection
    the wire creates a connection pair, one in the client, and one in the service. Each wire connection
    object has an InValue and an OutValue. Setting the OutValue of one will cause the specified value to
    be transmitted to the InValue of the peer. See Wire for more information.

    Values can optionally be specified to have a finite lifespan using InValueLifespan and
    OutValueLifespan. Lifespans can be used to prevent using old values that have
    not been recently updated.

    This class is instantiated by the Wire class. It should not be instantiated
    by the user.
    """
    __slots__ = ["__innerwire", "__type", "WireConnectionClosedCallback",
                 "_WireValueChanged", "__obj", "__weakref__"]

    def __init__(self, innerwire, type, obj=None):
        self.__innerwire = innerwire
        self.__type = type
        self.WireConnectionClosedCallback = None
        self._WireValueChanged = EventHook()
        self.__obj = obj

    @property
    def Endpoint(self):
        """
        Get the Robot Raconteur node Endpoint ID

        Gets the endpoint associated with the ClientContext or ServerEndpoint
        associated with the wire connection.

        :rtype: int
        """
        return self.__innerwire.GetEndpoint()

    @property
    def Direction(self):
        """
        The direction of the wire

        Wires may be declared "readonly" or "writeonly" in the service definition file. (If neither
        is specified, the wire is assumed to be full duplex.) "readonly" wires may only send packets from
        service to client. "writeonly" wires may only send packets from client to service.

        See ``MemberDefinition_Direction`` constants for possible return values.

        :rtype: int
        """
        return self.__innerwire.Direction()

    def Close(self):
        """
        Close the wire connection

        Close the wire connection. Blocks until close complete. The peer wire connection
        is destroyed automatically.
        """
        return self.__innerwire.Close()

    def AsyncClose(self, handler, timeout=2):
        """
        Asynchronously close the wire connection

        Same as Close() but returns asynchronously

        :param handler: A handler function to call on completion, possibly with an exception
        :type handler: Callable[[Exception],None]
        :param timeout: Timeout in seconds, or -1 for infinite
        :type timeout: float
        """
        return async_call(self.__innerwire.AsyncClose, (adjust_timeout(timeout),), AsyncVoidReturnDirectorImpl, handler)

    @property
    def InValue(self):
        """
        Get the current InValue

        Gets the current InValue that was transmitted from the peer. Throws
        ValueNotSetException if no value has been received, or the most
        recent value lifespan has expired.
        """
        m = self.__innerwire.GetInValue()
        return UnpackMessageElement(m, self.__type, self.__obj, self.__innerwire.GetNode())

    @property
    def OutValue(self):
        """
        Set the OutValue and transmit to the peer connection

        Sets the OutValue for the wire connection. The specified value will be
        transmitted to the peer, and will become the peers InValue. The transmission
        is unreliable, meaning that values may be dropped if newer values arrive.

        The most recent OutValue may also be read through this property.
        """
        m = self.__innerwire.GetOutValue()
        return UnpackMessageElement(m, self.__type, self.__obj, self.__innerwire.GetNode())

    @OutValue.setter
    def OutValue(self, value):
        m = PackMessageElement(
            value, self.__type, self.__obj, self.__innerwire.GetNode())
        return self.__innerwire.SetOutValue(m)

    @property
    def LastValueReceivedTime(self):
        """
        Get the timestamp of the last received value

        Returns the timestamp of the value in the *senders* clock

        :rtype: RobotRaconteur.TimeSpec
        """
        return self.__innerwire.GetLastValueReceivedTime()

    @property
    def LastValueSentTime(self):
        """
        Get the timestamp of the last sent value

        Returns the timestamp of the last sent value in the *local* clock

        :rtype: RobotRaconteur.TimeSpec
        """
        return self.__innerwire.GetLastValueSentTime()

    @property
    def InValueValid(self):
        """
        Get if the InValue is valid

        The InValue is valid if a value has been received and
        the value has not expired

        :rtype: bool
        """
        return self.__innerwire.GetInValueValid()

    @property
    def OutValueValid(self):
        """
        Get if the OutValue is valid

        The OutValue is valid if a value has been
        set using the OutValue property

        :rtype: bool
        """
        return self.__innerwire.GetOutValueValid()

    @property
    def IgnoreInValue(self):
        """
        Set whether wire connection should ignore incoming values

        Wire connections may optionally desire to ignore incoming values. This is useful if the connection
        is only being used to send out values, and received values may create a potential memory . If ignore is true,
        incoming values will be discarded.

        :rtype: bool
        """
        return self.__innerwire.GetIgnoreInValue()

    @IgnoreInValue.setter
    def IgnoreInValue(self, value):
        self.__innerwire.SetIgnoreInValue(value)

    def TryGetInValue(self):
        """
        Try getting the InValue, returning true on success or false on failure

        Get the current InValue and InValue timestamp. Return true or false on
        success or failure instead of throwing exception.

        :return: Tuple of success, in value, and timespec
        :rtype: Tuple[bool,T,RobotRaconteur.TimeSpec]
        """
        res = self.__innerwire.TryGetInValue()
        if not res.res:
            return (False, None, None)
        return (True, UnpackMessageElement(res.value, self.__type, self.__obj, self.__innerwire.GetNode()), res.ts)

    def TryGetOutValue(self):
        """
        Try getting the OutValue, returning true on success or false on failure

        Get the current OutValue and OutValue timestamp. Return true or false on
        success and failure instead of throwing exception.

        :return: Tuple of success, out value, and timespec
        :rtype: Tuple[bool,T,RobotRaconteur.TimeSpec]
        """
        res = self.__innerwire.TryGetOutValue()
        if not res.res:
            return (False, None, None)
        return (True, UnpackMessageElement(res.value, self.__type, self.__obj, self.__innerwire.GetNode()), res.ts)

    def WaitInValueValid(self, timeout=RobotRaconteurPython.RR_TIMEOUT_INFINITE):
        """
        Waits for InValue to be valid

        Blocks the current thread until InValue is valid,
        with an optional timeout. Returns true if InValue is valid,
        or false if timeout occurred.

        :param timeout: Timeout in seconds, or -1 for infinite
        :return: Value is valid
        :rtype: bool
        """
        return self.__innerwire.WaitInValueValid(adjust_timeout(timeout))

    def WaitOutValueValid(self, timeout=RobotRaconteurPython.RR_TIMEOUT_INFINITE):
        """
        Waits for OutValue to be valid

        Blocks the current thread until OutValue is valid,
        with an optional timeout. Returns true if OutValue is valid,
        or false if timeout occurred.

        :param timeout: Timeout in seconds, or -1 for infinite
        :return: Value is valid
        :rtype: bool
        """
        return self.__innerwire.WaitOutValueValid(adjust_timeout(timeout))

    @property
    def WireValueChanged(self):
        """
        Event hook for wire value change. Use to add handlers to be called
        when the InValue changes.

        .. code-block:: python

           def my_handler(con, value, ts):
              # Handle new value
              pass

           my_wire_connection.WireValueChanged += my_handler

        Handler must have signature ``Callable[[RobotRaconteur.WireConnection,T,RobotRaconteur.TimeSpec],None]``

        :rtype: RobotRaconteur.EventHook

        """
        return self._WireValueChanged

    @WireValueChanged.setter
    def WireValueChanged(self, evt):
        if (evt is not self._WireValueChanged):
            raise RuntimeError("Invalid operation")

    @property
    def InValueLifespan(self):
        """
        Set the lifespan of InValue

        InValue may optionally have a finite lifespan specified in seconds. Once
        the lifespan after reception has expired, the InValue is cleared and becomes invalid.
        Attempts to access InValue will result in ValueNotSetException.

        InValue lifespans may be used to avoid using a stale value received by the wire. If
        the lifespan is not set, the wire will continue to return the last received value, even
        if the value is old.

        Specify -1 for infinite lifespan.

        :rtype: float
        """
        t = self.__innerwire.GetInValueLifespan()
        if t < 0:
            return t
        return float(t) / 1000.0

    @InValueLifespan.setter
    def InValueLifespan(self, secs):
        if secs < 0:
            self.__innerwire.SetInValueLifespan(-1)
        else:
            self.__innerwire.SetInValueLifespan(int(secs * 1000.0))

    @property
    def OutValueLifespan(self):
        """
        Set the lifespan of OutValue

        OutValue may optionally have a finite lifespan specified in seconds. Once
        the lifespan after sending has expired, the OutValue is cleared and becomes invalid.
        Attempts to access OutValue will result in ValueNotSetException.

        OutValue lifespans may be used to avoid using a stale value sent by the wire. If
        the lifespan is not set, the wire will continue to return the last sent value, even
        if the value is old.

        Specify -1 for infinite lifespan.

        :rtype: float
        """
        t = self.__innerwire.GetOutValueLifespan()
        if t < 0:
            return t
        return float(t) / 1000.0

    @OutValueLifespan.setter
    def OutValueLifespan(self, secs):
        if secs < 0:
            self.__innerwire.SetOutValueLifespan(-1)
        else:
            self.__innerwire.SetOutValueLifespan(int(secs * 1000.0))

    def GetNode(self):
        return self.__innerwire.GetNode()


class WireConnectionDirector(RobotRaconteurPython.WrappedWireConnectionDirector):

    def __init__(self, endpoint, type, obj=None, innerep=None):
        self.__endpoint = endpoint
        self.__type = type
        self.__obj = obj
        self.__innerep = innerep
        super(WireConnectionDirector, self).__init__()

    def WireValueChanged(self, value, time):

        value2 = UnpackMessageElement(
            value, self.__type, self.__obj, self.__innerep.GetNode())
        self.__endpoint.WireValueChanged.fire(self.__endpoint, value2, time)

    def WireConnectionClosedCallback(self):

        if (not self.__endpoint.WireConnectionClosedCallback is None):
            self.__endpoint.WireConnectionClosedCallback(self.__endpoint)


class WireAsyncConnectHandlerImpl(RobotRaconteurPython.AsyncWireConnectionReturnDirector):
    def __init__(self, handler, innerpipe, obj):
        super(WireAsyncConnectHandlerImpl, self).__init__()
        self._handler = handler
        self.__innerpipe = innerpipe
        self.__obj = obj

    def handler(self, innerendpoint, error_info):
        if (error_info.error_code != 0):
            err = RobotRaconteurPythonError.RobotRaconteurExceptionUtil.ErrorInfoToException(
                error_info)
            self._handler(None, err)
            return
        try:
            outerendpoint = WireConnection(
                innerendpoint, self.__innerpipe.Type, self.__obj)
            director = WireConnectionDirector(
                outerendpoint, self.__innerpipe.Type, self.__obj, innerendpoint)
            innerendpoint.SetRRDirector(director, 0)
            director.__disown__()
        except Exception as err2:
            self._handler(None, err2)
            return
        self._handler(outerendpoint, None)


class WireAsyncPeekReturnDirectorImpl(RobotRaconteurPython.AsyncWirePeekReturnDirector):
    def __init__(self, handler, innerpipe, obj):
        super(WireAsyncPeekReturnDirectorImpl, self).__init__()
        self._handler = handler
        self.__innerpipe = innerpipe
        self.__obj = obj

    def handler(self, m, ts, error_info):
        if (error_info.error_code != 0):
            err = RobotRaconteurPythonError.RobotRaconteurExceptionUtil.ErrorInfoToException(
                error_info)
            self._handler((None, None), err)
            return
        value = UnpackMessageElement(
            m, self.__innerpipe.Type, self.__obj, self.__innerpipe.GetNode())
        self._handler((value, ts), None)


class WrappedWireServerPeekValueDirectorImpl(RobotRaconteurPython.WrappedWireServerPeekValueDirector):
    def __init__(self, cb, innerpipe, obj):
        super(WrappedWireServerPeekValueDirectorImpl, self).__init__()
        self._cb = cb
        self.__innerpipe = innerpipe
        self.__obj = obj

    def PeekValue(self, ep):
        value = self._cb(ep)
        m = PackMessageElement(value, self.__innerpipe.Type,
                               self.__obj, self.__innerpipe.GetNode())
        return m


class WrappedWireServerPokeValueDirectorImpl(RobotRaconteurPython.WrappedWireServerPokeValueDirector):
    def __init__(self, cb, innerpipe, obj):
        super(WrappedWireServerPokeValueDirectorImpl, self).__init__()
        self._cb = cb
        self.__innerpipe = innerpipe
        self.__obj = obj

    def PokeValue(self, m, ts, ep):
        value = UnpackMessageElement(
            m, self.__innerpipe.Type, self.__obj, self.__innerpipe.GetNode())
        self._cb(value, ts, ep)


class Wire(object):
    """
    Wire()

    \"wire\" member type interface

    The Wire class implements the \"wire\" member type. Wires are declared in service definition files
    using the \"wire\" keyword within object declarations. Wires provide "most recent" value streaming
    between clients and services. They work by creating "connection" pairs between the client and service.
    The wire streams the current value between the wire connection pairs using packets. Wires
    are unreliable; only the most recent value is of interest, and any older values
    will be dropped. Wire connections have an InValue and an OutValue. Users set the OutValue on the
    connection. The new OutValue is transmitted to the peer wire connection, and becomes the peer's
    InValue. The peer can then read the InValue. The client and service have their own InValue
    and OutValue, meaning that each direction, client to service or service to client, has its own
    value.

    Wire connections are created using the Connect() or AsyncConnect() functions. Services receive
    incoming connection requests through a callback function. Thes callback is configured using
    the SetWireConnectCallback() function. Services may also use the WireBroadcaster class
    or WireUnicastReceiver class to automate managing wire connection lifecycles. WireBroadcaster
    is used to send values to all connected clients. WireUnicastReceiver is used to receive the
    value from the most recent wire connection. See WireConnection for details on sending
    and receiving streaming values.

    Wire clients may also optionally "peek" and "poke" the wire without forming a streaming
    connection. This is useful if the client needs to read the InValue or set the OutValue
    instantaniously, but does not need continuous updating. PeekInValue() or
    AsyncPeekInValue() will retrieve the client's current InValue. PokeOutValue() or
    AsyncPokeOutValue() will send a new client OutValue to the service.
    PeekOutValue() or AsyncPeekOutValue() will retrieve the last client OutValue received by
    the service.

    "Peek" and "poke" operations initiated by the client are received on the service using
    callbacks. Use PeekInValueCallback, PeekOutValueCallback,
    and PokeOutValueCallback to configure the callbacks to handle these requests.
    WireBroadcaster and WireUnicastReceiver configure these callbacks automatically, so
    the user does not need to configure the callbacks when these classes are used.

    Wires can be declared *readonly* or *writeonly*. If neither is specified, the wire is assumed
    to be full duplex. *readonly* pipes may only send values from service to client, ie OutValue
    on service side and InValue on client side. *writeonly* pipes may only send values from
    client to service, ie OutValue on client side and InValue on service side. Use Direction()
    to determine the direction of the wire.

    Unlike pipes, wire connections are not indexed, so only one connection pair can be
    created per client connection.

    WireBroadcaster or WireUnicastReceiver are typically used to simplify using wires.
    See WireBroadcaster and WireUnicastReceiver for more information.

    This class is instantiated by the node. It should not be instantiated by the user.
    """
    __slots__ = ["_innerpipe", "_obj", "__weakref__"]

    def __init__(self, innerpipe, obj=None):
        self._innerpipe = innerpipe
        self._obj = obj

    def Connect(self):
        """
        Connect the wire

        Creates a connection between the wire, returning the client connection. Used to create
        a "most recent" value streaming connection to the service.

        Only valid on clients. Will throw InvalidOperationException on the service side.

        Note: If a streaming connection is not required, use PeekInValue(), PeekOutValue(),
        or PokeOutValue() instead of creating a connection.

        :return: The wire connection
        :rtype: RobotRaconteur.WireConnection
        """
        innerendpoint = self._innerpipe.Connect()
        outerendpoint = WireConnection(
            innerendpoint, self._innerpipe.Type, self._obj)
        director = WireConnectionDirector(
            outerendpoint, self._innerpipe.Type, self._obj, innerendpoint)
        innerendpoint.SetRRDirector(director, 0)
        director.__disown__()
        return outerendpoint

    def AsyncConnect(self, handler, timeout=RobotRaconteurPython.RR_TIMEOUT_INFINITE):
        """
        Asynchronously connect the wire

        Same as Connect(), but returns asynchronously

        Only valid on clients. Will throw InvalidOperationException on the service side.

        If ``handler`` is None, returns an awaitable future.

        :param handler: A handler function to receive the wire connection, or an exception
        :type handler: Callable[[RobotRaconteur.WireConnection,Exception],None]
        :param timeout: Timeout in seconds, or -1 for infinite
        """
        return async_call(self._innerpipe.AsyncConnect, (adjust_timeout(timeout),), WireAsyncConnectHandlerImpl, handler, directorargs=(self._innerpipe, self._obj))

    @property
    def MemberName(self):
        """
        Get the member name of the wire

        :rtype: str
        """
        return self._innerpipe.GetMemberName()

    @property
    def Direction(self):
        """
        The direction of the wire

        Wires may be declared "readonly" or "writeonly" in the service definition file. (If neither
        is specified, the wire is assumed to be full duplex.) "readonly" wires may only send packets from
        service to client. "writeonly" wires may only send packets from client to service.

        See ``MemberDefinition_Direction`` constants for possible return values.

        :rtype: int
        """
        return self._innerpipe.Direction()

    @property
    def WireConnectCallback(self):
        """
        Set wire connected callback function

        Callback function invoked when a client attempts to connect a the wire. The callback
        will receive the incoming wire connection as a parameter. The service must maintain a
        reference to the wire connection, but the wire will retain ownership of the wire connection
        until it is closed. Using  boost::weak_ptr to store the reference to the connection
        is recommended.

        The callback may throw an exception to reject incoming connect request.

        Note: Connect callback is configured automatically by WireBroadcaster or
        WireUnicastReceiver

        Only valid for services. Will throw InvalidOperationException on the client side.

        :rtype: Callable[[RobotRaconteur.WireConnection],None]
        """
        raise Exception("Read only property")

    @WireConnectCallback.setter
    def WireConnectCallback(self, c):
        wrappedp = WrappedWireServerConnectDirectorPython(
            self, self._innerpipe.Type, c)
        self._innerpipe.SetWrappedWireConnectCallback(wrappedp, 0)
        wrappedp.__disown__()

    def PeekInValue(self):
        """
        Peek the current InValue

        Peeks the current InValue using a "request" instead of a streaming value. Use
        if only the instantanouse value is required.

        Peek and poke are similar to "property" members. Unlike streaming,
        peek and poke are reliable operations.

        Throws ValueNotSetException if InValue is not valid.

        Only valid on clients. Will throw InvalidOperationException on the service side.

        :rtype: Tuple[T,RobotRaconteur.TimeSpec]
        """
        ts = RobotRaconteurPython.TimeSpec()
        m = self._innerpipe.PeekInValue(ts)
        return (UnpackMessageElement(m, self._innerpipe.Type, self._obj, self._innerpipe.GetNode()), ts)

    def PeekOutValue(self):
        """
        Peek the current OutValue

        Peeks the current OutValue using a "request" instead of a streaming value. Use
        if only the instantanouse value is required.

        Peek and poke are similar to "property" members. Unlike streaming,
        peek and poke are reliable operations.

        Throws ValueNotSetException if OutValue is not valid.

        Only valid on clients. Will throw InvalidOperationException on the service side.

        :rtype: Tuple[T,RobotRaconteur.TimeSpec]
        """
        ts = RobotRaconteurPython.TimeSpec()
        m = self._innerpipe.PeekOutValue(ts)
        return (UnpackMessageElement(m, self._innerpipe.Type, self._obj, self._innerpipe.GetNode()), ts)

    def PokeOutValue(self, value):
        """
        Poke the OutValue

        Pokes the OutValue using a "request" instead of a streaming value. Use
        to update the OutValue if the value is updated infrequently.

        Peek and poke are similar to `property` members. Unlike streaming,
        peek and poke are reliable operations.

        Only valid on clients. Will throw InvalidOperationException on the service side.

        :param value: The new OutValue
        """
        m = PackMessageElement(value, self._innerpipe.Type,
                               self._obj, self._innerpipe.GetNode())
        self._innerpipe.PokeOutValue(m)

    def AsyncPeekInValue(self, handler, timeout=RobotRaconteurPython.RR_TIMEOUT_INFINITE):
        """
        Asynchronously peek the current InValue

        Same as PeekInValue(), but returns asynchronously.

        Only valid on clients. Will throw InvalidOperationException on the service side.

        :param handler: A handler function to receive the InValue and timestamp, or an exception
        :type handler: Callable[[T,RobotRaconteur.TimeSpec,Exception],None]
        :param timeout: Timeout in seconds, or -1 for infinite
        :type timeout: float
        """
        return async_call(self._innerpipe.AsyncPeekInValue, (adjust_timeout(timeout),), WireAsyncPeekReturnDirectorImpl, handler, directorargs=(self._innerpipe, self._obj))

    def AsyncPeekOutValue(self, handler, timeout=RobotRaconteurPython.RR_TIMEOUT_INFINITE):
        """
        Asynchronously peek the current OutValue

        Same as PeekOutValue(), but returns asynchronously.

        Only valid on clients. Will throw InvalidOperationException on the service side.

        :param handler: A handler function to receive the OutValue and timestamp, or an exception
        :type handler: Callable[[T,RobotRaconteur.TimeSpec,Exception],None]
        :param timeout: Timeout in seconds, or -1 for infinite
        :type timeout: float
        """
        return async_call(self._innerpipe.AsyncPeekOutValue, (adjust_timeout(timeout),), WireAsyncPeekReturnDirectorImpl, handler, directorargs=(self._innerpipe, self._obj))

    def AsyncPokeOutValue(self, value, handler, timeout=RobotRaconteurPython.RR_TIMEOUT_INFINITE):
        """
        Asynchronously poke the OutValue

        Same as PokeOutValue(), but returns asynchronously

        Only valid on clients. Will throw InvalidOperationException on the service side.

        :param handler: A handler function to invoke on completion, with possible exception
        :type handler: Callable[[Exception],None]
        :param value: The new OutValue
        :param timeout: Timeout in seconds, or -1 for no timeout
        :type timeout: float
        """
        m = PackMessageElement(value, self._innerpipe.Type,
                               self._obj, self._innerpipe.GetNode())
        return async_call(self._innerpipe.AsyncPokeOutValue, (m, adjust_timeout(timeout)), AsyncVoidReturnDirectorImpl, handler)

    @property
    def PeekInValueCallback(self):
        """
        Set the PeekInValue callback function

        Peek and poke operations are used when a streaming connection of the most recent value
        is not required. Clients initiate peek and poke operations using PeekInValue(), PeekOutValue(),
        PokeOutValue(), or their asynchronous equivalents. Services receive the peek and poke
        requests through callbacks.

        PeekInValueCallback configures the service callback for PeekInValue() requests.

        The function receives the client endpoint ID, and returns the current InValue.

        Note: Callback is configured automatically by WireBroadcaster or
        WireUnicastReceiver

        Only valid for services. Will throw InvalidOperationException on the client side.

        :rtype: Callable[[int],T]
        """
        raise Exception("Read only property")

    @PeekInValueCallback.setter
    def PeekInValueCallback(self, c):
        cb = WrappedWireServerPeekValueDirectorImpl(
            c, self._innerpipe, self._obj)
        self._innerpipe.SetPeekInValueCallback(cb, 0)
        cb.__disown__()

    @property
    def PeekOutValueCallback(self):
        """
        Set the PeekOutValue callback function

        Peek and poke operations are used when a streaming connection of the most recent value
        is not required. Clients initiate peek and poke operations using PeekInValue(), PeekOutValue(),
        PokeOutValue(), or their asynchronous equivalents. Services receive the peek and poke
        requests through callbacks.

        PeekOutValueCallback configures the service callback for PeekOutValue() requests.

        The function receives the client endpoint ID, and returns the current OutValue.

        Note: Callback is configured automatically by WireBroadcaster or
        WireUnicastReceiver

        Only valid for services. Will throw InvalidOperationException on the client side.

        :rtype: Callable[[int],T]
        """
        raise Exception("Read only property")

    @PeekOutValueCallback.setter
    def PeekOutValueCallback(self, c):
        cb = WrappedWireServerPeekValueDirectorImpl(
            c, self._innerpipe, self._obj)
        self._innerpipe.SetPeekOutValueCallback(cb, 0)
        cb.__disown__()

    @property
    def PokeOutValueCallback(self):
        """
        Set the PokeOutValue callback function

        Peek and poke operations are used when a streaming connection of the most recent value
        is not required. Clients initiate peek and poke operations using PeekInValue(), PeekOutValue(),
        PokeOutValue(), or their asynchronous equivalents. Services receive the peek and poke
        requests through callbacks.

        PokeOutValueCallback configures the service callback for PokeOutValue() requests.

        The function receives the new out value, the new out value timestamp in the client's clock,
        and the client endpoint ID.

        Note: Callback is configured automatically by WireBroadcaster or
        WireUnicastReceiver

        Only valid for services. Will throw InvalidOperationException on the client side.

        :rtype: Callable[[T,RobotRaconteur.TimeSpec,int],None]
        """
        raise Exception("Read only property")

    @PokeOutValueCallback.setter
    def PokeOutValueCallback(self, c):
        cb = WrappedWireServerPokeValueDirectorImpl(
            c, self._innerpipe, self._obj)
        self._innerpipe.SetPokeOutValueCallback(cb, 0)
        cb.__disown__()

    def GetNode(self):
        return self._innerpipe.GetNode()


class WrappedWireServerConnectDirectorPython(RobotRaconteurPython.WrappedWireServerConnectDirector):
    def __init__(self, wire, type, callback):
        self.wire = wire
        self.type = type
        self.callback = callback
        super(WrappedWireServerConnectDirectorPython, self).__init__()

    def WireConnectCallback(self, innerendpoint):

        outerendpoint = WireConnection(innerendpoint, self.type)
        director = WireConnectionDirector(
            outerendpoint, self.type, innerep=innerendpoint)
        innerendpoint.SetRRDirector(director, 0)
        director.__disown__()
        self.callback(outerendpoint)


class ArrayMemoryClient(object):
    __slots__ = ["__innermemory", "__weakref__"]

    def __init__(self, innermemory):
        self.__innermemory = innermemory

    @property
    def Length(self):
        return self.__innermemory.Length()

    def Read(self, memorypos, buffer, bufferpos, count):
        dat = RobotRaconteurPython.WrappedArrayMemoryClientUtil.Read(
            self.__innermemory, memorypos, count)
        t = RobotRaconteurPython.TypeDefinition()
        t.Type = self.__innermemory.ElementTypeID()
        t.ArrayType = RobotRaconteurPython.DataTypes_ArrayTypes_array
        t.ArrayVarLength = True
        t.ArrayLength = RobotRaconteurPython.vectorint32([0])
        buffer[bufferpos:(bufferpos + count)] = UnpackFromRRArray(dat, t)

    def Write(self, memorypos, buffer, bufferpos, count):
        t = RobotRaconteurPython.TypeDefinition()
        t.Type = self.__innermemory.ElementTypeID()
        t.ArrayType = RobotRaconteurPython.DataTypes_ArrayTypes_array
        t.ArrayVarLength = True
        t.ArrayLength = RobotRaconteurPython.vectorint32([0])
        dat = PackToRRArray(buffer[bufferpos:(bufferpos + count)], t)
        RobotRaconteurPython.WrappedArrayMemoryClientUtil.Write(
            self.__innermemory, memorypos, dat, 0, count)


class MultiDimArrayMemoryClient(object):
    __slots__ = ["__innermemory", "__weakref__"]

    def __init__(self, innermemory):
        self.__innermemory = innermemory
        import RobotRaconteur

    @property
    def DimCount(self):
        return self.__innermemory.DimCount()

    @property
    def Dimensions(self):
        return list(self.__innermemory.Dimensions())

    def Read(self, memorypos, buffer, bufferpos, count):

        dat = RobotRaconteurPython.WrappedMultiDimArrayMemoryClientUtil.Read(
            self.__innermemory, memorypos, count)
        tdims = RobotRaconteurPython.TypeDefinition()
        tdims.Type = RobotRaconteurPython.DataTypes_uint32_t
        tdims.ArrayType = RobotRaconteurPython.DataTypes_ArrayTypes_array
        tdims.ArrayVarLength = True
        tdims.ArrayLength = RobotRaconteurPython.vectorint32([0])
        dims = UnpackFromRRArray(dat.Dims, tdims)

        t = RobotRaconteurPython.TypeDefinition()
        t.Type = self.__innermemory.ElementTypeID()
        t.ArrayType = RobotRaconteurPython.DataTypes_ArrayTypes_array
        t.ArrayVarLength = True
        t.ArrayLength = RobotRaconteurPython.vectorint32([0])
        array = UnpackFromRRArray(dat.Array, t)

        memind = [(slice(memorypos[i], (memorypos[i] + count[i])))
                  for i in range(len(count))]
        bufind = [(slice(bufferpos[i], (bufferpos[i] + count[i])))
                  for i in range(len(count))]

        buffer2 = array.reshape(dims, order="F")
        buffer[tuple(bufind)] = buffer2

    def Write(self, memorypos, buffer, bufferpos, count):

        tdims = RobotRaconteurPython.TypeDefinition()
        tdims.Type = RobotRaconteurPython.DataTypes_uint32_t
        tdims.ArrayType = RobotRaconteurPython.DataTypes_ArrayTypes_array
        tdims.ArrayVarLength = True
        tdims.ArrayLength = RobotRaconteurPython.vectorint32([0])

        t = RobotRaconteurPython.TypeDefinition()
        t.Type = self.__innermemory.ElementTypeID()
        t.ArrayType = RobotRaconteurPython.DataTypes_ArrayTypes_array
        t.ArrayVarLength = True
        t.ArrayLength = RobotRaconteurPython.vectorint32([0])
        elementcount = reduce(operator.mul, count, 1)
        dims = count

        memind = [slice(memorypos[i], (memorypos[i] + count[i]))
                  for i in range(len(count))]
        bufind = [slice(bufferpos[i], (bufferpos[i] + count[i]))
                  for i in range(len(count))]

        array = buffer[tuple(bufind)].flatten(order="F")

        dims2 = PackToRRArray(count, tdims)
        array2 = PackToRRArray(array, t)

        writedat2 = RobotRaconteurPython.RRMultiDimArrayUntyped()
        writedat2.Dims = dims2

        writedat2.Array = array2

        RobotRaconteurPython.WrappedMultiDimArrayMemoryClientUtil.Write(
            self.__innermemory, memorypos, writedat2, [0] * len(count), count)


class PodArrayMemoryClient_bufferdirector(RobotRaconteurPython.WrappedPodArrayMemoryClientBuffer):
    def __init__(self, buf, type1, obj, node):
        super(PodArrayMemoryClient_bufferdirector, self).__init__()
        self._buffer = buf
        self._obj = obj
        self._node = node
        self._type = type1

    def UnpackReadResult(self, res, bufferpos, count):
        res1 = RobotRaconteurPython.MessageElementDataUtil.ToMessageElementNestedElementList(
            res)
        m = RobotRaconteurPython.MessageElement()
        m.SetData(res)
        m.ElementTypeName = res1.TypeName
        m.DataCount = len(res1.Elements)

        res1 = UnpackMessageElement(m, self._type, self._obj, self._node)
        self._buffer[bufferpos:(bufferpos + count)] = res1

    def PackWriteRequest(self, bufferpos, count):
        buf1 = self._buffer[bufferpos:(bufferpos + count)]
        m_data = PackMessageElement(
            buf1, self._type, self._obj, self._node).GetData()
        return RobotRaconteurPython.MessageElementDataUtil.ToMessageElementNestedElementList(m_data)


class PodArrayMemoryClient(object):
    __slots__ = ["__innermemory", "_type", "_obj", "_node", "__weakref__"]

    def __init__(self, innermemory, type1, obj, node):
        self.__innermemory = innermemory
        self._type = type1
        self._obj = obj
        self._node = node

    @property
    def Length(self):
        return self.__innermemory.Length()

    def Read(self, memorypos, buf, bufferpos, count):
        b = PodArrayMemoryClient_bufferdirector(
            buf, self._type, self._obj, self._node)
        self.__innermemory.Read(memorypos, b, bufferpos, count)

    def Write(self, memorypos, buf, bufferpos, count):
        b = PodArrayMemoryClient_bufferdirector(
            buf, self._type, self._obj, self._node)
        self.__innermemory.Write(memorypos, b, bufferpos, count)


class PodMultiDimArrayMemoryClient_bufferdirector(RobotRaconteurPython.WrappedPodMultiDimArrayMemoryClientBuffer):
    def __init__(self, buf, type1, obj, node):
        super(PodMultiDimArrayMemoryClient_bufferdirector, self).__init__()
        self._buffer = buf
        self._obj = obj
        self._node = node
        self._type = type1

    def UnpackReadResult(self, res, bufferpos, count):
        res1 = RobotRaconteurPython.MessageElementDataUtil.ToMessageElementNestedElementList(
            res)
        m = RobotRaconteurPython.MessageElement()
        m.SetData(res)
        m.ElementTypeName = res1.TypeName
        m.DataCount = len(res1.Elements)

        res2 = UnpackMessageElement(m, self._type, self._obj, self._node)
        bufind = [(slice(bufferpos[i], (bufferpos[i] + count[i])))
                  for i in range(len(count))]
        self._buffer[tuple(bufind)] = res2

    def PackWriteRequest(self, bufferpos, count):
        bufind = [(slice(bufferpos[i], (bufferpos[i] + count[i])))
                  for i in range(len(count))]
        buf1 = self._buffer[tuple(bufind)]
        m_data = PackMessageElement(
            buf1, self._type, self._obj, self._node).GetData()
        return RobotRaconteurPython.MessageElementDataUtil.ToMessageElementNestedElementList(m_data)


class PodMultiDimArrayMemoryClient(object):
    __slots__ = ["__innermemory", "_type", "_obj", "_node", "__weakref__"]

    def __init__(self, innermemory, type1, obj, node):
        self.__innermemory = innermemory
        self._type = type1
        self._obj = obj
        self._node = node

    @property
    def DimCount(self):
        return self.__innermemory.DimCount()

    @property
    def Dimensions(self):
        return list(self.__innermemory.Dimensions())

    def Read(self, memorypos, buf, bufferpos, count):
        b = PodMultiDimArrayMemoryClient_bufferdirector(
            buf, self._type, self._obj, self._node)
        self.__innermemory.Read(memorypos, b, bufferpos, count)

    def Write(self, memorypos, buf, bufferpos, count):
        b = PodMultiDimArrayMemoryClient_bufferdirector(
            buf, self._type, self._obj, self._node)
        self.__innermemory.Write(memorypos, b, bufferpos, count)


class NamedArrayMemoryClient_bufferdirector(RobotRaconteurPython.WrappedNamedArrayMemoryClientBuffer):
    def __init__(self, buf, type1, obj, node):
        super(NamedArrayMemoryClient_bufferdirector, self).__init__()
        self._buffer = buf
        self._obj = obj
        self._node = node
        self._type = type1

    def UnpackReadResult(self, res, bufferpos, count):
        res1 = RobotRaconteurPython.MessageElementDataUtil.ToMessageElementNestedElementList(
            res)
        m = RobotRaconteurPython.MessageElement()
        m.SetData(res)
        m.ElementTypeName = res1.TypeName
        m.DataCount = len(res1.Elements)

        res1 = UnpackMessageElement(m, self._type, self._obj, self._node)
        self._buffer[bufferpos:(bufferpos + count)] = res1

    def PackWriteRequest(self, bufferpos, count):
        buf1 = self._buffer[bufferpos:(bufferpos + count)]
        m_data = PackMessageElement(
            buf1, self._type, self._obj, self._node).GetData()
        return RobotRaconteurPython.MessageElementDataUtil.ToMessageElementNestedElementList(m_data)


class NamedArrayMemoryClient(object):
    __slots__ = ["__innermemory", "_type", "_obj", "_node", "__weakref__"]

    def __init__(self, innermemory, type1, obj, node):
        self.__innermemory = innermemory
        self._type = type1
        self._obj = obj
        self._node = node

    @property
    def Length(self):
        return self.__innermemory.Length()

    def Read(self, memorypos, buf, bufferpos, count):
        b = NamedArrayMemoryClient_bufferdirector(
            buf, self._type, self._obj, self._node)
        self.__innermemory.Read(memorypos, b, bufferpos, count)

    def Write(self, memorypos, buf, bufferpos, count):
        b = NamedArrayMemoryClient_bufferdirector(
            buf, self._type, self._obj, self._node)
        self.__innermemory.Write(memorypos, b, bufferpos, count)


class NamedMultiDimArrayMemoryClient_bufferdirector(RobotRaconteurPython.WrappedNamedMultiDimArrayMemoryClientBuffer):
    def __init__(self, buf, type1, obj, node):
        super(NamedMultiDimArrayMemoryClient_bufferdirector, self).__init__()
        self._buffer = buf
        self._obj = obj
        self._node = node
        self._type = type1

    def UnpackReadResult(self, res, bufferpos, count):
        res1 = RobotRaconteurPython.MessageElementDataUtil.ToMessageElementNestedElementList(
            res)
        m = RobotRaconteurPython.MessageElement()
        m.SetData(res)
        m.ElementTypeName = res1.TypeName
        m.DataCount = len(res1.Elements)

        res2 = UnpackMessageElement(m, self._type, self._obj, self._node)
        bufind = [(slice(bufferpos[i], (bufferpos[i] + count[i])))
                  for i in range(len(count))]
        self._buffer[tuple(bufind)] = res2

    def PackWriteRequest(self, bufferpos, count):
        bufind = [(slice(bufferpos[i], (bufferpos[i] + count[i])))
                  for i in range(len(count))]
        buf1 = self._buffer[tuple(bufind)]
        m_data = PackMessageElement(
            buf1, self._type, self._obj, self._node).GetData()
        return RobotRaconteurPython.MessageElementDataUtil.ToMessageElementNestedElementList(m_data)


class NamedMultiDimArrayMemoryClient(object):
    __slots__ = ["__innermemory", "_type", "_obj", "_node", "__weakref__"]

    def __init__(self, innermemory, type1, obj, node):
        self.__innermemory = innermemory
        self._type = type1
        self._obj = obj
        self._node = node

    @property
    def DimCount(self):
        return self.__innermemory.DimCount()

    @property
    def Dimensions(self):
        return list(self.__innermemory.Dimensions())

    def Read(self, memorypos, buf, bufferpos, count):
        b = NamedMultiDimArrayMemoryClient_bufferdirector(
            buf, self._type, self._obj, self._node)
        self.__innermemory.Read(memorypos, b, bufferpos, count)

    def Write(self, memorypos, buf, bufferpos, count):
        b = NamedMultiDimArrayMemoryClient_bufferdirector(
            buf, self._type, self._obj, self._node)
        self.__innermemory.Write(memorypos, b, bufferpos, count)


class ServiceInfo2(object):
    """
    ServiceInfo2()

    Contains information about a service found using discovery

    ServiceInfo2 contains information about a service required to
    connect to the service, metadata, and the service attributes

    ServiceInfo2 structures are returned by RobotRaconteurNode.FindServiceByType()
    and ServiceInfo2Subscription
    """
    __slots__ = ["Name", "RootObjectType", "RootObjectImplements",
                 "ConnectionURL", "NodeID", "NodeName", "Attributes"]

    def __init__(self, info):
        self.Name = info.Name
        """(str) The name of the service"""
        self.RootObjectType = info.RootObjectType
        """(str) The fully qualified types the root object implements"""
        self.RootObjectImplements = list(info.RootObjectImplements)
        """(str) The fully qualified types the root object implements"""
        self.ConnectionURL = list(info.ConnectionURL)
        """(List[str]) Candidate URLs to connect to the service"""
        self.NodeID = RobotRaconteurPython.NodeID(str(info.NodeID))
        """(RobotRaconteur.NodeID) The NodeID of the node that owns the service"""
        self.NodeName = info.NodeName
        """(str) The NodeName of the node that owns the service"""
        self.Attributes = UnpackMessageElement(
            info.Attributes, "varvalue{string} value")
        """(Dict[str,Any]) Service attributes"""


class NodeInfo2(object):
    """
    NodeInfo2()

    Contains information about a node detected using discovery

    NodeInfo2 contains information about a node detected using discovery.
    Node information is typically not verified, and is used as a first
    step to detect available services.

    NodeInfo2 structures are returned by RobotRaconteurNode.FindNodeByName()
    and RobotRaconteurNode.FindNodeByID()
    """
    __slots__ = ["NodeID", "NodeName", "ConnectionURL"]

    def __init__(self, info):
        self.NodeID = RobotRaconteurPython.NodeID(str(info.NodeID))
        """(RobotRaconteur.NodeID) The NodeID of the detected node"""
        self.NodeName = info.NodeName
        """(str) The NodeName of the detected node"""
        self.ConnectionURL = list(info.ConnectionURL)
        """(List[str]) Candidate URLs to connect to the node

        The URLs for the node typically contain the node transport endpoint
        and the nodeid. A URL service parameter must be appended
        to connect to a service.
        """


class WrappedServiceSkelDirectorPython(RobotRaconteurPython.WrappedServiceSkelDirector):
    def __init__(self, obj):
        self.obj = obj
        super(WrappedServiceSkelDirectorPython, self).__init__()

    def Init(self, skel):

        self.skel = skel
        odef = skel.Type
        for i in range(len(odef.Members)):
            m = odef.Members[i]
            if (isinstance(m, RobotRaconteurPython.EventDefinition)):
                if (not m.Name in dir(self.obj)):
                    setattr(self.obj, m.Name, EventHook())

                def inner_event(m1):

                    f = lambda *args: skel_dispatchevent(
                        skel, m1.Name, m1, *args)
                    return f
                f1 = inner_event(m)
                evt = getattr(self.obj, m.Name)
                evt += f1
            if (isinstance(m, RobotRaconteurPython.CallbackDefinition)):
                def inner_callback(m1):
                    if (m1.ReturnType.Type == RobotRaconteurPython.DataTypes_void_t):
                        f = lambda endpoint, * \
                            args: skel_callbackcallvoid(
                                skel, m1.Name, m1, endpoint, *args)
                    else:
                        f = lambda endpoint, * \
                            args: skel_callbackcall(
                                skel, m1.Name, m1, endpoint, *args)
                    return f
                f1 = inner_callback(m)
                cs = CallbackServer(f1)

                setattr(self.obj, m.Name, cs)
            if (isinstance(m, RobotRaconteurPython.PipeDefinition)):
                p = skel.GetPipe(m.Name)
                outerp = Pipe(p)
                if (not m.Name in dir(self.obj)):
                    if ("readonly" in m.Modifiers):
                        setattr(self.obj, m.Name, PipeBroadcaster(outerp))
                    else:
                        setattr(self.obj, m.Name, outerp)
                else:
                    setattr(self.obj, m.Name, outerp)
            if (isinstance(m, RobotRaconteurPython.WireDefinition)):
                w = skel.GetWire(m.Name)
                outerw = Wire(w)
                if (not m.Name in dir(self.obj)):
                    if ("readonly" in m.Modifiers):
                        setattr(self.obj, m.Name, WireBroadcaster(outerw))
                    elif ("writeonly" in m.Modifiers):
                        setattr(self.obj, m.Name, WireUnicastReceiver(outerw))
                    else:
                        setattr(self.obj, m.Name, outerw)
                else:
                    setattr(self.obj, m.Name, outerw)
        if hasattr(self.obj, "RRServiceObjectInit"):
            self.obj.RRServiceObjectInit(
                skel.GetContext(), skel.GetServicePath())

    def _CallGetProperty(self, name, async_adapter):

        type1 = FindMemberByName(self.skel.Type.Members, name)
        # type1=[e for e in self.skel.Type.Members if e.Name == name][0]
        type2 = RobotRaconteurPython.MemberDefinitionUtil.ToProperty(type1)
        try:
            async_getter = getattr(self.obj, "async_get_" + name)
        except AttributeError:
            pass
        else:
            def async_getter_handler(ret, err):
                if err is not None:
                    async_adapter.End(
                        RobotRaconteurPythonError.RobotRaconteurExceptionUtil.ExceptionToErrorInfo(err))
                    _print_exc_traceback(err)
                    return
                if (ret is None):
                    m = RobotRaconteurPython.MessageElement()
                    m.ElementName = "value"
                    m.ElementType = RobotRaconteurPython.DataTypes_void_t
                else:
                    m = PackMessageElement(
                        ret, type2.Type, node=self.skel.RRGetNode())
                async_adapter.End(m, RobotRaconteurPython.HandlerErrorInfo())
                return
            async_adapter.MakeAsync()
            async_getter(async_getter_handler)
            return

        ret = getattr(self.obj, name)

        if (ret is None):
            m = RobotRaconteurPython.MessageElement()
            m.ElementName = "value"
            m.ElementType = RobotRaconteurPython.DataTypes_void_t
            return m
        return PackMessageElement(ret, type2.Type, node=self.skel.RRGetNode())

    def _CallSetProperty(self, name, value, async_adapter):

        type1 = FindMemberByName(self.skel.Type.Members, name)
        # type1=[e for e in self.skel.Type.Members if e.Name == name][0]
        type2 = RobotRaconteurPython.MemberDefinitionUtil.ToProperty(type1)
        a = UnpackMessageElement(value, type2.Type, node=self.skel.RRGetNode())

        try:
            async_setter = getattr(self.obj, "async_set_" + name)
        except AttributeError:
            pass
        else:
            def async_setter_handler(err):
                if err is not None:
                    async_adapter.End(
                        RobotRaconteurPythonError.RobotRaconteurExceptionUtil.ExceptionToErrorInfo(err))
                    _print_exc_traceback(err)
                    return
                async_adapter.End(RobotRaconteurPython.HandlerErrorInfo())
                return
            async_adapter.MakeAsync()
            async_setter(a, async_setter_handler)
            return

        setattr(self.obj, name, a)

    def _CallFunction(self, name, args1, async_adapter):

        type1 = FindMemberByName(self.skel.Type.Members, name)
        type2 = RobotRaconteurPython.MemberDefinitionUtil.ToFunction(type1)
        args = []
        for p in type2.Parameters:
            if p.ContainerType == RobotRaconteurPython.DataTypes_ContainerTypes_generator:
                continue
            m = FindMessageElementByName(args1, p.Name)
            a = UnpackMessageElement(m, p, node=self.skel.RRGetNode())
            args.append(a)
        is_generator = type2.IsGenerator()
        if not is_generator:
            try:
                async_func = getattr(self.obj, "async_" + name)
            except AttributeError:
                pass
            else:
                if type2.ReturnType.Type == RobotRaconteurPython.DataTypes_void_t:
                    def async_function_handler(err):
                        if err is not None:
                            async_adapter.End(
                                RobotRaconteurPythonError.RobotRaconteurExceptionUtil.ExceptionToErrorInfo(err))
                            _print_exc_traceback(err)
                            return
                        async_adapter.End(
                            None, RobotRaconteurPython.HandlerErrorInfo())
                        return
                else:
                    def async_function_handler(ret, err):
                        if err is not None:
                            async_adapter.End(
                                RobotRaconteurPythonError.RobotRaconteurExceptionUtil.ExceptionToErrorInfo(err))
                            _print_exc_traceback(err)
                            return
                        if (ret is None):
                            m = RobotRaconteurPython.MessageElement()
                            m.ElementName = "return"
                            m.ElementType = RobotRaconteurPython.DataTypes_void_t
                        else:
                            m = PackMessageElement(
                                ret, type2.ReturnType, node=self.skel.RRGetNode())
                        async_adapter.End(
                            m, RobotRaconteurPython.HandlerErrorInfo())
                        return
                async_adapter.MakeAsync()
                async_func(*args + [async_function_handler])
                return

        ret = getattr(self.obj, name)(*args)

        if is_generator:
            gen_return_type = None
            if type2.ReturnType.Type != RobotRaconteurPython.DataTypes_void_t:
                gen_return_type = type2.ReturnType.Clone()
                gen_return_type.RemoveContainers()
            gen_param_type = None
            if len(type2.Parameters) > 0 and type2.Parameters[-1].ContainerType == RobotRaconteurPython.DataTypes_ContainerTypes_generator:
                gen_param_type = type2.Parameters[-1]
            gen = WrappedGeneratorServerDirectorPython(
                ret, gen_return_type, gen_param_type, self.skel.RRGetNode())
            ind = self.skel.RegisterGeneratorServer(type2.Name, gen)
            gen.__disown__()
            return PackMessageElement(ind, "int32 index", node=self.skel.RRGetNode())

        if (ret is None):
            m = RobotRaconteurPython.MessageElement()
            m.ElementName = "return"
            m.ElementType = RobotRaconteurPython.DataTypes_void_t
            return m
        return PackMessageElement(ret, type2.ReturnType, node=self.skel.RRGetNode())

    def _GetSubObj(self, name, index):

        type1 = FindMemberByName(self.skel.Type.Members, name)
        # type1=[e for e in self.skel.Type.Members if e.Name == name][0]
        type2 = RobotRaconteurPython.MemberDefinitionUtil.ToObjRef(type1)
        if (type2.ArrayType == RobotRaconteurPython.DataTypes_ArrayTypes_array or (type2.ContainerType == RobotRaconteurPython.DataTypes_ContainerTypes_map_int32)):
            obj, objecttype = getattr(self.obj, 'get_' + name)(str(index))
        elif (type2.ContainerType == RobotRaconteurPython.DataTypes_ContainerTypes_map_string):
            obj, objecttype = getattr(self.obj, 'get_' + name)(index)
        else:
            obj, objecttype = getattr(self.obj, 'get_' + name)()

        director = WrappedServiceSkelDirectorPython(obj)
        rrobj = RobotRaconteurPython.WrappedRRObject(objecttype, director, 0)
        director.__disown__()
        return rrobj

    def _GetArrayMemory(self, name):

        m = getattr(self.obj, name)
        d = WrappedArrayMemoryDirectorPython(m)
        d.__disown__()
        return d

    def _GetMultiDimArrayMemory(self, name):
        m = getattr(self.obj, name)
        d = WrappedMultiDimArrayMemoryDirectorPython(m)
        d.__disown__()
        return d

    def _GetPodArrayMemory(self, name):
        type1 = FindMemberByName(self.skel.Type.Members, name)
        type2 = RobotRaconteurPython.MemberDefinitionUtil.ToMemory(type1)
        m = getattr(self.obj, name)
        d = WrappedPodArrayMemoryDirectorPython(
            m, type2.Type, self.skel.RRGetNode())
        d.__disown__()
        return d

    def _GetPodMultiDimArrayMemory(self, name):
        type1 = FindMemberByName(self.skel.Type.Members, name)
        type2 = RobotRaconteurPython.MemberDefinitionUtil.ToMemory(type1)
        m = getattr(self.obj, name)
        d = WrappedPodMultiDimArrayMemoryDirectorPython(
            m, type2.Type, self.skel.RRGetNode())
        d.__disown__()
        return d

    def _GetNamedArrayMemory(self, name):
        type1 = FindMemberByName(self.skel.Type.Members, name)
        type2 = RobotRaconteurPython.MemberDefinitionUtil.ToMemory(type1)
        m = getattr(self.obj, name)
        d = WrappedNamedArrayMemoryDirectorPython(
            m, type2.Type, self.skel.RRGetNode())
        d.__disown__()
        return d

    def _GetNamedMultiDimArrayMemory(self, name):
        type1 = FindMemberByName(self.skel.Type.Members, name)
        type2 = RobotRaconteurPython.MemberDefinitionUtil.ToMemory(type1)
        m = getattr(self.obj, name)
        d = WrappedNamedMultiDimArrayMemoryDirectorPython(
            m, type2.Type, self.skel.RRGetNode())
        d.__disown__()
        return d

    def MonitorEnter(self, timeout):

        self.obj.RobotRaconteurMonitorEnter(timeout)

    def MonitorExit(self):

        self.obj.RobotRaconteurMonitorExit()

    def ReleaseCastObject(self):
        self.obj = None
        self.skel = None


def skel_dispatchevent(skel, name, type1, *args):
    check_member_args(name, type1.Parameters, args)
    m = RobotRaconteurPython.vectorptr_messageelement()
    i = 0
    node = skel.RRGetNode()
    for p in type1.Parameters:
        a = PackMessageElement(args[i], p, node=node)
        a.ElementName = p.Name
        m.append(a)
        i += 1
    skel.WrappedDispatchEvent(name, m)


def skel_callbackcall(skel, name, type1, endpoint, *args):
    check_member_args(name, type1.Parameters, args)
    m = RobotRaconteurPython.vectorptr_messageelement()
    i = 0
    node = skel.RRGetNode()
    for p in type1.Parameters:
        a = PackMessageElement(args[i], p, node=node)
        a.ElementName = p.Name
        m.append(a)
        i += 1
    ret = skel.WrappedCallbackCall(name, endpoint, m)
    return UnpackMessageElement(ret, type1.ReturnType, node=node)


def skel_callbackcallvoid(skel, name, type1, endpoint, *args):
    check_member_args(name, type1.Parameters, args)
    m = RobotRaconteurPython.vectorptr_messageelement()
    i = 0
    node = skel.RRGetNode()
    for p in type1.Parameters:
        a = PackMessageElement(args[i], p, node=node)
        a.ElementName = p.Name
        m.append(a)
        i += 1
    skel.WrappedCallbackCall(name, endpoint, m)


class CallbackServer(object):
    __slots__ = ["func", "__weakref__"]

    def __init__(self, func):

        self.func = func

    def GetClientFunction(self, endpoint):
        func = self.func

        return lambda *args: func(endpoint, *args)


class WrappedArrayMemoryDirectorPython(RobotRaconteurPython.WrappedArrayMemoryDirector):
    def __init__(self, memory):
        self.memory = memory
        super(WrappedArrayMemoryDirectorPython, self).__init__()

    def Length(self):

        return self.memory.Length

    def Read(self, memorypos, buffer, bufferpos, count):

        buffer3 = numpy.zeros(
            (count,), dtype=RobotRaconteurPython._RRTypeIdToNumPyDataType(buffer.GetTypeID()))
        self.memory.Read(memorypos, buffer3, bufferpos, count)
        type1 = RobotRaconteurPython.TypeDefinition()
        type1.ArrayType = RobotRaconteurPython.DataTypes_ArrayTypes_array
        type1.ArrayVarLength = True
        type1.ArrayLength = RobotRaconteurPython.vectorint32([0])
        type1.Type = buffer.GetTypeID()
        PackToRRArray(buffer3, type1, buffer)

    def Write(self, memorypos, buffer, bufferpos, count):

        buffer3 = UnpackFromRRArray(buffer, None)
        self.memory.Write(memorypos, buffer3, bufferpos, count)


class WrappedMultiDimArrayMemoryDirectorPython(RobotRaconteurPython.WrappedMultiDimArrayMemoryDirector):
    def __init__(self, memory):
        self.memory = memory
        super(WrappedMultiDimArrayMemoryDirectorPython, self).__init__()
        import RobotRaconteur

    def Dimensions(self):

        d = self.memory.Dimensions
        d2 = RobotRaconteurPython.vector_uint64_t()
        for d_i in d:
            d2.push_back(d_i)
        return d2

    def DimCount(self):

        return self.memory.DimCount

    def Read(self, p):

        rrmultidim = p.buffer
        rrt = RobotRaconteurPython.TypeDefinition()
        rrt.Type = rrmultidim.Array.GetTypeID()
        rrt.ArrayType = RobotRaconteurPython.DataTypes_ArrayTypes_array
        rrt.ArrayVarLength = True
        rrt.ArrayLength = RobotRaconteurPython.vectorint32([0])
        dims = list(p.count)
        elementcount = reduce(operator.mul, dims, 1)

        readdat1 = numpy.zeros(dims, dtype=RobotRaconteurPython._RRTypeIdToNumPyDataType(
            rrmultidim.Array.GetTypeID()))
        self.memory.Read(list(p.memorypos), readdat1, list(p.bufferpos), dims)

        PackToRRArray(readdat1.flatten(order="F"), rrt, rrmultidim.Array)

    def Write(self, p):

        memorypos = list(p.memorypos)
        bufferpos = list(p.bufferpos)
        count = list(p.count)

        rrmultidim = p.buffer
        md_dims = UnpackFromRRArray(rrmultidim.Dims)
        md_array = UnpackFromRRArray(rrmultidim.Array)

        buffer = md_array.reshape(count, order="F")
        self.memory.Write(memorypos, buffer, bufferpos, count)


class WrappedPodArrayMemoryDirectorPython(RobotRaconteurPython.WrappedPodArrayMemoryDirector):
    def __init__(self, memory, type1, node):
        self.memory = memory
        self.node = node
        self.type = type1
        super(WrappedPodArrayMemoryDirectorPython, self).__init__()

    def Length(self):

        return self.memory.Length

    def Read(self, memorypos, bufferpos, count):
        dt = GetPodDType(self.type)
        buffer3 = numpy.zeros((count,), dtype=dt)
        self.memory.Read(memorypos, buffer3, bufferpos, count)
        m = PackMessageElement(buffer3, self.type, node=self.node)
        return RobotRaconteurPython.MessageElementDataUtil.ToMessageElementNestedElementList(m.GetData())

    def Write(self, memorypos, buffer_, bufferpos, count):
        m = RobotRaconteurPython.MessageElement()
        m.SetData(buffer_)
        m.ElementTypeName = buffer_.TypeName
        m.DataCount = len(buffer_.Elements)
        buffer3 = UnpackMessageElement(m, self.type, node=self.node)
        self.memory.Write(memorypos, buffer3, bufferpos, count)


class WrappedPodMultiDimArrayMemoryDirectorPython(RobotRaconteurPython.WrappedPodMultiDimArrayMemoryDirector):
    def __init__(self, memory, type1, node):
        super(WrappedPodMultiDimArrayMemoryDirectorPython, self).__init__()
        self.memory = memory
        self.type = type1
        self.node = node

    def Dimensions(self):

        d = self.memory.Dimensions
        d2 = RobotRaconteurPython.vector_uint64_t()
        for d_i in d:
            d2.push_back(d_i)
        return d2

    def DimCount(self):
        return self.memory.DimCount

    def Read(self, memorypos, bufferpos, count):

        dims = list(count)
        dt = GetPodDType(self.type)

        readdat1 = numpy.zeros(dims, dtype=dt)

        self.memory.Read(list(memorypos), readdat1, list(bufferpos), dims)

        m = PackMessageElement(readdat1, self.type, node=self.node)
        return RobotRaconteurPython.MessageElementDataUtil.ToMessageElementNestedElementList(m.GetData())

    def Write(self, memorypos_, buffer_, bufferpos_, count_):
        try:
            memorypos = list(memorypos_)
            bufferpos = list(bufferpos_)
            count = list(count_)

            buffer1 = RobotRaconteurPython.MessageElementDataUtil.ToMessageElementNestedElementList(
                buffer_)
            m = RobotRaconteurPython.MessageElement()
            m.SetData(buffer_)
            m.ElementTypeName = buffer1.TypeName
            m.DataCount = len(buffer1.Elements)
            buffer2 = UnpackMessageElement(m, self.type, node=self.node)
            self.memory.Write(memorypos, buffer2, bufferpos, count)
        except:
            traceback.print_exc()
            raise


class WrappedNamedArrayMemoryDirectorPython(RobotRaconteurPython.WrappedNamedArrayMemoryDirector):
    def __init__(self, memory, type1, node):
        self.memory = memory
        self.node = node
        self.type = type1
        super(WrappedNamedArrayMemoryDirectorPython, self).__init__()

    def Length(self):

        return self.memory.Length

    def Read(self, memorypos, bufferpos, count):
        dt = GetNamedArrayDType(self.type)
        buffer3 = numpy.zeros((count,), dtype=dt)
        self.memory.Read(memorypos, buffer3, bufferpos, count)
        m = PackMessageElement(buffer3, self.type, node=self.node)
        return RobotRaconteurPython.MessageElementDataUtil.ToMessageElementNestedElementList(m.GetData())

    def Write(self, memorypos, buffer_, bufferpos, count):
        m = RobotRaconteurPython.MessageElement()
        m.SetData(buffer_)
        m.ElementTypeName = buffer_.TypeName
        m.DataCount = len(buffer_.Elements)
        buffer3 = UnpackMessageElement(m, self.type, node=self.node)
        self.memory.Write(memorypos, buffer3, bufferpos, count)


class WrappedNamedMultiDimArrayMemoryDirectorPython(RobotRaconteurPython.WrappedNamedMultiDimArrayMemoryDirector):
    def __init__(self, memory, type1, node):
        super(WrappedNamedMultiDimArrayMemoryDirectorPython, self).__init__()
        self.memory = memory
        self.type = type1
        self.node = node

    def Dimensions(self):

        d = self.memory.Dimensions
        d2 = RobotRaconteurPython.vector_uint64_t()
        for d_i in d:
            d2.push_back(d_i)
        return d2

    def DimCount(self):
        return self.memory.DimCount

    def Read(self, memorypos, bufferpos, count):
        dims = list(count)
        dt = GetNamedArrayDType(self.type)
        readdat1 = numpy.zeros(dims, dtype=dt)
        self.memory.Read(list(memorypos), readdat1, list(bufferpos), dims)
        m = PackMessageElement(readdat1, self.type, node=self.node)
        return RobotRaconteurPython.MessageElementDataUtil.ToMessageElementNestedElementList(m.GetData())

    def Write(self, memorypos_, buffer_, bufferpos_, count_):
        try:
            memorypos = list(memorypos_)
            bufferpos = list(bufferpos_)
            count = list(count_)

            buffer1 = RobotRaconteurPython.MessageElementDataUtil.ToMessageElementNestedElementList(
                buffer_)
            m = RobotRaconteurPython.MessageElement()
            m.SetData(buffer_)
            m.ElementTypeName = buffer1.TypeName
            m.DataCount = len(buffer1.Elements)
            buffer2 = UnpackMessageElement(m, self.type, node=self.node)
            self.memory.Write(memorypos, buffer2, bufferpos, count)
        except:
            traceback.print_exc()
            raise


class WrappedClientServiceListenerDirector(RobotRaconteurPython.ClientServiceListenerDirector):
    def __init__(self, callback):
        self.callback = callback

        super(WrappedClientServiceListenerDirector, self).__init__()

    def Callback(self, code):

        self.callback(self.stub, code, None)

    def Callback2(self, code, p):

        self.callback(self.stub, code, p)


class WrappedServerServiceListenerDirector(RobotRaconteurPython.ServerServiceListenerDirector):
    def __init__(self, callback, context):
        self.callback = callback
        self.context = context

        super(WrappedServerServiceListenerDirector, self).__init__()

    def Callback(self, code, endpoint):

        self.callback(self.context, code, endpoint)


class RRConstants(object):
    pass


def convert_constant(const):

    if not const.VerifyValue():
        raise Exception("Invalid constant " + const.Name)
    t = const.Type

    if (t.Type == RobotRaconteurPython.DataTypes_string_t):
        return const.Name, const.ValueToString()

    if RobotRaconteurPython.IsTypeNumeric(t.Type):

        if (t.Type == RobotRaconteurPython.DataTypes_double_t or t.Type == RobotRaconteurPython.DataTypes_single_t):
            if (t.ArrayType == RobotRaconteurPython.DataTypes_ArrayTypes_array):
                s3 = const.Value.strip().lstrip('{').rstrip('}')
                return const.Name, [float(i) for i in s3.split(',')]
            else:
                return const.Name, float(const.Value)
        else:
            if (t.ArrayType == RobotRaconteurPython.DataTypes_ArrayTypes_array):
                s3 = const.Value.strip().lstrip('{').rstrip('}')
                return const.Name, [int(i, 0) for i in s3.split(',')]
            else:
                return const.Name, const.Value

    if t.Type == RobotRaconteurPython.DataTypes_namedtype_t:
        struct_fields = const.ValueToStructFields()
        f = dict()
        for struct_field in struct_fields:
            f[struct_field.Name] = struct_field.ConstantRefName
        return const.Name, f

    raise Exception("Unknown constant type")


def ServiceDefinitionConstants(servicedef, node, obj):
    o = dict()
    for s in servicedef.Options:
        s2 = s.split(None, 1)
        if (s2[0] == "constant"):
            c = RobotRaconteurPython.ConstantDefinition(servicedef)
            c.FromString(s)
            name, val = convert_constant(c)
            o[name] = val

    for c in servicedef.Constants:
        name, val = convert_constant(c)
        o[name] = val

    elem_o = dict()
    for e in itertools.chain(servicedef.NamedArrays, servicedef.Pods, servicedef.Structures, servicedef.Objects):
        o2 = dict()
        for s in e.Options:

            s2 = s.split(None, 1)
            if (s2[0] == "constant"):
                c = RobotRaconteurPython.ConstantDefinition(servicedef)
                c.FromString(s)
                name, val = convert_constant(c)
                o2[name] = val

        for c in e.Constants:
            name, val = convert_constant(c)
            o2[name] = val

        if (len(o2) > 0):
            elem_o[e.Name] = o2

    for _, c_value in o.items():
        if isinstance(c_value, dict):
            for f_name, f_value in c_value.items():
                if not f_value in o:
                    raise Exception(
                        "Invalid struct reference type: " + f_value)
                c_value[f_name] = o[f_value]

    for n, v in elem_o.items():
        o[n] = v

    for e in servicedef.Enums:
        o_enum = dict()
        for v in e.Values:
            o_enum[v.Name] = v.Value
        o[e.Name] = o_enum

    return o


def adjust_timeout(t):
    if (t < 0):
        return -1
    else:
        return int(t * 1000)


class AsyncStubReturnDirectorImpl(RobotRaconteurPython.AsyncStubReturnDirector):
    def __init__(self, handler):
        super(AsyncStubReturnDirectorImpl, self).__init__()
        self._handler = handler

    def handler(self, innerstub2, error_info):
        if (error_info.error_code != 0):
            err = RobotRaconteurPythonError.RobotRaconteurExceptionUtil.ErrorInfoToException(
                error_info)
            self._handler(None, err)
            return
        try:
            stub = innerstub2.GetPyStub()
            if (stub is None):
                stub = InitStub(innerstub2)
                innerstub2.SetPyStub(stub)
        except Exception as err2:
            self._handler(None, err2)
            return
        self._handler(stub, None)


class AsyncVoidReturnDirectorImpl(RobotRaconteurPython.AsyncVoidReturnDirector):
    def __init__(self, handler):
        super(AsyncVoidReturnDirectorImpl, self).__init__()
        self._handler = handler

    def handler(self, error_info):
        if (error_info.error_code != 0):
            err = RobotRaconteurPythonError.RobotRaconteurExceptionUtil.ErrorInfoToException(
                error_info)
            self._handler(err)
            return
        self._handler(None)


class AsyncVoidNoErrReturnDirectorImpl(RobotRaconteurPython.AsyncVoidNoErrReturnDirector):
    def __init__(self, handler):
        super(AsyncVoidNoErrReturnDirectorImpl, self).__init__()
        self._handler = handler

    def handler(self):
        self._handler()


class AsyncStringReturnDirectorImpl(RobotRaconteurPython.AsyncStringReturnDirector):
    def __init__(self, handler):
        super(AsyncStringReturnDirectorImpl, self).__init__()
        self._handler = handler

    def handler(self, istr, error_info):
        if (error_info.error_code != 0):
            err = RobotRaconteurPythonError.RobotRaconteurExceptionUtil.ErrorInfoToException(
                error_info)
            self._handler(None, err)
            return
        self._handler(istr, None)


class AsyncUInt32ReturnDirectorImpl(RobotRaconteurPython.AsyncUInt32ReturnDirector):
    def __init__(self, handler):
        super(AsyncUInt32ReturnDirectorImpl, self).__init__()
        self._handler = handler

    def handler(self, e, error_info):
        if (error_info.error_code != 0):
            err = RobotRaconteurPythonError.RobotRaconteurExceptionUtil.ErrorInfoToException(
                error_info)
            self._handler(None, err)
            return
        self._handler(e, None)


class AsyncTimerEventReturnDirectorImpl(RobotRaconteurPython.AsyncTimerEventReturnDirector):
    def __init__(self, handler):
        super(AsyncTimerEventReturnDirectorImpl, self).__init__()
        self._handler = handler

    def handler(self, ev, error_info):
        self._handler(ev)


def async_call(func, args, directorclass, handler, noerror=False, directorargs=()):
    d = None
    if (handler is None):
        if (sys.version_info > (3, 5)):
            loop = asyncio.get_event_loop()
            d = asyncio.Future()

            def handler3(*args):
                if noerror:
                    if len(args) == 0:
                        loop.call_soon_threadsafe(d.set_result, None)
                    else:
                        loop.call_soon_threadsafe(d.set_result, args[0])
                else:
                    ret = None
                    if len(args) == 2:
                        ret = args[0]
                    if args[-1] is None:
                        loop.call_soon_threadsafe(d.set_result, ret)
                    else:
                        loop.call_soon_threadsafe(d.set_exception, args[-1])
            handler = lambda *args1: handler3(*args1)
        else:
            raise Exception("handler must not be None")

    handler2 = directorclass(handler, *directorargs)
    args2 = list(args)
    args2.extend([handler2, 0])
    handler2.__disown__()
    func(*args2)
    return d


class ExceptionHandlerDirectorImpl(RobotRaconteurPython.AsyncVoidReturnDirector):
    def __init__(self, handler):
        super(ExceptionHandlerDirectorImpl, self).__init__()
        self._handler = handler

    def handler(self, error_info):
        if (error_info.error_code != 0):
            err = RobotRaconteurPythonError.RobotRaconteurExceptionUtil.ErrorInfoToException(
                error_info)
            self._handler(err)
            return


class WrappedPipeBroadcasterPredicateDirectorPython(RobotRaconteurPython.WrappedPipeBroadcasterPredicateDirector):
    def __init__(self, f):
        super(WrappedPipeBroadcasterPredicateDirectorPython, self).__init__()
        self.f = f

    def Predicate(self, client_endpoint, index_):
        try:
            return self.f(client_endpoint, index_)
        except:
            traceback.print_exc()
            return True


class PipeBroadcaster(object):
    """
    Broadcaster to send packets to all connected clients

    PipeBroadcaster is used by services to send packets to all connected
    client endpoints. It attaches to the pipe on the service side, and
    manages the lifecycle of connected endpoints. PipeBroadcaster should
    only be used with pipes that are declared *readonly*, since it has
    no provisions for receiving incoming packets from the client.

    PipeBroadcaster is initialized by the user, or by default if the service
    object has no attribute for *readonly* pipes. If default
    an attribute is specified for the pipe
    not used, the broadcaster must be instantiated manually. It is
    recommended this be done using the RRServiceObjectInit() function. If present
    in the service object, function is called after the pipes have been instantiated
    by the service.

    Use SendPacket() or AsyncSendPacket() to broadcast packets to all
    connected clients.

    PipeBroadcaster provides flow control by optionally tracking how many packets
    are in flight to each client pipe endpoint. (This is accomplished using packet acks.) If a
    maximum backlog is specified, pipe endpoints exceeding this count will stop sending packets.
    Specify the maximum backlog on construction or the MaxBacklog property.

    The rate that packets are sent can be regulated using a callback function configured
    with the SetPredicate() function, or using the BroadcastDownsampler class.

    :param pipe: The pipe to use for broadcasting. Must be a pipe from a service object.
     Specifying a client pipe will result in an exception.
    :type pipe: RobotRaconteur.Pipe
    :param maximum_backlog: The maximum number of packets in flight, or -1 for unlimited
    :type maximum_backlog: int

    """
    __slots__ = ["pipe", "_innerpipe", "_obj", "_type", "__weakref__"]

    def __init__(self, pipe, maximum_backlog=-1):
        self.pipe = pipe

        self._innerpipe = RobotRaconteurPython.WrappedPipeBroadcaster()
        self._innerpipe.Init(pipe._innerpipe, maximum_backlog)
        self._obj = pipe._obj
        self._type = pipe._innerpipe.Type

    def AsyncSendPacket(self, packet, handler):
        """
        Asynchronously send packet to all connected pipe endpoint clients

        Asynchronous version of SendPacket()

        :param packet: The packet to send
        :param handler: A handler function for when packet has been sent by all endpoints
        :type handler: Callable[[],None]
        """
        m = PackMessageElement(packet, self._type, self._obj)
        return async_call(self._innerpipe.AsyncSendPacket, (m,), AsyncVoidNoErrReturnDirectorImpl, handler)

    def SendPacket(self, packet):
        """
        Send a packet to all connected pipe endpoint clients

        Blocks until packet has been sent by all endpoints

        :param packet: The packet to send
        """
        m = PackMessageElement(packet, self._type, self._obj)
        self._innerpipe.SendPacket(m)

    @property
    def ActivePipeEndpointCount(self):
        """Get the number of active pipe endpoints"""
        return self._innerpipe.GetActivePipeEndpointCount()

    def SetPredicate(self, f):
        """
        Set the predicate callback function

        A predicate is optionally used to regulate when packets are sent to clients. This is used by the
        BroadcastDownsampler to regulate update rates of packets sent to clients.

        The predicate callback is invoked before the broadcaster sends a packet to an endpoint. If the predicate returns true,
        the packet will be sent. If it is false, the packet will not be sent to that endpoint.

        The predicate receives the broadcaster, the client endpoint ID, and the pipe endpoint index. It returns true to send the packet,
        or false to not send the packet.

        :param f: The predicate
        :type f: Callable[[RobotRaconteur.PipeBroadcaster,int,int],bool]
        """
        p = WrappedPipeBroadcasterPredicateDirectorPython(f)
        self._innerpipe.SetPredicateDirector(p, 0)
        p.__disown__()

    @property
    def MaxBacklog(self):
        """
        Set the maximum backlog

        PipeBroadcaster provides flow control by optionally tracking how many packets
        are in flight to each client pipe endpoint. (This is accomplished using packet acks.) If a
        maximum backlog is specified, pipe endpoints exceeding this count will stop sending packets.

        Set -1 for no flow control.

        :rtype: int
        """
        return self._innerpipe.GetMaxBacklog()

    @MaxBacklog.setter
    def MaxBacklog(self, maximum_backlog):
        self._innerpipe.SetMaxBacklog(maximum_backlog)


class WrappedWireBroadcasterPredicateDirectorPython(RobotRaconteurPython.WrappedWireBroadcasterPredicateDirector):
    def __init__(self, f):
        super(WrappedWireBroadcasterPredicateDirectorPython, self).__init__()
        self.f = f

    def Predicate(self, client_endpoint):
        try:
            return self.f(client_endpoint)
        except:
            traceback.print_exc()
            return True


class WrappedWireBroadcasterPeekValueDirectorImpl(RobotRaconteurPython.WrappedWireServerPeekValueDirector):
    def __init__(self, cb, value_type, node, obj):
        super(WrappedWireBroadcasterPeekValueDirectorImpl, self).__init__()
        self._cb = cb
        self.__node = node
        self.__obj = obj
        self.__value_type = value_type

    def PeekValue(self, ep):
        value = self._cb(ep)
        m = PackMessageElement(value, self.__value_type,
                               self.__obj, self.__node)
        return m


class WireBroadcaster(object):
    """
    Broadcaster to send values to all connected clients

    WireBroadcaster is used by services to send values to all
    connected client endpoints. It attaches to the wire on the service
    side, and manages the lifecycle of connections. WireBroadcaster
    should only we used with wires that are declared *readonly*, since
    it has no provisions for receiving incoming values from clients.

    WireBroadcaster is initialized by the user, or by default if the
    service object does not contain an attribute for the wire member. The default
    will automatically instantiate unicast receivers for
    wires marked *readonly*. If default the implementation is not
    not used, the broadcaster must be instantiated manually. It is recommended this
    be done using an RRServiceObjectInit() function in the service object.
    This function is called after the wires have been instantiated by the service.

    Use OutValue property to broadcast values to all connected clients.

    The rate that packets are sent can be regulated using a callback function configured
    with the SetPredicate() function, or using the BroadcastDownsampler class.

    :param wire: The wire to use for broadcasting. Must be a wire from a service object.
     Specifying a client wire will result in an exception.
    :type wire: RobotRaconteur.Wire
    """
    __slots__ = ["_wire", "_innerpipe", "_obj",
                 "_type", "__weakref__", "_node"]

    def __init__(self, wire):
        self._wire = wire
        self._innerpipe = RobotRaconteurPython.WrappedWireBroadcaster()
        self._innerpipe.Init(wire._innerpipe)
        self._obj = wire._obj
        self._type = wire._innerpipe.Type
        self._node = wire._innerpipe.GetNode()

    @property
    def OutValue(self):
        """
        Set the OutValue for all connections

        Sets the OutValue for all connections. This will transmit the value
        to all connected clients using packets. The value will become the clients'
        InValue.

        The value will be returned when clients call Wire.PeekInValue() or
        Wire.AsyncPeekInValue()

        """
        raise Exception("Write only property")

    @OutValue.setter
    def OutValue(self, value):
        m = PackMessageElement(value, self._type, self._obj)
        self._innerpipe.SetOutValue(m)

    @property
    def ActiveWireConnectionCount(self):
        """Get the number of active wire connections"""
        return self._innerpipe.GetActiveWireConnectionCount()

    def SetPredicate(self, f):
        """
        Set the predicate callback function

        A predicate is optionally used to regulate when values are sent to clients. This is used by the
        BroadcastDownsampler to regulate update rates of values sent to clients.

        The predicate callback is invoked before the broadcaster sends a value to an endpoint. If the predicate returns true,
        the value will be sent. If it is false, the value will not be sent to that endpoint.

        The predicate receives the broadcaster and the client endpoint ID. It returns true to send the value,
        or false to not send the value.

        :param f: The predicate
        :type f: Callable[[RobotRaconteur.WireBroadcaster,int],bool]
        """
        p = WrappedWireBroadcasterPredicateDirectorPython(f)
        self._innerpipe.SetPredicateDirector(p, 0)
        p.__disown__()

    @property
    def OutValueLifespan(self):
        """
        Set the lifespan of OutValue

        OutValue may optionally have a finite lifespan specified in seconds. Once
        the lifespan after sending has expired, the OutValue is cleared and becomes invalid.
        Attempts to access OutValue will result in ValueNotSetException.

        OutValue lifespans may be used to avoid using a stale value sent by the wire. If
        the lifespan is not set, the wire will continue to return the last sent value, even
        if the value is old.

        Specify -1 for no expiration.

        """
        t = self._innerpipe.GetOutValueLifespan()
        if t < 0:
            return t
        return float(t) / 1000.0

    @OutValueLifespan.setter
    def OutValueLifespan(self, secs):
        if secs < 0:
            self._innerpipe.SetOutValueLifespan(-1)
        else:
            self._innerpipe.SetOutValueLifespan(int(secs * 1000.0))

    @property
    def PeekInValueCallback(self):
        """
        Set the PeekInValue callback function for the WireBroadcaster.
        Overrides the default callback that returns the last set
        OutValue.

        :rtype: Callable[[int],T]
        """
        raise Exception("Write only property")

    @PeekInValueCallback.setter
    def PeekInValueCallback(self, c):
        cb = WrappedWireBroadcasterPeekValueDirectorImpl(
            c, self._type, self._node, self._obj)
        self._innerpipe.SetPeekInValueCallback(cb, 0)
        cb.__disown__()


class WrappedWireUnicastReceiverInValueChangedImpl(RobotRaconteurPython.WrappedWireServerPokeValueDirector):
    def __init__(self, rec):
        super(WrappedWireUnicastReceiverInValueChangedImpl, self).__init__()
        self._rec = weakref.ref(rec)

    def PokeValue(self, m, ts, ep):
        rec = self._rec()
        if (rec is None):
            return
        value = UnpackMessageElement(
            m, rec._wire._innerpipe.Type, None, rec._wire._innerpipe.GetNode())
        rec.InValueChanged.fire(value, ts, ep)


class WireUnicastReceiver(object):
    """
    Receive the InValue from the most recent connection

    WireUnicastReceiver is used by services to receive a value from a single client.
    When a client sets its OutValue, this value is transmitted to the service using
    packets, and becomes the service's InValue for that connection. Service wires
    can have multiple active clients, so the service needs to choose which connection
    is "active". The WireUnicastReceiver selects the "most recent" connection, and
    returns that connection's InValue. Any existing connections are closed.
    WireUnicastReceiver should only be used with wires that are declared *writeonly*.
    It is recommended that object locks be used to protect from concurrent
    access when unicast receivers are used.

    WireUnicastReceiver is initialized by the user, or by default if the
    service object does not contain an attribute for the wire member. The default
    will automatically instantiate unicast receivers for
    wires marked *writeonly*. If default the implementation is not
    not used, the unicast receiver must be instantiated manually. It is recommended this
    be done using an RRServiceObjectInit() function in the service object.
    This function is called after the wires have been instantiated by the service.

    The current InValue is received using the InValue property or TryGetInValue().
    The InValueChanged event hook can be used to monitor for changes to the InValue.

    Clients may also use PokeOutValue() or AsyncPokeOutValue() to update the
    unicast receiver's value.

    :param wire: The wire to use for receiving. Must be a wire from a service object.
     Specifying a client wire will result in an exception.
    :type wire: RobotRaconteur.Wire
    """
    __slots__ = ["_wire", "_innerpipe", "_obj",
                 "_type", "_InValueChanged", "__weakref__"]

    def __init__(self, wire):
        self._wire = wire
        self._innerpipe = RobotRaconteurPython.WrappedWireUnicastReceiver()
        self._innerpipe.Init(wire._innerpipe)
        self._obj = wire._obj
        self._type = wire._innerpipe.Type
        self._InValueChanged = EventHook()
        cb = WrappedWireUnicastReceiverInValueChangedImpl(self)
        self._innerpipe.AddInValueChangedListener(cb, 0)
        cb.__disown__()

    @property
    def InValue(self):
        """
        Get the current InValue

        Gets the current InValue that was received from the active connection.
        Throws ValueNotSetException if no value has been received, or
        the most recent value lifespan has expired.

        :rtype: Tuple[T,RobotRaconteur.TimeStamp]
        """
        ts = RobotRaconteurPython.TimeSpec()
        (m, ep) = self._innerpipe.GetInValue(ts)
        return (UnpackMessageElement(m, self._type, self._obj, self._wire._innerpipe.GetNode()), ts)

    def TryGetInValue(self):
        """
        Try getting the current InValue, returning true on success or false on failure

        Gets the current InValue, its timestamp, and the client that owns the connection.
        Returns True if value is valid, or False if value is invalid. Value will be invalid if no value has
        been received, or the value lifespan has expired.

        :rtype: Tuple[bool,T,RobotRaconteur.TimeSpec,object]
        """
        val = RobotRaconteurPython.WrappedService_typed_packet()
        ts = RobotRaconteurPython.TimeSpec()
        res = self._innerpipe.TryGetInValue(val, ts)
        if not res:
            return False, None, None, None
        return (True, UnpackMessageElement(val.packet, self._type, self._obj, self._wire._innerpipe.GetNode()), ts, val.client)

    @property
    def InValueChanged(self):
        """
        Event hook for wire value change. Use to add handlers to be called
        when the InValue changes.

        .. code-block:: python

           def my_handler(con, value, ts):
              # Handle new value
              pass

           my_wire_connection.WireValueChanged += my_handler

        Handler must have signature ``Callable[[T,RobotRaconteur.TimeSpec,int],None]``

        """
        return self._InValueChanged

    @InValueChanged.setter
    def InValueChanged(self, evt):
        if (evt is not self._InValueChanged):
            raise RuntimeError("Invalid operation")

    @property
    def InValueLifespan(self):
        """
        Set the lifespan of InValue

        InValue may optionally have a finite lifespan specified in seconds, or -1 for infinite.
        Once the lifespan after reception has expired, the InValue is cleared, and becomes invalid.
        Attempts to access InValue will result in a ValueNotSetException.

        :rtype: float
        """
        t = self._innerpipe.GetInValueLifespan()
        if t < 0:
            return t
        return float(t) / 1000.0

    @InValueLifespan.setter
    def InValueLifespan(self, secs):
        if secs < 0:
            self._innerpipe.SetInValueLifespan(-1)
        else:
            self._innerpipe.SetInValueLifespan(int(secs * 1000.0))


class BroadcastDownsamplerStep(object):
    """
    Class for automatic broadcast downsampler stepping

    Helper class to automate BroadcastDownsampler stepping.
    Calls BroadcastDownsampler.BeginStep() on construction,
    and BroadcastDownsampler.EndStep() on destruction.

    Use with a "with" block
    """
    __slots__ = ["downsampler"]

    def __init__(self, downsampler):
        self.downsampler = downsampler

    def __enter__(self):
        self.downsampler.BeginStep()

    def __exit__(self, etype, value, traceback):
        self.downsampler.EndStep()


class GeneratorClient(object):
    __slots__ = ["_inner_gen", "_obj", "_node",
                 "_return_type", "_param_type", "__weakref__"]

    def __init__(self, inner_gen, return_type, param_type, obj, node):
        self._inner_gen = inner_gen
        self._obj = obj
        self._node = node
        self._return_type = return_type
        self._param_type = param_type

    def _pack_param(self, param):
        param_type1 = RobotRaconteurPython.TypeDefinition()
        self._param_type.CopyTo(param_type1)
        param_type1.RemoveContainers()
        param1 = PackMessageElement(param, param_type1, self._obj, self._node)
        return param1

    def _unpack_return(self, ret):
        return_type1 = RobotRaconteurPython.TypeDefinition()
        self._return_type.CopyTo(return_type1)
        return_type1.RemoveContainers()
        return UnpackMessageElement(ret, return_type1, self._obj, self._node)

    def Next(self, param=None):
        if (self._param_type is not None and self._param_type.ContainerType == DataTypes_ContainerTypes_generator):
            param1 = self._pack_param(param)
        else:
            assert param is None
            param1 = None
        ret1 = self._inner_gen.Next(param1)
        return self._unpack_return(ret1)

    def TryNext(self, param=None):
        if (self._param_type is not None and self._param_type.ContainerType == DataTypes_ContainerTypes_generator):
            param1 = self._pack_param(param)
        else:
            assert param is None
            param1 = None
        gen_res = self._inner_gen.TryNext(param1)
        if not gen_res.res:
            return False, None
        return True, self._unpack_return(gen_res.value)

    def AsyncNext(self, param, handler, timeout=RobotRaconteurPython.RR_TIMEOUT_INFINITE):
        if (self._param_type is not None and self._param_type.ContainerType == DataTypes_ContainerTypes_generator):
            param1 = self._pack_param(param)
        else:
            assert param is None
            param1 = None

        return_type1 = RobotRaconteurPython.TypeDefinition()
        self._return_type.CopyTo(return_type1)
        return_type1.RemoveContainers()

        if (self._return_type.Type != RobotRaconteurPython.DataTypes_void_t):
            return async_call(self._inner_gen.AsyncNext, (param1, adjust_timeout(timeout)), AsyncRequestDirectorImpl, handler, directorargs=(False, return_type1, self._obj, self._node))
        else:
            return async_call(self._inner_gen.AsyncNext, (param1, adjust_timeout(timeout)), AsyncRequestDirectorImpl, handler, directorargs=(True, return_type1, self._obj, self._node))

    def Abort(self):
        self._inner_gen.Abort()

    def AsyncAbort(self, handler, timeout=RobotRaconteurPython.RR_TIMEOUT_INFINITE):
        return async_call(self._inner_gen.AsyncAbort, (adjust_timeout(timeout),), AsyncVoidReturnDirectorImpl, handler)

    def Close(self):
        self._inner_gen.Close()

    def AsyncClose(self, handler, timeout=RobotRaconteurPython.RR_TIMEOUT_INFINITE):
        return async_call(self._inner_gen.AsyncClose, (adjust_timeout(timeout),), AsyncVoidReturnDirectorImpl, handler)

    def NextAll(self):
        ret = []
        try:
            while True:
                ret.append(self.Next())
        except RobotRaconteurPythonError.StopIterationException:
            pass
        return ret

    # Add compatibility for iterator protocols
    def __iter__(self):
        if self._return_type is None or self._param_type is not None:
            raise TypeError('Generator must be type 1 for iterable')
        return self

    def __next__(self):
        return self.send(None)

    def next(self):
        return self.send(None)

    def send(self, param):
        try:
            return self.Next(param)
        except RobotRaconteurPythonError.StopIterationException:
            raise StopIteration()


class AsyncGeneratorClientReturnDirectorImpl(RobotRaconteurPython.AsyncGeneratorClientReturnDirector):
    def __init__(self, handler, return_type, param_type, obj, node):
        super(AsyncGeneratorClientReturnDirectorImpl, self).__init__()
        self._handler = handler
        self._return_type = return_type
        self._param_type = param_type
        self._obj = obj
        self._node = node

    def handler(self, gen, error_info):
        if (error_info.error_code != 0):
            err = RobotRaconteurPythonError.RobotRaconteurExceptionUtil.ErrorInfoToException(
                error_info)
            self._handler(None, err)
            return

        gen2 = GeneratorClient(gen, self._return_type,
                               self._param_type, self._obj, self._node)
        self._handler(gen2, None)


class IteratorGenerator(object):
    """
    A generator that proxies Next() to Python iterators
    """
    __slots__ = ["_iter", "_lock", "_closed", "_aborted"]

    def __init__(self, obj):
        self._iter = iter(obj)
        self._lock = threading.Lock()
        self._closed = False
        self._aborted = False

    def Next(self):
        with self._lock:
            if self._aborted:
                raise RobotRaconteurPythonError.OperationAbortedException()
            if self._closed:
                raise RobotRaconteurPythonError.StopIterationException()
            try:
                return next(self._iter)
            except StopIteration:
                raise RobotRaconteurPythonError.StopIterationException()

    def Close(self):
        with self._lock:
            self._closed = True
            if hasattr(self._iter, "close"):
                self._iter.close()

    def Abort(self):
        with self._lock:
            self._aborted = True
            if hasattr(self._iter, "close"):
                self._iter.close()


class WrappedGeneratorServerDirectorPython(RobotRaconteurPython.WrappedGeneratorServerDirector):
    def __init__(self, gen, return_type, param_type, node):
        super(WrappedGeneratorServerDirectorPython, self).__init__()
        self._return_type = return_type
        self._param_type = param_type
        self._node = node
        if hasattr(gen, "Next") or hasattr(gen, "AsyncNext"):
            self._gen = gen
        else:
            if not hasattr(gen, "__iter__"):
                raise TypeError("Invalid generator")
            self._gen = IteratorGenerator(gen)

    def Next(self, m, async_adapter):

        try:
            async_next_func = getattr(self._gen, "AsyncNext")
        except AttributeError:
            pass
        else:
            if self._return_type is None:
                def async_next_handler(err):
                    if err is not None:
                        async_adapter.End(
                            RobotRaconteurPythonError.RobotRaconteurExceptionUtil.ExceptionToErrorInfo(err))
                        _print_exc_traceback(err)
                        return
                    async_adapter.End(
                        None, RobotRaconteurPython.HandlerErrorInfo())
                    return
            else:
                def async_next_handler(ret, err):
                    if err is not None:
                        async_adapter.End(
                            RobotRaconteurPythonError.RobotRaconteurExceptionUtil.ExceptionToErrorInfo(err))
                        _print_exc_traceback(err)
                        return
                    if (ret is None):
                        m = RobotRaconteurPython.MessageElement()
                        m.ElementName = "return"
                        m.ElementType = RobotRaconteurPython.DataTypes_void_t
                    else:
                        m = PackMessageElement(
                            ret, self._return_type, node=self._node)
                    async_adapter.End(
                        m, RobotRaconteurPython.HandlerErrorInfo())
                    return
            async_adapter.MakeAsync()
            if self._param_type is None:
                async_next_func(async_next_handler)
            else:
                param = UnpackMessageElement(
                    m, self._param_type, node=self._node)
                async_next_func(param, async_next_handler)
            return

        if self._param_type is None:
            ret = self._gen.Next()
        else:
            param = UnpackMessageElement(m, self._param_type, node=self._node)
            ret = self._gen.Next(param)

        if ret is None:
            mret = RobotRaconteurPython.MessageElement()
            mret.ElementName = "return"
            mret.ElementType = RobotRaconteurPython.DataTypes_void_t
            return mret

        return PackMessageElement(ret, self._return_type, node=self._node)

    def Abort(self, async_adapter):
        try:
            async_abort_func = getattr(self._gen, "AsyncAbort")
        except AttributeError:
            pass
        else:
            def async_abort_handler(err):
                if err is not None:
                    async_adapter.End(
                        RobotRaconteurPythonError.RobotRaconteurExceptionUtil.ExceptionToErrorInfo(err))
                    _print_exc_traceback(err)
                    return
                async_adapter.End(RobotRaconteurPython.HandlerErrorInfo())
                return
            async_adapter.MakeAsync()
            async_abort_func(async_abort_handler)
            return
        self._gen.Abort()

    def Close(self, async_adapter):
        try:
            async_close_func = getattr(self._gen, "AsyncClose")
        except AttributeError:
            pass
        else:
            def async_close_handler(err):
                if err is not None:
                    async_adapter.End(
                        RobotRaconteurPythonError.RobotRaconteurExceptionUtil.ExceptionToErrorInfo(err))
                    _print_exc_traceback(err)
                    return
                async_adapter.End(RobotRaconteurPython.HandlerErrorInfo())
                return
            async_adapter.MakeAsync()
            async_close_func(async_close_handler)
            return
        self._gen.Close()


_trace_hook = sys.gettrace()


class ServiceSubscriptionClientID(object):
    """
    ServiceSubscriptionClientID()

    ClientID for use with ServiceSubscription

    The ServiceSubscriptionClientID stores the NodeID
    and ServiceName of a connected service.
    """
    __slots__ = ["NodeID", "ServiceName"]

    def __init__(self, *args):
        self.NodeID = None
        """(RobotRaconteur.NodeID) The NodeID of the connected service"""
        self.ServiceName = None
        """(str) The ServiceName of the connected service"""

        if (len(args) == 1):
            self.NodeID = RobotRaconteurPython.NodeID(args[0].NodeID)
            self.ServiceName = args[0].ServiceName
        elif (len(args) == 2):
            self.NodeID = args[0]
            self.ServiceName = args[1]

    def __eq__(self, other):
        if (not hasattr(other, 'NodeID') or not hasattr(other, 'ServiceName')):
            return False
        return (self.NodeID == other.NodeID) and (self.ServiceName == other.ServiceName)

    def __neq__(self, other):
        return not self == other

    def __hash__(self):
        return hash((str(self.NodeID), self.ServiceName))

    def __str__(self):
        return str(self.NodeID) + "," + self.ServiceName


class ServiceSubscriptionFilterNode(object):
    """
    Subscription filter node information

    Specify a node by NodeID and/or NodeName. Also allows specifying
    username and password.

    When using username and credentials, secure transports and specified NodeID should
    be used. Using username and credentials without a transport that verifies the
    NodeID could result in credentials being leaked.
    """
    __slots__ = ["NodeID", "NodeName", "Username", "Credentials"]

    def __init__(self):
        self.NodeID = None
        """(RobotRaconteur.NodeID) The NodeID to match. All zero NodeID will match any NodeID."""
        self.NodeName = None
        """(str) The NodeName to match. Emtpy NodeName will match any NodeName."""
        self.Username = None
        """(str) The username to use for authentication. Should only be used with secure transports and verified NodeID"""
        self.Credentials = None
        """(Dict[str,Any]) The credentials to use for authentication. Should only be used with secure transports and verified NodeID"""


class ServiceSubscriptionFilter(object):
    """
    Subscription filter

    The subscription filter is used with RobotRaconteurNode.SubscribeServiceByType() and
    RobotRaconteurNode.SubscribeServiceInfo2() to decide which services should
    be connected. Detected services that match the service type are checked against
    the filter before connecting.
    """
    __slots__ = ["Nodes", "ServiceNames",
                 "TransportSchemes", "Predicate", "Attributes", "AttributesMatchOperation", "MaxConnections"]

    def __init__(self):
        self.Nodes = []
        """(List[RobotRaconteurServiceSubscriptionFilterNode]) List of nodes that should be connected. Empty means match any node."""
        self.ServiceNames = []
        """(List[str])  List of service names that should be connected. Empty means match any service name."""
        self.TransportSchemes = []
        """(List[str]) List of transport schemes. Empty means match any transport scheme."""
        self.Attributes = dict()
        """(Dict[str,RobotRaconteur.ServiceSubscriptionFilterAttributeGroup] Attributes to match)"""
        self.AttributesMatchOperation = RobotRaconteurPython.ServiceSubscriptionFilterAttributeGroupOperation_AND
        """(RobotRaconteur.ServiceSubscriptionFilterAttributeGroupOperation) The operation to use when matching attributes.
        Default is AND. Can be OR, AND, NOR, and NAND."""
        self.Predicate = None
        """(Callable[[RobotRaconteur.ServiceInfo2],bool]) A user specified predicate function. If nullptr, the predicate is not checked."""
        self.MaxConnections = 1000000
        """(int) The maximum number of connections the subscription will create. Zero means unlimited connections."""


class WrappedServiceInfo2SubscriptionDirectorPython(RobotRaconteurPython.WrappedServiceInfo2SubscriptionDirector):
    def __init__(self, subscription):
        super(WrappedServiceInfo2SubscriptionDirectorPython, self).__init__()
        self._subscription = weakref.ref(subscription)

    def ServiceDetected(self, subscription, id, info):
        s = self._subscription()
        if (s is None):
            return
        try:
            s.ServiceDetected.fire(
                s, ServiceSubscriptionClientID(id), ServiceInfo2(info))
        except:
            pass

    def ServiceLost(self, subscription, id, info):
        s = self._subscription()
        if (s is None):
            return
        try:
            s.ServiceLost.fire(
                s, ServiceSubscriptionClientID(id), ServiceInfo2(info))
        except:
            pass


class ServiceInfo2Subscription(object):
    """
    ServiceInfo2Subscription()

    Subscription for information about detected services

    Created using RobotRaconteurNode.SubscribeServiceInfo2()

    The ServiceInfo2Subscription class is used to track services with a specific service type as they are
    detected on the local network and when they are lost. The currently detected services can also
    be retrieved. The service information is returned using the ServiceInfo2 structure.
    """
    __slots__ = ["_subscription", "_ServiceDetected",
                 "_ServiceLost", "__weakref__"]

    def __init__(self, subscription):
        self._subscription = subscription
        self._ServiceDetected = EventHook()
        self._ServiceLost = EventHook()
        director = WrappedServiceInfo2SubscriptionDirectorPython(self)
        subscription.SetRRDirector(director, 0)
        director.__disown__()

    def GetDetectedServiceInfo2(self):
        """
        Returns a dict of detected services.

        The returned dict contains the detected nodes as ServiceInfo2. The dict
        is keyed with ServiceSubscriptionClientID.

        This function does not block.

        :return: The detected services.
        :rtype: Dict[RobotRaconteur.ServiceSubscriptionClientID,ServiceInfo2]
        """
        o = dict()
        c1 = self._subscription.GetDetectedServiceInfo2()
        for c2 in c1.items():
            id1 = ServiceSubscriptionClientID(c2[0])
            stub = ServiceInfo2(c2[1])
            o[id1] = stub
        return o

    def Close(self):
        """
        Close the subscription

        Closes the subscription. Subscriptions are automatically closed when the node is shut down.
        """
        self._subscription.Close()

    @property
    def ServiceDetected(self):
        """
        Event hook for service detected events. Use to add handlers to be called
        when a service is detected.

        .. code-block:: python

           def my_handler(sub, subscription_id, service_info2):
              # Process detected service
              pass

           my_serviceinfo2_sub.ServiceDetected += my_handler

        Handler must have signature ``Callable[[RobotRaconteur.ServiceInfo2Subscription,RobotRaconteur.ServiceSubscriptionClientID,RobotRaconteur.ServiceInfo2],None]``

        :rtype: RobotRaconteur.EventHook
        """
        return self._ServiceDetected

    @ServiceDetected.setter
    def ServiceDetected(self, evt):
        if (evt is not self._ServiceDetected):
            raise RuntimeError("Invalid operation")

    @property
    def ServiceLost(self):
        """
        Event hook for service lost events. Use to add handlers to be called
        when a service is lost.

        .. code-block:: python

           def my_handler(sub, subscription_id, service_info2):
              # Process lost service
              pass

           my_serviceinfo2_sub.ServiceLost += my_handler

        Handler must have signature ``Callable[[RobotRaconteur.ServiceInfo2Subscription,RobotRaconteur.ServiceSubscriptionClientID,RobotRaconteur.ServiceInfo2],None]``

        :rtype: RobotRaconteur.EventHook
        """
        return self._ServiceLost

    @ServiceLost.setter
    def ServiceLost(self, evt):
        if (evt is not self._ServiceLost):
            raise RuntimeError("Invalid operation")

    def GetNode(self):
        return self._subscription.GetNode()


class WrappedServiceSubscriptionDirectorPython(RobotRaconteurPython.WrappedServiceSubscriptionDirector):
    def __init__(self, subscription):
        super(WrappedServiceSubscriptionDirectorPython, self).__init__()
        self._subscription = weakref.ref(subscription)

    def ClientConnected(self, subscription, id, client):
        s = self._subscription()
        if (s is None):
            return

        client2 = s._GetClientStub(client)

        try:
            s.ClientConnected.fire(s, ServiceSubscriptionClientID(id), client2)
        except:
            traceback.print_exc()

    def ClientDisconnected(self, subscription, id, client):
        s = self._subscription()
        if (s is None):
            return

        client2 = s._GetClientStub(client)

        try:
            s.ClientDisconnected.fire(
                s, ServiceSubscriptionClientID(id), client2)
        except:
            traceback.print_exc()

    def ClientConnectFailed(self, subscription, id, url, error_info):
        s = self._subscription()
        if (s is None):
            return

        err = RobotRaconteurPythonError.RobotRaconteurExceptionUtil.ErrorInfoToException(
            error_info)

        try:
            s.ClientConnectFailed.fire(
                s, ServiceSubscriptionClientID(id), list(url), err)
        except:
            traceback.print_exc()


class ServiceSubscription(object):
    """
    ServiceSubscription()

    Subscription that automatically connects services and manages lifecycle of connected services

    Created using RobotRaconteurNode.SubscribeService() or RobotRaconteurNode.SubscribeServiceByType(). The ServiceSubscription
    class is used to automatically create and manage connections based on connection criteria. RobotRaconteur.SubscribeService()
    is used to create a robust connection to a service with a specific URL. RobotRaconteurNode.SubscribeServiceByType() is used
    to connect to services with a specified type, filtered with a ServiceSubscriptionFilter. Subscriptions will create connections
    to matching services, and will retry the connection if it fails or the connection is lost. This behavior allows subscriptions
    to be used to create robust connections. The retry delay for connections can be modified using the ConnectRetryDelay property.

    The currently connected clients can be retrieved using the GetConnectedClients() function. A single "default client" can be
    retrieved using the GetDefaultClient() function or TryGetDefaultClient() functions. Listeners for client connect and
    disconnect events can be added using the ClientConnectListener and ClientDisconnectListener properties. If
    the user wants to claim a client, the ClaimClient() and ReleaseClient() functions will be used. Claimed clients will
    no longer have their lifecycle managed by the subscription.

    Subscriptions can be used to create \"pipe\" and \"wire\" subscriptions. These member subscriptions aggregate
    the packets and values being received from all services. They can also act as a "reverse broadcaster" to
    send packets and values to all services that are actively connected. See PipeSubscription and WireSubscription.
    """

    def __init__(self, subscription):
        self._subscription = subscription
        self._ClientConnected = EventHook()
        self._ClientDisconnected = EventHook()
        self._ClientConnectFailed = EventHook()
        director = WrappedServiceSubscriptionDirectorPython(self)
        subscription.SetRRDirector(director, 0)
        director.__disown__()

    def _GetClientStub(self, innerstub):
        if (innerstub is None):
            return None
        s2 = innerstub.GetPyStub()
        if (s2 is not None):
            return s2
        return InitStub(innerstub)

    def GetConnectedClients(self):
        """
        Returns a dict of connected clients

        The returned dict contains the connect clients. The dict
        is keyed with ServiceSubscriptionClientID.

        Clients must be cast to a type, similar to the client returned by
        RobotRaconteurNode.ConnectService().

        Clients can be "claimed" using ClaimClient(). Once claimed, the subscription
        will stop managing the lifecycle of the client.

        This function does not block.

        :rtype: Dict[RobotRaconteur.ServiceSubscriptionClientID,Any]
        """
        o = dict()
        c1 = self._subscription.GetConnectedClients()
        for c2 in c1.items():
            id1 = ServiceSubscriptionClientID(c2[0])
            stub = self._GetClientStub(c2[1])
            o[id1] = stub
        return o

    def Close(self):
        """
        Close the subscription

        Closes the subscription. Subscriptions are automatically closed when the node is shut down.
        """
        self._subscription.Close()

    @property
    def ConnectRetryDelay(self):
        """
        Set the connect retry delay in seconds

        Default is 2.5 seconds

        :rtype: float
        """
        return self._subscription.GetConnectRetryDelay() / 1000.0

    @ConnectRetryDelay.setter
    def ConnectRetryDelay(self, value):
        if (value < 1):
            raise Exception("Invalid ConnectRetryDelay value")
        self._subscription.SetConnectRetryDelay(int(value * 1000.0))

    def SubscribeWire(self, wire_name, service_path=None):
        """
        Creates a wire subscription

        Wire subscriptions aggregate the value received from the connected services. It can also act as a
        "reverse broadcaster" to send values to clients. See WireSubscription.

        The optional service path may be an empty string to use the root object in the service. The first level of the
        service path may be "*" to match any service name. For instance, the service path "*.sub_obj" will match
        any service name, and use the "sub_obj" objref.

        :param membername: The member name of the wire
        :type membername: str
        :param servicepath: The service path of the object owning the wire member
        :type servicepath: str
        :return: The wire subscription
        :rtype: RobotRaconteur.WireSubscription
        """
        if service_path is None:
            service_path = ""
        s = self._subscription.SubscribeWire(wire_name, service_path)
        return WireSubscription(s)

    def SubscribePipe(self, pipe_name, service_path=None):
        """
        Creates a pipe subscription

        Pipe subscriptions aggregate the packets received from the connected services. It can also act as a
        "reverse broadcaster" to send packets to clients. See PipeSubscription.

        The optional service path may be an empty string to use the root object in the service. The first level of the
        service path may be "*" to match any service name. For instance, the service path "*.sub_obj" will match
        any service name, and use the "sub_obj" objref.

        :param membername: The member name of the pipe
        :type membername: str
        :param servicepath: The service path of the object owning the pipe member
        :type servicepath: str
        :return: The pipe subscription
        :rtype: RobotRaconteur.PipeSubscription
        """
        if service_path is None:
            service_path = ""
        s = self._subscription.SubscribePipe(pipe_name, service_path)
        return PipeSubscription(s)

    def SubscribeSubObject(self, service_path):
        """
        Creates a sub object subscription.

        Sub objects are objects within a service that are not the root object. Sub objects are typically
        referenced using objref members, however they can also be referenced using a service path.
        The SubObjectSubscription class is used to automatically access sub objects of the default client.

        The service path is broken up into segments using periods. See the Robot Raconter
        documentation for more information. The BuildServicePath() function can be used to assist
        building service paths. The first level of the* service path may be "*" to match any service name.
        For instance, the service path "*.sub_obj" will match any service name, and use the "sub_obj" objref

        :param service_path: The service path of the object
        :type service_path: str
        :return: The sub object subscription
        :rtype: SubObjectSubscription
        """

        s = self._subscription.SubscribeSubObject(service_path)
        return SubObjectSubscription(self, s)

    @property
    def ClientConnected(self):
        """
        Event hook for client connected events. Use to add handlers to be called
        when a client is connected.

        .. code-block:: python

           def my_handler(sub, subscription_id, connected_service):
              # Process lost service
              pass

           my_service_sub.ClientConnected += my_handler

        Handler must have signature ``Callable[[RobotRaconteur.ServiceInfo2Subscription,RobotRaconteur.ServiceSubscriptionClientID,T],None]``

        :rtype: RobotRaconteur.EventHook
        """
        return self._ClientConnected

    @ClientConnected.setter
    def ClientConnected(self, evt):
        if (evt is not self._ClientConnected):
            raise RuntimeError("Invalid operation")

    @property
    def ClientDisconnected(self):
        """
        Event hook for client disconnected events. Use to add handlers to be called
        when a client is disconnected.

        .. code-block:: python

           def my_handler(sub, subscription_id, connected_service):
              # Process lost service
              pass

           my_service_sub.ClientDisconnected += my_handler

        Handler must have signature ``Callable[[RobotRaconteur.ServiceInfo2Subscription,RobotRaconteur.ServiceSubscriptionClientID,T],None]``

        :rtype: RobotRaconteur.EventHook
        """
        return self._ClientDisconnected

    @ClientDisconnected.setter
    def ClientDisconnected(self, evt):
        if (evt is not self._ClientDisconnected):
            raise RuntimeError("Invalid operation")

    @property
    def ClientConnectFailed(self):
        """
        Event hook for client client connect failed events. Used to receive
        notification of when a client connection was not successful, including
        the urls and resulting exceptions.

        .. code-block:: python

           def my_handler(sub, subscription_id, candidate_urls, exceptions):
              # Process lost service
              pass

           my_service_sub.ClientDisconnected += my_handler

        Handler must have signature ``Callable[[RobotRaconteur.ServiceInfo2Subscription,RobotRaconteur.ServiceSubscriptionClientID,List[str],List[Exception]],None]``

        :rtype: RobotRaconteur.EventHook
        """
        return self._ClientConnectFailed

    @ClientConnectFailed.setter
    def ClientConnectFailed(self, evt):
        if (evt is not self._ClientConnectFailed):
            raise RuntimeError("Invalid operation")

    def GetDefaultClient(self):
        """
        Get the "default client" connection

        The "default client" is the "first" client returned from the connected clients map. This is effectively
        default, and is only useful if only a single client connection is expected. This is normally true
        for RobotRaconteurNode.SubscribeService()

        Clients using GetDefaultClient() should not store a reference to the client. It should instead
        call GetDefaultClient() right before using the client to make sure the most recenty connection
        is being used. If possible, SubscribePipe() or SubscribeWire() should be used so the lifecycle
        of pipes and wires can be managed automatically.

        :return: The client connection
        """
        return self._GetClientStub(self._subscription.GetDefaultClient())

    def TryGetDefaultClient(self):
        """
        Try getting the "default client" connection

        Same as GetDefaultClient(), but returns a bool success instead of throwing
        exceptions on failure.

        :return: Success and client (if successful) as a tuple
        :rtype: Tuple[bool,T]
        """
        res = self._subscription.TryGetDefaultClient()
        if not res.res:
            return False, None
        return True, self._GetClientStub(res.client)

    def GetDefaultClientWait(self, timeout=-1):
        """
        Get the "default client" connection, waiting with timeout if not connected

        The "default client" is the "first" client returned from the connected clients map. This is effectively
        default, and is only useful if only a single client connection is expected. This is normally true
        for RobotRaconteurNode.SubscribeService()

        Clients using GetDefaultClient() should not store a reference to the client. It should instead
        call GetDefaultClient() right before using the client to make sure the most recenty connection
        is being used. If possible, SubscribePipe() or SubscribeWire() should be used so the lifecycle
        of pipes and wires can be managed automatically.

        :param timeout: Timeout in seconds, or -1 for infinite
        :type timeout: float
        :return: The client connection
        """
        return self._GetClientStub(self._subscription.GetDefaultClientWait(adjust_timeout(timeout)))

    def TryGetDefaultClientWait(self, timeout=-1):
        """
        Try getting the "default client" connection, waiting with timeout if not connected

        Same as GetDefaultClientWait(), but returns a bool success instead of throwing
        exceptions on failure.

        :return: Success and client (if successful) as a tuple
        :rtype: Tuple[bool,T]
        """
        res = self._subscription.TryGetDefaultClientWait(
            adjust_timeout(timeout))
        if not res.res:
            return False, None
        return True, self._GetClientStub(res.client)

    def AsyncGetDefaultClient(self, handler, timeout=-1):
        """
        Asynchronously get the default client, with optional timeout

        Same as GetDefaultClientWait(), but returns asynchronously.

        If ``handler`` is None, returns an awaitable future.

        :param handler: The handler to call when default client is available, or times out
        :type handler: Callable[[bool,object],None]
        :param timeout: Timeout in seconds, or -1 for infinite
        :type timeout: float
        """
        return async_call(self._subscription.AsyncGetDefaultClient, (adjust_timeout(timeout),), AsyncStubReturnDirectorImpl, handler)

    def GetNode(self):
        return self._subscription.GetNode()

    @property
    def ServiceURL(self):
        """
        Get the service connection URL

                Returns the service connection URL. Only valid when subscription was created using
                RobotRaconteurNode.SubscribeService(). Will throw an exception if subscription
                was opened using RobotRaconteurNode.SubscribeServiceByType()
        """
        return list(self._subscription.GetServiceURL())

    def UpdateServiceURL(self, url, username=None, credentials=None, close_connected=False):
        """
        Update the service connection URL

                Updates the URL used to connect to the service. If close_connected is True,
                existing connections will be closed. If False, existing connections will not be closed.

        :param url: The new URL to use to connect to service
        :type url: Union[str,List[str]]
        :param username: An optional username for authentication
        :type username: str
        :param credentials: Optional credentials for authentication
        :type credentials: Dict[str,Any]
        :param close_connected: Optional, (default False) Close existing connections
        """

        if username is None:
            username = ""
        if credentials is not None:
            credentials = PackMessageElement(
                credentials, "varvalue{string}", None, self._subscription.GetNode()).GetData()
        self._subscription.UpdateServiceURL(
            url, username, credentials, "", close_connected)

    def UpdateServiceByType(self, service_types, filter_=None):
        """
        Update the service types and filter

        :param service_types: The new service types to use to connect to service
        :type service_types: Union[str,List[str]]
        :param filter_: Optional filter to use to connect to service
        :type filter_: Union[str,RobotRaconteurPython.ServiceSubscriptionFilter]
        """

        node = self._subscription.GetNode()
        filter2 = _SubscribeService_LoadFilter(node, filter_)

        service_types2 = RobotRaconteurPython.vectorstring()
        if (sys.version_info > (3, 0)):
            if (isinstance(service_types, str)):
                service_types2.append(service_types)
            else:
                for s in service_types:
                    service_types2.append(s)
        else:
            if (isinstance(service_types, (str, unicode))):
                service_types2.append(service_types)
            else:
                for s in service_types:
                    service_types2.append(s)

        self._subscription.UpdateServiceByType(service_types2, filter2)


class WrappedWireSubscriptionDirectorPython(RobotRaconteurPython.WrappedWireSubscriptionDirector):
    def __init__(self, subscription):
        super(WrappedWireSubscriptionDirectorPython, self).__init__()
        self._subscription = weakref.ref(subscription)

    def WireValueChanged(self, subscription, value, time):
        s = self._subscription()
        if (s is None):
            return

        try:
            v = RobotRaconteurPython._UnpackMessageElement(
                value.packet, value.type, value.stub, None)
            s.WireValueChanged.fire(s, v, time)
        except:
            traceback.print_exc()


class WireSubscription(object):
    """
    WireSubscription()

    Subscription for wire members that aggregates the values from client wire connections

    Wire subscriptions are created using the ServiceSubscription.SubscribeWire() function. This function takes the
    type of the wire value, the name of the wire member, and an optional service path of the service
    object that owns the wire member.

    Wire subscriptions aggregate the InValue from all active wire connections. When a client connects,
    the wire subscriptions will automatically create wire connections to the wire member specified
    when the WireSubscription was created using ServiceSubscription.SubscribeWire(). The InValue of
    all the active wire connections are collected, and the most recent one is used as the current InValue
    of the wire subscription. The current value, the timespec, and the wire connection can be accessed
    using GetInValue() or TryGetInValue().

    The lifespan of the InValue can be configured using the InValueLifeSpan property. It is recommended that
    the lifespan be configured, so that the value will expire if the subscription stops receiving
    fresh in values.

    The wire subscription can also be used to set the OutValue of all active wire connections. This behaves
    similar to a "reverse broadcaster", sending the same value to all connected services.
    """
    __slots__ = ["_subscription", "_WireValueChanged", "__weakref__"]

    def __init__(self, subscription):
        self._subscription = subscription
        director = WrappedWireSubscriptionDirectorPython(self)
        subscription.SetRRDirector(director, 0)
        director.__disown__()
        self._WireValueChanged = EventHook()

    def _UnpackValue(self, m):
        return RobotRaconteurPython._UnpackMessageElement(m.packet, m.type, m.stub, None)

    @property
    def InValue(self):
        """
        Get the current InValue

        Throws ValueNotSetException if no valid value is available

        :return: The current InValue
        """
        return self._UnpackValue(self._subscription.GetInValue())

    @property
    def InValueWithTimeSpec(self):
        """
        Get the current InValue and TimeSpec

        Throws ValueNotSetException if no valid value is available

        :return: The current InValue and TimeSpec
        :rtype: Tuple[T,RobotRaconteur.TimeSpec]
        """
        t = RobotRaconteurPython.TimeSpec()
        m = self._subscription.GetInValue(t)
        return (self._UnpackValue(m), t)

    def WaitInValueValid(self, timeout=-1):
        """
        Wait for a valid InValue to be received from a client

        Blocks the current thread until value is received or timeout

        :param timeout: The timeout in seconds
        :type timeout: float
        :return: True if value was received, otherwise False
        :rtype: bool
        """
        return self._subscription.WaitInValueValid(adjust_timeout(timeout))

    def TryGetInValue(self):
        """
        Try getting the current InValue and metadata

        Same as GetInValue(), but returns a bool for success or failure instead of throwing
        an exception.

        :return: Success and value (if successful)
        :rtype: Tuple[bool,T,RobotRaconteur.TimeSpec]
        """
        val = RobotRaconteurPython.WrappedService_typed_packet()
        t = RobotRaconteurPython.TimeSpec()
        res = self._subscription.TryGetInValue(val, t)
        if not res:
            return False, None, None
        return (True, self._UnpackValue(val), t)

    @property
    def ActiveWireConnectionCount(self):
        """
        Get the number of wire connections currently connected

        :rtype: int
        """
        return self._subscription.GetActiveWireConnectionCount()

    @property
    def IgnoreInValue(self):
        """
        Set if InValue should be ignored

        See WireConnection.IgnoreInValue

        If true, InValue will be ignored for all wire connections

        :rtype: bool
        """
        return self._subscription.GetIgnoreInValue()

    @IgnoreInValue.setter
    def IgnoreInValue(self, ignore):
        self._subscription.SetIgnoreInValue(ignore)

    @property
    def InValueLifespan(self):
        """
        Set the InValue lifespan in seconds

        Set the lifespan of InValue in seconds. The value will expire after
        the specified lifespan, becoming invalid. Use -1 for infinite lifespan.

        See also WireConnection.InValueLifespan

        :rtype: float
        """
        t = self._subscription.GetInValueLifespan()
        if t < 0:
            return t
        return float(t) / 1000.0

    @InValueLifespan.setter
    def InValueLifespan(self, secs):
        if secs < 0:
            self._subscription.SetInValueLifespan(-1)
        else:
            self._subscription.SetInValueLifespan(int(secs * 1000.0))

    def SetOutValueAll(self, value):
        """
        Set the OutValue for all active wire connections

        Behaves like a "reverse broadcaster". Calls WireConnection.OutValue
        for all connected wire connections.

        :param value: The value to send
        """
        iter = RobotRaconteurPython.WrappedWireSubscription_send_iterator(
            self._subscription)
        try:
            while iter.Next() is not None:
                m = PackMessageElement(value, iter.GetType(), iter.GetStub())
                iter.SetOutValue(m)
        finally:
            del iter

    def Close(self):
        """
        Closes the wire subscription

        Wire subscriptions are automatically closed when the parent ServiceSubscription is closed
        or when the node is shut down.
        """
        self._subscription.Close()

    @property
    def WireValueChanged(self):
        """
        Event hook for wire value change. Use to add handlers to be called
        when the InValue changes.

        .. code-block:: python

           def my_handler(sub, value, ts):
              # Handle new value
              pass

           my_wire_csub.WireValueChanged += my_handler

        Handler must have signature ``Callable[[RobotRaconteur.WireSubscription,T,RobotRaconteur.TimeSpec],None]``

        :rtype: RobotRaconteur.EventHook

        """
        return self._WireValueChanged

    @WireValueChanged.setter
    def WireValueChanged(self, evt):
        if (evt is not self._WireValueChanged):
            raise RuntimeError("Invalid operation")

    def GetNode(self):
        return self._subscription.GetNode()


class WrappedPipeSubscriptionDirectorPython(RobotRaconteurPython.WrappedPipeSubscriptionDirector):
    def __init__(self, subscription):
        super(WrappedPipeSubscriptionDirectorPython, self).__init__()
        self._subscription = weakref.ref(subscription)

    def PipePacketReceived(self, subscription):
        s = self._subscription()
        if (s is None):
            return

        try:
            s.PipePacketReceived.fire(s)
        except:
            traceback.print_exc()


class PipeSubscription(object):
    """
    PipeSubscription()

    Subscription for pipe members that aggregates incoming packets from client pipe endpoints

    Pipe subscriptions are created using the ServiceSubscription.SubscribePipe() function. This function takes the
    the type of the pipe packets, the name of the pipe member, and an optional service path of the service
    object that owns the pipe member.

    Pipe subscriptions collect all incoming packets from connect pipe endpoints. When a client connects,
    the pipe subscription will automatically connect a pipe endpoint the pipe endpoint specified when
    the PipeSubscription was created using ServiceSubscription.SubscribePipe(). The packets received
    from each of the collected pipes are collected and placed into a common receive queue. This queue
    is read using ReceivePacket(), TryReceivePacket(), or TryReceivePacketWait(). The number of packets
    available to receive can be checked using Available().

    Pipe subscriptions can also be used to send packets to all connected pipe endpoints. This is done
    with the AsyncSendPacketAll() function. This function behaves somewhat like a "reverse broadcaster",
    sending the packets to all connected services.

    If the pipe subscription is being used to send packets but not receive them, IgnoreInValue
    should be set to true to prevent packets from queueing.
    """
    __slots__ = ["_subscription", "_PipePacketReceived", "__weakref__"]

    def __init__(self, subscription):
        self._subscription = subscription
        director = WrappedPipeSubscriptionDirectorPython(self)
        subscription.SetRRDirector(director, 0)
        director.__disown__()
        self._PipePacketReceived = EventHook()

    def _UnpackValue(self, m):
        return RobotRaconteurPython._UnpackMessageElement(m.packet, m.type, m.stub, None)

    def ReceivePacket(self):
        """
        Dequeue a packet from the receive queue

        If the receive queue is empty, an InvalidOperationException() is thrown

        :return: The dequeued packet
        """
        return self._UnpackValue(self._subscription.ReceivePacket())

    def TryReceivePacket(self):
        """
        Try dequeuing a packet from the receive queue

        Same as ReceivePacket(), but returns a bool for success or failure instead of throwing
        an exception

        :return: Success and packet (if successful)
        :rtype: Tuple[bool,T]
        """
        return self.TryReceivePacketWait(0)

    def TryReceivePacketWait(self, timeout=-1, peek=False):
        """
        Try dequeuing a packet from the receive queue, optionally waiting or peeking the packet

        :param timeout: The time to wait for a packet to be received in seconds if the queue is empty, or -1 to wait forever
        :type timeout: float
        :param peek: If True, the packet is returned, but not dequeued. If False, the packet is dequeued
        :type peek: bool
        :return: Success and packet (if successful)
        :rtype: Tuple[bool,T]
        """
        val = RobotRaconteurPython.WrappedService_typed_packet()
        res = self._subscription.TryReceivePacketWait(
            val, adjust_timeout(timeout), peek)
        if (not res):
            return (False, None)
        else:
            return (True, self._UnpackValue(val))

    @property
    def Available(self):
        """
        Get the number of packets available to receive

        Use ReceivePacket(), TryReceivePacket(), or TryReceivePacketWait() to receive the packet

        :rtype: int
        """
        return self._subscription.Available()

    def AsyncSendPacketAll(self, packet):
        """
        Sends a packet to all connected pipe endpoints

        Calls AsyncSendPacket() on all connected pipe endpoints with the specified value.
        Returns immediately, not waiting for transmission to complete.

        :param packet: The packet to send
        """
        iter = RobotRaconteurPython.WrappedPipeSubscription_send_iterator(
            self._subscription)
        try:
            while iter.Next() is not None:
                m = PackMessageElement(packet, iter.GetType(), iter.GetStub())
                iter.AsyncSendPacket(m)
        finally:
            del iter

    @property
    def ActivePipeEndpointCount(self):
        """
        Get the number of pipe endpoints currently connected

        :rtype: int
        """
        return self._subscription.GetActivePipeEndpointCount()

    def Close(self):
        """
        Closes the pipe subscription

        Pipe subscriptions are automatically closed when the parent ServiceSubscription is closed
        or when the node is shut down.
        """
        return self._subscription.Close()

    @property
    def PipePacketReceived(self):
        """
        Event hook for packet received. Use to add handlers to be called
        when the subscription receives a new packet.

        .. code-block:: python

           def my_handler(pipe_sub):
              while pipe_sub.Available > 0:
                  packet = pipe_sub.ReceivePacket()
                  # Handle new packet
                  pass

           my_pipe_sub.PipePacketReceived+= my_handler

        Handler must have signature ``Callable[[RobotRaconteur.PipeSubscription],None]``

        :rtype: RobotRaconteur.EventHook

        """
        return self._PipePacketReceived

    @PipePacketReceived.setter
    def PipePacketReceived(self, evt):
        if (evt is not self._PipePacketReceived):
            raise RuntimeError("Invalid operation")

    def GetNode(self):
        return self._subscription.GetNode()


class SubObjectSubscription(object):
    """
    Subscription for sub objects of the default client.

    SubObjectSubscription is used to access sub objects of the default client. Sub objects are objects within a service
    that are not the root object. Sub objects are typically referenced using objref members, however they can also be
    referenced using a service path. The SubObjectSubscription class is used to automatically access sub objects of the
    default client.

    Use ServiceSubscription.SubscribeSubObject() to create a SubObjectSubscription.

    This class should not be used to access Pipe or Wire members. Use the ServiceSubscription.SubscribePipe() and
    ServiceSubscription.SubscribeWire() functions to access Pipe and Wire members.
    """

    def __init__(self, parent, subscription):
        self._parent = parent
        self._subscription = subscription

    def GetDefaultClient(self):
        """
        Get the "default client" sub object.

        The sub object is retrieved from the default client. The default client is the first client
        that connected to the service. If no clients are currently connected, an exception is thrown.

        Clients using GetDefaultClient() should not store a reference to the client. Call GetDefaultClient()
        each time the client is needed.

        :return: The sub object
        :rtype: T
        """
        return self._parent._GetClientStub(self._subscription.GetDefaultClient())

    def TryGetDefaultClient(self):
        """
        Try getting the "default client" sub object.

        Same as GetDefaultClient(), but returns a bool success instead of throwing
        exceptions on failure.

        :return: Success and client (if successful) as a tuple
        :rtype: Tuple[bool,T]
        """
        res = self._subscription.TryGetDefaultClient()
        if not res.res:
            return False, None
        return True, self._parent._GetClientStub(res.client)

    def GetDefaultClientWait(self, timeout=-1):
        """
        Get the "default client" sub object, waiting with timeout if not connected

        The sub object is retrieved from the default client. The default client is the first client
        that connected to the service. If no clients are currently connected, an exception is thrown.

        Clients using GetDefaultClient() should not store a reference to the client. Call GetDefaultClient()
        each time the client is needed.

        :param timeout: Timeout in seconds, or -1 for infinite
        :type timeout: float
        :return: The sub object
        """
        return self._parent._GetClientStub(self._subscription.GetDefaultClientWait(adjust_timeout(timeout)))

    def TryGetDefaultClientWait(self, timeout=-1):
        """
        Try getting the "default client" sub object, waiting with timeout if not connected

        Same as GetDefaultClientWait(), but returns a bool success instead of throwing
        exceptions on failure.

        :return: Success and client (if successful) as a tuple
        :rtype: Tuple[bool,T]
        """
        res = self._subscription.TryGetDefaultClientWait(adjust_timeout(timeout))
        if not res.res:
            return False, None
        return True, self._parent._GetClientStub(res.client)

    def AsyncGetDefaultClient(self, handler, timeout=-1):
        """
        Asynchronously get the default client, with optional timeout

        Same as GetDefaultClientWait(), but returns asynchronously.

        If ``handler`` is None, returns an awaitable future.

        :param handler: The handler to call when default client is available, or times out
        :type handler: Callable[[bool,object],None]
        :param timeout: Timeout in seconds, or -1 for infinite
        :type timeout: float
        """
        return async_call(self._subscription.AsyncGetDefaultClient, (adjust_timeout(timeout),), AsyncStubReturnDirectorImpl, handler)

    def GetNode(self):
        return self._subscription.GetNode()


class WrappedServiceSubscriptionFilterPredicateDirectorPython(RobotRaconteurPython.WrappedServiceSubscriptionFilterPredicateDirector):
    def __init__(self, f):
        super(WrappedServiceSubscriptionFilterPredicateDirectorPython, self).__init__()
        self._f = f

    def Predicate(self, info):
        info2 = ServiceInfo2(info)
        return self._f(info2)


def _SubscribeService_LoadFilter(node, filter_):
    filter2 = None
    if (filter_ is not None):
        filter2 = RobotRaconteurPython.WrappedServiceSubscriptionFilter()
        if (filter_.ServiceNames is not None):
            for s in filter_.ServiceNames:
                filter2.ServiceNames.append(s)
        if (filter_.TransportSchemes is not None):
            for s in filter_.TransportSchemes:
                filter2.TransportSchemes.append(s)
        filter2.MaxConnections = filter_.MaxConnections
        if (filter_.Attributes is not None):
            for n, v in filter_.Attributes.items():
                filter2.Attributes[n] = v
        filter2.AttributesMatchOperation = filter_.AttributesMatchOperation
        if (filter_.Nodes is not None):
            nodes2 = RobotRaconteurPython.vectorptr_wrappedservicesubscriptionnode()
            for n1 in filter_.Nodes:
                if (n1 is None):
                    continue
                n2 = RobotRaconteurPython.WrappedServiceSubscriptionFilterNode()
                if (n1.NodeID is not None):
                    n2.NodeID = n1.NodeID
                if (n1.NodeName is not None):
                    n2.NodeName = n1.NodeName
                if (n1.Username is not None):
                    n2.Username = n1.Username
                if (n1.Credentials is not None):
                    n2.Credentials = PackMessageElement(
                        n1.Credentials, "varvalue{string}", None, node).GetData()

                nodes2.append(n2)
            filter2.Nodes = nodes2

        if (filter_.Predicate is not None):
            director = WrappedServiceSubscriptionFilterPredicateDirectorPython(
                filter_.Predicate)
            filter2.SetRRPredicateDirector(director, 0)
            director.__disown__()
    return filter2


def SubscribeServiceInfo2(node, service_types, filter_=None):

    filter2 = _SubscribeService_LoadFilter(node, filter_)

    service_types2 = RobotRaconteurPython.vectorstring()
    if (sys.version_info > (3, 0)):
        if (isinstance(service_types, str)):
            service_types2.append(service_types)
        else:
            for s in service_types:
                service_types2.append(s)
    else:
        if (isinstance(service_types, (str, unicode))):
            service_types2.append(service_types)
        else:
            for s in service_types:
                service_types2.append(s)

    sub1 = RobotRaconteurPython.WrappedSubscribeServiceInfo2(
        node, service_types2, filter2)
    return ServiceInfo2Subscription(sub1)


def SubscribeServiceByType(node, service_types, filter_=None):

    filter2 = _SubscribeService_LoadFilter(node, filter_)

    service_types2 = RobotRaconteurPython.vectorstring()
    if (sys.version_info > (3, 0)):
        if (isinstance(service_types, str)):
            service_types2.append(service_types)
        else:
            for s in service_types:
                service_types2.append(s)
    else:
        if (isinstance(service_types, (str, unicode))):
            service_types2.append(service_types)
        else:
            for s in service_types:
                service_types2.append(s)

    sub1 = RobotRaconteurPython.WrappedSubscribeServiceByType(
        node, service_types2, filter2)
    return ServiceSubscription(sub1)


def SubscribeService(node, *args):
    args2 = list(args)
    if (len(args) >= 3):
        if (args[1] == None):
            args2[1] = ""
        args2[2] = PackMessageElement(
            args[2], "varvalue{string}", None, node).GetData()
    sub1 = RobotRaconteurPython.WrappedSubscribeService(node, *args2)
    return ServiceSubscription(sub1)


class ServiceSubscriptionManagerDetails(object):
    """
    ServiceSubscriptionManager subscription connection information

    Contains the connection information for a ServiceSubscriptionManager subscription
    and the local name of the subscription
    """
    __slots__ = ["Name", "ConnectionMethod", "Urls", "UrlUsername",
                 "UrlCredentials", "ServiceTypes", "Filter", "Enabled"]

    def __init__(self,
                 Name=None,
                 ConnectionMethod=None,
                 Urls=None,
                 UrlUsername=None,
                 UrlCredentials=None,
                 ServiceTypes=None,
                 Filter=None,
                 Enabled=True
                 ):
        self.Name = Name
        """(str) The local name of the subscription"""
        self.ConnectionMethod = ConnectionMethod
        """(ServiceSubscriptionManager_CONNECTION_METHOD) The connection method used to connect to the service"""
        self.Urls = Urls
        """(List[str]) The URLs used to connect to the service"""
        self.UrlUsername = UrlUsername
        """(str) The username used to connect to the service"""
        self.UrlCredentials = UrlCredentials
        """(Dict[str,Any]) The credentials used to connect to the service"""
        self.ServiceTypes = ServiceTypes
        """(List[str]) The service types used to connect to the service"""
        self.Filter = Filter
        """(ServiceSubscriptionFilter) The filter used to connect to the service"""
        self.Enabled = Enabled
        """(bool) True if the subscription is enabled"""


def _ServiceSubscriptionManager_LoadDetails(node, details):
    if details is None:
        return None
    details2 = RobotRaconteurPython.WrappedServiceSubscriptionManagerDetails()
    if details.Name is not None:
        details2.Name = details.Name
    if details.ConnectionMethod is not None:
        details2.ConnectionMethod = details.ConnectionMethod
    if details.Urls is not None:
        for s in details.Urls:
            details2.Urls.append(s)
    if details.UrlUsername is not None:
        details2.UrlUsername = details.UrlUsername
    if details.UrlCredentials is not None:
        details2.UrlCredentials = PackMessageElement(
            details.UrlCredentials, "varvalue{string}", None, node).GetData()
    if details.ServiceTypes is not None:
        if isinstance(details.ServiceTypes, str):
            details2.ServiceTypes.append(details.ServiceTypes)
        else:
            for s in details.ServiceTypes:
                details2.ServiceTypes.append(s)
    if details.Filter is not None:
        details2.Filter = _SubscribeService_LoadFilter(node, details.Filter)
    details2.Enabled = details.Enabled
    return details2


class ServiceSubscriptionManager(object):
    """
    Class to manage multiple subscriptions to services

    ServiceSubscriptionManager is used to manage multiple subscriptions to services. Subscriptions
    are created using information contained in ServiceSubscriptionManagerDetails structures. The subscriptions
    can connect using URLs or service types. The subscriptions can be enabled or disabled, and can be
    closed.

    :param details: (optional) A list of ServiceSubscriptionManagerDetails structures
    :type details: List[ServiceSubscriptionManagerDetails]
    :param node: (optional) The RobotRaconteurNode to use
    :type node: RobotRaconteur.RobotRaconteurNode
    """

    def __init__(self, details=None, node=None):
        if node is None:
            node = RobotRaconteurPython.RobotRaconteurNode.s

        details2 = RobotRaconteurPython.vector_wrappedservicesubscriptionmanagerdetails()
        if details is not None:
            for d in details:
                details2.append(_ServiceSubscriptionManager_LoadDetails(node, d))

        self._subscription_manager = RobotRaconteurPython.WrappedServiceSubscriptionManager(details2, node)

        self._subscriptions = {}
        self._lock = threading.Lock()

    def AddSubscription(self, details):
        """
        Add a subscription to the manager

        :param details: The subscription to add
        :type details: ServiceSubscriptionManagerDetails
        """
        details2 = _ServiceSubscriptionManager_LoadDetails(self._subscription_manager.GetNode(), details)
        self._subscription_manager.AddSubscription(details2)

    def RemoveSubscription(self, name, close=True):
        """
        Remove a subscription from the manager

        :param name: The name of the subscription to remove
        :type name: str
        :param close: (default True) Close the subscription
        :type close: bool
        """
        with self._lock:
            self._subscription_manager.RemoveSubscription(name)
            if close:
                del self._subscriptions[name]

    def EnableSubscription(self, name):
        """
        Enable a subscription

        :param name: The name of the subscription to enable
        :type name: str
        """
        self._subscription_manager.EnableSubscription(name)

    def DisableSubscription(self, name, close=True):
        """
        Disable a subscription

        :param name: The name of the subscription to disable
        :type name: str
        """
        self._subscription_manager.DisableSubscription(name, close)

    def GetSubscription(self, name, force_create=False):
        """
        Get a subscription by name

        :param name: The name of the subscription to get
        :type name: str
        :param force_create: (default False) Create the subscription if it does not exist
        :type force_create: bool
        :return: The subscription
        :rtype: ServiceSubscription
        """
        with self._lock:
            sub = self._subscriptions.get(name, None)
            if sub is None:
                sub1 = self._subscription_manager.GetSubscription(name, force_create)
                if sub1 is None:
                    return None
                sub = ServiceSubscription(sub1)
                self._subscriptions[name] = sub
            return sub

    def IsConnected(self, name):
        """
        Check if a subscription is connected

        :param name: The name of the subscription to check
        :type name: str
        :return: True if the subscription is connected
        :rtype: bool
        """
        return self._subscription_manager.IsConnected(name)

    def IsEnabled(self, name):
        """
        Get if a subscription is enabled

        :param name: The name of the subscription to check
        :type name: str
        :return: True if the subscription is enabled
        :rtype: bool
        """
        return self._subscription_manager.IsEnabled(name)

    def Close(self, close_subscriptions=True):
        """
        Close the subscription manager

        :param close_subscriptions: (default True) Close all subscriptions
        :type close_subscriptions: bool
        """
        self._subscription_manager.Close(close_subscriptions)
        with self._lock:
            self._subscriptions.clear()

    @property
    def SubscriptionNames(self):
        """
        Get the names of all subscriptions

        :rtype: List[str]
        """
        return list(self._subscription_manager.GetSubscriptionNames())

    @property
    def SubscriptionDetails(self):
        """
        Get the details of all subscriptions

        :rtype: List[ServiceSubscriptionManagerDetails]
        """
        details = []
        for d in self._subscription_manager.GetSubscriptionDetails():
            d2 = ServiceSubscriptionManagerDetails()
            d2.Name = d.Name
            d2.ConnectionMethod = d.ConnectionMethod
            d2.Urls = list(d.Urls)
            d2.ServiceTypes = list(d.ServiceTypes)
            d2.Enabled = d.Enabled
            details.append(d2)
        return details


class WrappedUserAuthenticatorDirectorPython(RobotRaconteurPython.WrappedUserAuthenticatorDirector):
    def __init__(self, target):
        super(WrappedUserAuthenticatorDirectorPython, self).__init__()
        self.target = target

    def AuthenticateUser(self, username, credentials, context):

        c2 = UnpackMessageElement(credentials, "varvalue{string}")
        ret = self.target.AuthenticateUser(username, c2, context)
        return ret


def _UserAuthenticator_PackCredentials(credentials):
    return PackMessageElement(credentials, "varvalue{string}")


def ReadServiceDefinitionFile(servicedef_name):
    f_name = None
    if (os.path.isfile(servicedef_name)):
        f_name = servicedef_name
    elif (os.path.isfile(servicedef_name + '.robdef')):
        f_name = servicedef_name + '.robdef'
    elif not os.path.isabs(servicedef_name):
        p = os.getenv("ROBOTRACONTEUR_ROBDEF_PATH", None)
        if p is not None:
            p1 = p.split(os.pathsep)
            for p2 in p1:
                p3 = p2.strip()
                if (os.path.isfile(os.path.join(p3, servicedef_name))):
                    f_name = os.path.join(p3, servicedef_name)
                if (os.path.isfile(os.path.join(p3, servicedef_name + '.robdef'))):
                    f_name = os.path.join(p3, servicedef_name + '.robdef')

    if f_name is None:
        raise IOError("Service definition file %s not found" % servicedef_name)

    with codecs.open(f_name, 'r', 'utf-8-sig') as f:
        return f.read()


def ReadServiceDefinitionFiles(servicedef_names, auto_import=False):

    d = []
    for servicedef_name in servicedef_names:
        d1 = RobotRaconteurPython.ServiceDefinition()
        d1.FromString(str(ReadServiceDefinitionFile(servicedef_name)))
        d.append(d1)

    if auto_import:
        missing_imports = set()
        d2 = {d3.Name: d3 for d3 in d}
        for k, v in d2.items():
            for imported in v.Imports:
                if imported not in d2:
                    missing_imports.add(imported)

        attempted_imports = set()
        while len(missing_imports) != 0:
            e = missing_imports.pop()
            d1 = RobotRaconteurPython.ServiceDefinition()
            d1.FromString(str(ReadServiceDefinitionFile(e)))
            d.append(d1)
            d2[d1.Name] = d1
            for imported in d1.Imports:
                if imported not in d2:
                    missing_imports.add(imported)
    return d


class RobotRaconteurNodeSetup(object):
    """
    Setup a node using specified options and manage node lifecycle

    RobotRaconteurNodeSetup and its subclasses ClientNodeSetup, ServerNodeSetup,
    and SecureServerNodeSetup are designed to help configure nodes and manage
    node lifecycles. The node setup classes use the "with" statement to configure the node
    on construction, and call RobotRaconteurNode.Shutdown() when the instance
    is destroyed.

    The node setup classes execute the following operations to configure the node:

    1. Set log level and tap options from flags, command line options, or environmental variables
    2. Register specified service factory types
    3. Initialize transports using flags specified in flags or from command line options
    4. Configure timeouts

    See Command Line Options for more information on available command line options.

    Logging level is configured using the environmental variable ``ROBOTRACONTEUR_LOG_LEVEL``
    or the command line option ``--robotraconteur-log-level``. See Logging for more information.

    See Taps for more information on using taps.

    The node setup classes optionally initialize LocalTransport,
    TcpTransport, HardwareTransport, and/or IntraTransport.
    Transports for more information.

    The LocalTransport.StartServerAsNodeName() or
    LocalTransport.StartClientAsNodeName() are used to load the NodeID.
    See LocalTransport for more information on this procedure.

    :param node_name: (optional) The NodeName
    :type node_name: str
    :param tcp_port: (optional) The port to listen for incoming TCP clients
    :type tcp_port: int
    :param flags: (optional) The configuration flags
    :type flags: int
    :param allowed_overrides: (optional) The allowed override flags
    :type allowed_overrides: int
    :param node: (optional) The node to configure and manage lifecycle
    :type node: RobotRaconteur.RobotRaconteurNode
    :param argv: (optional) The command line argument vector. Default is ``sys.argv``
    """
    __slots__ = ["__setup", "__node"]

    def __init__(self, node_name=None, tcp_port=None, flags=None, allowed_overrides=None, node=None, argv=None, config=None):
        if (config is not None):
            assert node_name is None and tcp_port is None and flags is None and allowed_overrides is None and argv is None
            self.__setup = RobotRaconteurPython.WrappedRobotRaconteurNodeSetup(
                config)
        else:
            if node_name is None:
                node_name = ""
            if tcp_port is None:
                tcp_port = 0
            if flags is None:
                flags = 0
            if node is None:
                node = RobotRaconteurPython.RobotRaconteurNode.s
            if allowed_overrides is None:
                allowed_overrides = 0
            if argv is None:
                argv = sys.argv
            self.__setup = RobotRaconteurPython.WrappedRobotRaconteurNodeSetup(node, node_name, tcp_port, flags, allowed_overrides,
                                                                               RobotRaconteurPython.vectorstring(argv))
        self.__node = node

    @property
    def tcp_transport(self):
        """The TcpTransport, will be None if TcpTransport is not specified in flags"""
        return self.__setup.GetTcpTransport()

    @property
    def local_transport(self):
        """The LocalTransport, will be None if LocalTransport is not specified in flags"""
        return self.__setup.GetLocalTransport()

    @property
    def hardware_transport(self):
        """The HardwareTransport, will be None if HardwareTransport is not specified in flags, Note: Hardware transport is not enabled by default"""
        return self.__setup.GetHardwareTransport()

    @property
    def intra_transport(self):
        """The IntraTransport, will be None if IntraTransport is not specified in flags"""
        return self.__setup.GetIntraTransport()

    @property
    def command_line_config(self):
        """The command line config parser object used to configure node"""
        return self.__setup.GetCommandLineConfig()

    def __enter__(self):
        return self

    def __exit__(self, etype, value, traceback):
        self.close()

    def close(self):
        """Shutdown the node and release the node from lifecycle management"""
        if self.__node is not None:
            self.__node.Shutdown()
            self.__node = None
        if self.__setup is not None:
            self.__setup.ReleaseNode()
            self.__setup = None

    def ReleaseNode(self):
        """
        Release the node from lifecycle management

        If called, RobotRaconteurNode.Shutdown() will not
        be called when the node setup instance is destroyed
        """
        if self.__setup is None:
            return
        self.__node = None
        self.__setup.ReleaseNode()


class ClientNodeSetup(RobotRaconteurNodeSetup):
    """
    Initializes a RobotRaconteurNode instance to default configuration for a client only node

    ClientNodeSetup is a subclass of RobotRaconteurNodeSetup providing default configuration for a
    RobotRaconteurNode instance that is used only to create outgoing client connections.

    See CommandLineOptions for more information on available command line options.

    Note: String table and HardwareTransport are disabled by default. They can be enabled
    using command line options.

    By default, the configuration will do the following:

    1. Configure logging level from environmental variable or command line options. Defaults to `INFO` if
       not specified
    2. Configure tap if specified in command line options
    3. Register service types passed to service_types
    4. Start LocalTransport (default enabled)

       1. If `RobotRaconteurNodeSetupFlags_LOCAL_TRANSPORT_START_CLIENT` flag is specified, call
          LocalTransport.StartServerAsNodeName() with the specified node_name
       2. Start LocalTransport discovery listening if specified in flags or on command line (default enabled)
       3. Disable Message Format Version 4 (default enabled) and/or String Table (default disabled) if
          specified on command line
    5. Start TcpTransport (default enabled)

       1. Disable Message Format Version 4 (default enabled) and/or String Table
          (default disabled) if specified in flags or command line
       2. Start TcpTranport discovery listening (default enabled)
       3. Load TLS certificate and set if TLS is specified on command line (default disabled)
       4. Process WebSocket origin command line options
    6. Start HardwareTransport (default disabled)

       1. Disable Message Format Version 4 (default enabled) and/or String Table
          (default disabled) if specified in flags or command line
    7. Start IntraTransport (default enabled)

       1. Disable Message Format Version 4 (default enabled) and/or String Table
          (default disabled) if specified in flags or command line
    8. Disable timeouts if specified in flags or command line (default timeouts normal)

    Most users will not need to be concerned with these details, and can simply
    use the default configuration.

    :param node_name: (optional) The NodeName
    :type node_name: str
    :param node: (optional) The node to configure and manage lifecycle
    :type node: RobotRaconteur.RobotRaconteurNode
    :param argv: (optional) The command line argument vector. Default is ``sys.argv``
    """

    def __init__(self, node_name=None, node=None, argv=None):
        super(ClientNodeSetup, self).__init__(node_name, 0, RobotRaconteurPython.RobotRaconteurNodeSetupFlags_CLIENT_DEFAULT,
                                              RobotRaconteurPython.RobotRaconteurNodeSetupFlags_CLIENT_DEFAULT_ALLOWED_OVERRIDE, node, argv)


class ServerNodeSetup(RobotRaconteurNodeSetup):
    """
    Initializes a RobotRaconteurNode instance to default configuration for a server and client node

    ServerNodeSetup is a subclass of RobotRaconteurNodeSetup providing default configuration for a
    RobotRaconteurNode instance that is used as a server to accept incoming client connections
    and to initiate client connections.

    ServerNodeSetup requires a NodeName, and a TCP port if LocalTransport and TcpTransport
    are enabled (default behavior).

    See Command Line Options for more information on available command line options.

    Note: String table and HardwareTransport are disabled by default. They can be enabled
    using command line options.

    By default, the configuration will do the following:

    1. Configure logging level from environmental variable or command line options. Defaults to `INFO` if
    not specified
    2. Configure tap if specified in command line options
    3. Register service types passed to service_types
    4. Start LocalTransport (default enabled)

       1. Configure the node to use the specified NodeName, and load the NodeID from the filesystem based
          based on the NodeName. NodeID will be automatically generated if not previously used.

          1. If "public" option is set, the transport will listen for all local users (default disabled)
       2. Start the LocalTransport server to listen for incoming connections with the specified NodeName and NodeID
       3. Start LocalTransport discovery announce and listening (default enabled)
       4. Disable Message Format Version 4 (default enabled) and/or String Table (default disabled) if
          specified on command line
    5. Start TcpTransport (default enabled)

       1. Start the TcpTransport server to listen for incoming connections on specified port
          or using the port sharer (default enabled using specified port)
       2. Disable Message Format Version 4 (default enabled) and/or String Table
          (default disabled) if specified in flags or command line
       3. Start TcpTranport discovery announce and listening (default enabled)
       4. Load TLS certificate and set if TLS is specified on command line (default disabled)
       5. Process WebSocket origin command line options
    6. Start HardwareTransport (default disabled)

       1. Disable Message Format Version 4 (default enabled) and/or String Table
          (default disabled) if specified in flags or command line
    7. Start IntraTransport (default enabled)

       1. Enable IntraTransport server to listen for incoming clients (default enabled)
       2. Disable Message Format Version 4 (default enabled) and/or String Table
          (default disabled) if specified in flags or command line
    8. Disable timeouts if specified in flags or command line (default timeouts normal)

    Most users will not need to be concerned with these details, and can simply
    use the default configuration.

    :param node_name: The NodeName
    :type node_name: str
    :param tcp_port: The port to listen for incoming TCP clients
    :type tcp_port: int
    :param node: (optional) The node to configure and manage lifecycle
    :type node: RobotRaconteur.RobotRaconteurNode
    :param argv: (optional) The command line argument vector. Default is ``sys.argv``
    """

    def __init__(self, node_name, tcp_port, node=None, argv=None):
        super(ServerNodeSetup, self).__init__(node_name, tcp_port, RobotRaconteurPython.RobotRaconteurNodeSetupFlags_SERVER_DEFAULT,
                                              RobotRaconteurPython.RobotRaconteurNodeSetupFlags_SERVER_DEFAULT_ALLOWED_OVERRIDE, node, argv)


class SecureServerNodeSetup(RobotRaconteurNodeSetup):
    """
    Initializes a RobotRaconteurNode instance to default configuration for a secure server and client node

    SecureServerNodeSetup is a subclass of RobotRaconteurNodeSetup providing default configuration for a
    secure RobotRaconteurNode instance that is used as a server to accept incoming client connections
    and to initiate client connections. SecureServerNodeSetup is identical to ServerNodeSetup,
    except that it requires TLS for all network communication.

    ServerNodeSetup requires a NodeName, and a TCP port if LocalTransport and TcpTransport
    are enabled (default behavior).

    See Command Line Options for more information on available command line options.

    Note: String table and HardwareTransport are disabled by default. They can be enabled
    using command line options.

    By default, the configuration will do the following:

    1. Configure logging level from environmental variable or command line options. Defaults to `INFO` if
    not specified
    2. Configure tap if specified in command line options
    3. Register service types passed to service_types
    4. Start LocalTransport (default enabled)

      1. Configure the node to use the specified NodeName, and load the NodeID from the filesystem based
         based on the NodeName. NodeID will be automatically generated if not previously used.

         1. If "public" option is set, the transport will listen for all local users (default disabled)
      2. Start the LocalTransport server to listen for incoming connections with the specified NodeName and NodeID
      3. Start LocalTransport discovery announce and listening (default enabled)
      4. Disable Message Format Version 4 (default enabled) and/or String Table (default disabled) if
         specified on command line
    5. Start TcpTransport (default enabled)

       1. Start the TcpTransport server to listen for incoming connections on specified port
          or using the port sharer (default enabled using specified port)
       2. Disable Message Format Version 4 (default enabled) and/or String Table
          (default disabled) if specified in flags or command line
       3. Start TcpTranport discovery announce and listening (default enabled)
       4. Load TLS certificate and set if TLS is specified on command line (default enabled, required)
       5. Process WebSocket origin command line options
    6. Start HardwareTransport (default disabled)

       1. Disable Message Format Version 4 (default enabled) and/or String Table
          (default disabled) if specified in flags or command line
    7. Start IntraTransport (default enabled)

       1. Enable IntraTransport server to listen for incoming clients (default enabled)
       2. Disable Message Format Version 4 (default enabled) and/or String Table
          (default disabled) if specified in flags or command line
    8. Disable timeouts if specified in flags or command line (default timeouts normal)

    Most users will not need to be concerned with these details, and can simply
    use the default configuration.

    :param node_name: The NodeName
    :type node_name: str
    :param tcp_port: The port to listen for incoming TCP clients
    :type tcp_port: int
    :param node: (optional) The node to configure and manage lifecycle
    :type node: RobotRaconteur.RobotRaconteurNode
    :param argv: (optional) The command line argument vector. Default is ``sys.argv``
    """

    def __init__(self, node_name, tcp_port, node=None, argv=None):
        super(SecureServerNodeSetup, self).__init__(node_name, tcp_port, RobotRaconteurPython.RobotRaconteurNodeSetupFlags_SECURE_SERVER_DEFAULT,
                                                    RobotRaconteurPython.RobotRaconteurNodeSetupFlags_SECURE_SERVER_DEFAULT_ALLOWED_OVERRIDE, node, argv)


class UserLogRecordHandlerDirectorPython(RobotRaconteurPython.UserLogRecordHandlerDirector):
    def __init__(self, handler):
        super(UserLogRecordHandlerDirectorPython, self).__init__()
        self.handler = handler

    def HandleLogRecord(self, record):
        if self.handler is not None:
            self.handler(record)


class UserLogRecordHandler(RobotRaconteurPython.UserLogRecordHandlerBase):
    def __init__(self, handler):
        super(UserLogRecordHandler, self).__init__()
        director = UserLogRecordHandlerDirectorPython(handler)
        self._SetHandler(director, 0)
        director.__disown__()


class TapFileReader(object):
    __slots__ = ["_fileobj"]

    def __init__(self, fileobj):
        self._fileobj = fileobj

    def ReadNextMessage(self):
        len_bytes = self._fileobj.read(8)
        if (len(len_bytes) < 8):
            return None
        message_len = RobotRaconteurPython.MessageLengthFromBytes(len_bytes)
        message_bytes = len_bytes + self._fileobj.read(message_len - 8)
        if (len(message_bytes) < message_len):
            return None
        m = RobotRaconteurPython.MessageFromBytes(message_bytes)
        return m

    def UnpackMessageElement(self, el, node=None):
        if node is None:
            node = RobotRaconteurPython.RobotRaconteurNode.s
        return UnpackMessageElement(el, "varvalue value", None, node)


def settrace():

    enable_debugpy = os.environ.get(
        "ROBOTRACONTEUR_PYTHON_ENABLE_DEBUGPY", None)
    if enable_debugpy is not None:
        enable_debugpy = enable_debugpy.strip().lower()
        if enable_debugpy == "1" or enable_debugpy == "true":
            import debugpy
            debugpy.debug_this_thread()
            return

    enable_pydevd = os.environ.get("ROBOTRACONTEUR_PYTHON_ENABLE_PYDEVD", None)
    if enable_pydevd is not None:
        enable_pydevd = enable_pydevd.strip().lower()
        if enable_pydevd == "1" or enable_pydevd == "true":
            import pydevd
            pydevd.settrace(suspend=False)<|MERGE_RESOLUTION|>--- conflicted
+++ resolved
@@ -313,7 +313,6 @@
                     return f
                 f1 = inner_async_objref(m)
                 mdict['async_get_%s' % m.Name] = f1
-<<<<<<< HEAD
 
             if (isinstance(m, RobotRaconteurPython.PipeDefinition)):
                 def inner_pipe(m1):
@@ -331,25 +330,6 @@
                     return property(fget)
                 mdict[m.Name] = new_cb_client()
 
-=======
-
-            if (isinstance(m, RobotRaconteurPython.PipeDefinition)):
-                def inner_pipe(m1):
-                    innerp = stub.GetPipe(m1.Name)
-                    outerp = Pipe(innerp)
-                    def fget(self): return outerp
-                    return property(fget)
-                p2 = inner_pipe(m)
-                mdict[m.Name] = p2
-
-            if (isinstance(m, RobotRaconteurPython.CallbackDefinition)):
-                def new_cb_client():
-                    cb = CallbackClient()
-                    def fget(self): return cb
-                    return property(fget)
-                mdict[m.Name] = new_cb_client()
-
->>>>>>> 5c170525
             if (isinstance(m, RobotRaconteurPython.WireDefinition)):
                 def inner_wire(m1):
                     innerw = stub.GetWire(m1.Name)
