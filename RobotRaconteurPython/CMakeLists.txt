<<<<<<< HEAD
=======
# cSpell: ignore ndarrayobject

>>>>>>> 5c170525
set(Python_ADDITIONAL_VERSIONS 2.7)
if((CMAKE_VERSION VERSION_GREATER 3.14 OR CMAKE_VERSION VERSION_EQUAL 3.14) AND NOT EMSCRIPTEN)
    if(PYTHON_EXECUTABLE)
        set(Python2_EXECUTABLE ${PYTHON_EXECUTABLE} CACHE FILEPATH "Python executable")
    endif()
    find_package(Python2 COMPONENTS Interpreter Development NumPy REQUIRED)
    set(PYTHON_INCLUDE_DIRS ${Python2_INCLUDE_DIRS})
    set(PYTHON_LIBRARIES ${Python2_LIBRARIES})
    set(PYTHON_EXECUTABLE ${Python2_EXECUTABLE})
    set(NUMPY_INCLUDE_DIR ${Python2_NumPy_INCLUDE_DIRS})
    message(STATUS "Python2 found using new FindPython2 PYTHON_EXECUTABLE=${PYTHON_EXECUTABLE}, "
                   "PYTHON_INCLUDE_DIRS=${PYTHON_INCLUDE_DIRS}, " "PYTHON_LIBRARIES=${PYTHON_LIBRARIES}, "
                   "NUMPY_INCLUDE_DIR=${NUMPY_INCLUDE_DIR}")
else()
    find_package(PythonInterp REQUIRED)
    find_package(PythonLibs REQUIRED)

    find_path(NUMPY_INCLUDE_NDARRAYOBJECT_DIR numpy/ndarrayobject.h PATHS ${PYTHON_INCLUDE_DIRS} NO_DEFAULT_PATH)
    if(NUMPY_INCLUDE_NDARRAYOBJECT_DIR)
        set(NUMPY_INCLUDE_DIR ${NUMPY_INCLUDE_NDARRAYOBJECT_DIR})
    else()
        execute_process(
            COMMAND ${PYTHON_EXECUTABLE} -c
                    "import numpy; import os; print(os.path.dirname(numpy.__file__) + '/core/include')"
            RESULT_VARIABLE FIND_NUMPY_RESULT OUTPUT_VARIABLE NUMPY_INCLUDE_DIR)
        string(STRIP "${NUMPY_INCLUDE_DIR}" NUMPY_INCLUDE_DIR)

        if(${FIND_NUMPY_RESULT})
            message(FATAL_ERROR "Could not determine NumPy include directory")
        endif()
    endif()

endif()

if(NOT EXISTS "${NUMPY_INCLUDE_DIR}/numpy/ndarrayobject.h")
    message(FATAL_ERROR "Could not find numpy/ndarrayobject.h include file")
endif()

message(STATUS "NumPy Include Directory: ${NUMPY_INCLUDE_DIR}")

include(PythonPackageVersion.cmake)

get_filename_component(PYTHON_LINK_DIRS "${PYTHON_LIBRARIES}" DIRECTORY)
link_directories(${PYTHON_LINK_DIRS})

if(NOT USE_PREGENERATED_SOURCE)
    include(FindSWIG)
    find_package(SWIG 4.0.2 REQUIRED)
    include(${CMAKE_SOURCE_DIR}/cmake/RRUseSwig.cmake)
    include(PythonSwigVars.cmake)
    set(CMAKE_SWIG_OUTDIR ${CMAKE_CURRENT_BINARY_DIR})
    include_directories(${CMAKE_SOURCE_DIR}/RobotRaconteurCore/include)
    rr_swig_add_module(
        RobotRaconteurPython
        python
        RobotRaconteurPython.i
        ${CMAKE_SOURCE_DIR}/SWIG/RobotRaconteurWrapped.cpp
        ${CMAKE_SOURCE_DIR}/SWIG/RobotRaconteurWrapped.h
        PythonTypeSupport.cpp
        PythonTypeSupport.h)
    swig_link_libraries(RobotRaconteurPython RobotRaconteurCore)
    set_target_properties(${SWIG_MODULE_RobotRaconteurPython_REAL_NAME} PROPERTIES PREFIX "")
else()
    set(SWIG_MODULE_RobotRaconteurPython_REAL_NAME _RobotRaconteurPython)

    if("${SIZEOF_LONG_INT}" EQUAL 8 AND CMAKE_COMPILER_IS_GNUCXX)
        set(CMAKE_SWIG_OUTDIR ${PREGENERATED_SOURCE_DIR}/Python/swigwordsize64/)
    else()
        set(CMAKE_SWIG_OUTDIR ${PREGENERATED_SOURCE_DIR}/Python/swigwordsize32/)
    endif()
    include_directories(${CMAKE_SOURCE_DIR}/SWIG ${CMAKE_SWIG_OUTDIR})
    add_library(
        _RobotRaconteurPython MODULE
        ${CMAKE_SOURCE_DIR}/SWIG/RobotRaconteurWrapped.cpp ${CMAKE_SOURCE_DIR}/SWIG/RobotRaconteurWrapped.h
        PythonTypeSupport.cpp PythonTypeSupport.h ${CMAKE_SWIG_OUTDIR}/RobotRaconteurPythonPYTHON_wrap.cxx)
    target_link_libraries(_RobotRaconteurPython RobotRaconteurCore)
    set_target_properties(_RobotRaconteurPython PROPERTIES PREFIX "")
endif()

target_compile_definitions(
    ${SWIG_MODULE_RobotRaconteurPython_REAL_NAME} PRIVATE RR_PYTHON NPY_NO_DEPRECATED_API=NPY_1_7_API_VERSION
                                                          SWIG_TYPE_TABLE=robotraconteur_python)
target_include_directories(
    ${SWIG_MODULE_RobotRaconteurPython_REAL_NAME} PRIVATE ${PYTHON_INCLUDE_DIRS} ${CMAKE_SOURCE_DIR}/SWIG
                                                          ${CMAKE_CURRENT_SOURCE_DIR} ${NUMPY_INCLUDE_DIR})

if(MSVC)
    target_compile_options(${SWIG_MODULE_RobotRaconteurPython_REAL_NAME} PRIVATE "/bigobj")
endif()

rrsettargetdirs(${SWIG_MODULE_RobotRaconteurPython_REAL_NAME} "Python/RobotRaconteur" "Python/RobotRaconteur")

if(WIN32)
    set_target_properties(${SWIG_MODULE_RobotRaconteurPython_REAL_NAME} PROPERTIES SUFFIX ".pyd")
    set_target_properties(${SWIG_MODULE_RobotRaconteurPython_REAL_NAME} PROPERTIES EXCLUDE_FROM_DEFAULT_BUILD_DEBUG
                                                                                   TRUE)
else()
    set_target_properties(${SWIG_MODULE_RobotRaconteurPython_REAL_NAME} PROPERTIES SUFFIX ".so")
endif()
set_target_properties(${SWIG_MODULE_RobotRaconteurPython_REAL_NAME} PROPERTIES OUTPUT_NAME "_RobotRaconteurPython")

if(NOT DEFINED RobotRaconteur_DIR)
    add_dependencies(${SWIG_MODULE_RobotRaconteurPython_REAL_NAME} RobotRaconteurCore)
endif()

option(ROBOTRACONTEUR_SKIP_RPATH "Skip RPATH for shared libraries" OFF)
if(ROBOTRACONTEUR_SKIP_RPATH)
    set_target_properties(${SWIG_MODULE_RobotRaconteurPython_REAL_NAME} PROPERTIES SKIP_BUILD_RPATH TRUE)
endif()

add_custom_command(
    TARGET ${SWIG_MODULE_RobotRaconteurPython_REAL_NAME} POST_BUILD
    COMMAND ${CMAKE_COMMAND} -E copy ${CMAKE_SWIG_OUTDIR}/RobotRaconteurPython.py
            $<TARGET_FILE_DIR:${SWIG_MODULE_RobotRaconteurPython_REAL_NAME}>/)
add_custom_command(
    TARGET ${SWIG_MODULE_RobotRaconteurPython_REAL_NAME} POST_BUILD
    COMMAND ${CMAKE_COMMAND} -E copy ${CMAKE_CURRENT_BINARY_DIR}/RobotRaconteurPythonError.py
            $<TARGET_FILE_DIR:${SWIG_MODULE_RobotRaconteurPython_REAL_NAME}>/)

foreach(P ${RR_PY_SOURCES})
    get_filename_component(P_NAME ${P} NAME)
    set(P2 ${P})
    set(P3 $<SHELL_PATH:$<TARGET_FILE_DIR:${SWIG_MODULE_RobotRaconteurPython_REAL_NAME}>>/${P_NAME})
    set(PYTHON_COPY_COMMAND ${CMAKE_COMMAND} -E copy)
    if(MSVC)
        set(PYTHON_USE_HARD_LINKS "" CACHE BOOL "Use hard links for Python copy")
        if(PYTHON_USE_HARD_LINKS)
            set(PYTHON_COPY_COMMAND mklink /h)
            set(P2 ${P3})
            set(P3 ${P})
            string(REPLACE "/" "\\" P2 ${P2})
            string(REPLACE "/" "\\" P3 ${P3})
            add_custom_command(TARGET ${SWIG_MODULE_RobotRaconteurPython_REAL_NAME} POST_BUILD COMMAND del ${P2})
        endif()
    endif()
    add_custom_command(TARGET ${SWIG_MODULE_RobotRaconteurPython_REAL_NAME} POST_BUILD COMMAND ${PYTHON_COPY_COMMAND}
                                                                                               ${P2} ${P3})
endforeach(P)

configure_file("${CMAKE_CURRENT_SOURCE_DIR}/setup.py.in" "${CMAKE_BINARY_DIR}/out/Python/setup.py" @ONLY)
configure_file("${CMAKE_CURRENT_SOURCE_DIR}/setup.py.in" "${CMAKE_BINARY_DIR}/out_debug/Python/setup.py" @ONLY)
configure_file("${CMAKE_CURRENT_SOURCE_DIR}/setup.py.in" "${CMAKE_BINARY_DIR}/out_reldebug/Python/setup.py" @ONLY)
configure_file("${CMAKE_CURRENT_SOURCE_DIR}/README.md" "${CMAKE_BINARY_DIR}/out/Python/README.md" @ONLY)
configure_file("${CMAKE_CURRENT_SOURCE_DIR}/README.md" "${CMAKE_BINARY_DIR}/out_debug/Python/README.md" @ONLY)
configure_file("${CMAKE_CURRENT_SOURCE_DIR}/README.md" "${CMAKE_BINARY_DIR}/out_reldebug/Python/README.md" @ONLY)

set(PYTHON2_SOURCE_DIR ${CMAKE_CURRENT_SOURCE_DIR})
include("${CMAKE_CURRENT_SOURCE_DIR}/PythonExceptions.cmake")

set(BUILD_PYTHON_WHEEL OFF CACHE BOOL "Enable building Python 2 wheels")
if(BUILD_PYTHON_WHEEL)
    add_custom_target(
        RobotRaconteurPython_Wheel ALL
        ${CMAKE_COMMAND}
        -E
        chdir
        "$<TARGET_FILE_DIR:${SWIG_MODULE_RobotRaconteurPython_REAL_NAME}>/.."
        "${PYTHON_EXECUTABLE}"
        setup.py
        bdist_wheel
        DEPENDS ${SWIG_MODULE_RobotRaconteurPython_REAL_NAME})
    if(WIN32)
        set_target_properties(RobotRaconteurPython_Wheel PROPERTIES EXCLUDE_FROM_DEFAULT_BUILD_DEBUG TRUE)
    endif()
endif()

# This mess is taken from github.com/ros/catkin/cmake/python.cmake...
set(enable_setuptools_deb_layout OFF)
if(ROBOTRACONTEUR_ROS)
    if(EXISTS "/etc/debian_version")
        set(enable_setuptools_deb_layout ON)
    endif()
endif()

option(SETUPTOOLS_DEB_LAYOUT "Enable debian style python package layout" ${enable_setuptools_deb_layout})
if(SETUPTOOLS_DEB_LAYOUT)
    message(STATUS "Using Debian Python package layout")
    set(SETUPTOOLS_ARG_EXTRA "--install-layout=deb")
endif()

option(INSTALL_PYTHON "Install Python library" OFF)
if(ROBOTRACONTEUR_ROS OR ROBOTRACONTEUR_COLCON OR INSTALL_PYTHON)
    configure_file(${CMAKE_CURRENT_SOURCE_DIR}/python_install.cmake.in ${CMAKE_CURRENT_BINARY_DIR}/python_install.cmake
                   @ONLY)
    install(SCRIPT ${CMAKE_CURRENT_BINARY_DIR}/python_install.cmake)
endif()<|MERGE_RESOLUTION|>--- conflicted
+++ resolved
@@ -1,8 +1,5 @@
-<<<<<<< HEAD
-=======
 # cSpell: ignore ndarrayobject
 
->>>>>>> 5c170525
 set(Python_ADDITIONAL_VERSIONS 2.7)
 if((CMAKE_VERSION VERSION_GREATER 3.14 OR CMAKE_VERSION VERSION_EQUAL 3.14) AND NOT EMSCRIPTEN)
     if(PYTHON_EXECUTABLE)
