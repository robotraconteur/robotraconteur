exclude: (^generated_src/.*$|^build\d?/.*$|^test/gen/.*$|rrversion\.txt\.in)
repos:
- repo: https://github.com/pre-commit/pre-commit-hooks
  rev: "v4.5.0"
  hooks:
  - id: check-added-large-files
  - id: check-case-conflict
  - id: check-merge-conflict
  - id: check-symlinks
  - id: check-yaml
    exclude: .clang-format
    args: ['--unsafe']
  - id: check-ast
  - id: check-docstring-first
  - id: debug-statements
  - id: end-of-file-fixer
  - id: mixed-line-ending
  - id: trailing-whitespace
  - id: fix-byte-order-marker
  - id: check-executables-have-shebangs
  - id: check-shebang-scripts-are-executable
  - id: check-json
  - id: check-toml
  - id: check-xml
  - id: detect-private-key
  - id: no-commit-to-branch
    args: ['--branch', 'master']
  - id: forbid-submodules
- repo: https://github.com/pre-commit/mirrors-clang-format
  rev: v14.0.6
  hooks:
  - id: clang-format
    types_or: [c++, c, java, c#]
- repo: https://github.com/hhatto/autopep8
  rev: v2.3.2
  hooks:
  - id: autopep8
    args: ["--ignore=E402", "-i", "--max-line-length=120"]
- repo: https://github.com/Kr4is/cmake-format-precommit
  rev: v0.6.14
  hooks:
  - id: cmake-format
- repo: https://github.com/macisamuele/language-formatters-pre-commit-hooks
  rev: v2.15.0
  hooks:
  - id: pretty-format-yaml
    args: [--autofix, --indent, '2', '--preserve-quotes']
    exclude: ^\.clang.*$
# - repo: https://github.com/efrecon/pre-commit-hook-lxml
#   rev: v0.1.1
#   hooks:
#   - id: format-xml
#     exclude: ^.*\.svg$
- repo: local
  hooks:
  - id: dos2unix
    name: dos2unix
    entry: dos2unix
    args: ["-n", "-o"]
<<<<<<< HEAD
    files: '\.(c|cpp|h|hpp|java|cs|i|m|cmake|txt|css|js|ts|html|md|txt|py|yaml|yml|csproj|rst|py\.in|csproj\.in)$'
    language: system

- repo: https://github.com/streetsidesoftware/cspell-cli
  rev: v9.2.0
  hooks:
  - id: cspell   # Spell check changed files
    args:
    - --no-progress
    - --no-summary
    - --gitignore
    - --unique
    - --files
  - id: cspell   # Spell check the commit message
    name: check commit message spelling
    args:
    - --no-must-find-files
    - --no-progress
    - --no-summary
    - --files
    - --allow-compound-words
    - --ignore-case
    - .git/COMMIT_EDITMSG
    stages: [commit-msg]
    always_run: true
=======
    files: '\.(c|cpp|h|hpp|java|cs|i|m|cmake|txt|css|js|ts|html|md|txt|py|yaml|yml|csproj|rst|py\.in|csproj\.in|xml|xml\.in|cmake\.in)$'
    language: system
>>>>>>> 9e563b36
<|MERGE_RESOLUTION|>--- conflicted
+++ resolved
@@ -57,8 +57,7 @@
     name: dos2unix
     entry: dos2unix
     args: ["-n", "-o"]
-<<<<<<< HEAD
-    files: '\.(c|cpp|h|hpp|java|cs|i|m|cmake|txt|css|js|ts|html|md|txt|py|yaml|yml|csproj|rst|py\.in|csproj\.in)$'
+    files: '\.(c|cpp|h|hpp|java|cs|i|m|cmake|txt|css|js|ts|html|md|txt|py|yaml|yml|csproj|rst|py\.in|csproj\.in|xml|xml\.in|cmake\.in)$'
     language: system
 
 - repo: https://github.com/streetsidesoftware/cspell-cli
@@ -82,8 +81,4 @@
     - --ignore-case
     - .git/COMMIT_EDITMSG
     stages: [commit-msg]
-    always_run: true
-=======
-    files: '\.(c|cpp|h|hpp|java|cs|i|m|cmake|txt|css|js|ts|html|md|txt|py|yaml|yml|csproj|rst|py\.in|csproj\.in|xml|xml\.in|cmake\.in)$'
-    language: system
->>>>>>> 9e563b36
+    always_run: true