name: ROS CI

on:
  push:
    branches:
    - ros-**
    - ros2-**
    - ros
  pull_request:
    branches:
    - ros-**
    - ros2-**
    - ros

  workflow_dispatch:

jobs:

  build-ros:
    runs-on: ubuntu-latest
    strategy:
      fail-fast: false
      matrix:
        ROS_DISTRO:
        - noetic
        - humble
        - iron
        - jazzy
        - kilted
        - rolling
    steps:
<<<<<<< HEAD
    - uses: actions/checkout@v4
=======
    - uses: actions/checkout@v5
>>>>>>> 5c170525
      with:
        path: src/robotraconteur
    - name: ros industrial-ci
      uses: ros-industrial/industrial_ci@master
      env:
        ROS_DISTRO: ${{ matrix.ROS_DISTRO }}
        ROS_REPO: main
        CMAKE_ARGS: -DPYTHON3_EXECUTABLE=/usr/bin/python3

  build-ros-prerelease:
    if: false
    runs-on: ubuntu-latest
    strategy:
      fail-fast: false
      matrix:
        ROS_DISTRO:
        - humble
        - jazzy
        - kilted
        - rolling
    steps:
<<<<<<< HEAD
    - uses: actions/checkout@v4
=======
    - uses: actions/checkout@v5
>>>>>>> 5c170525
      with:
        path: src/robotraconteur
    - name: ros industrial-ci
      uses: ros-industrial/industrial_ci@master
      env:
        ROS_DISTRO: ${{ matrix.ROS_DISTRO }}
        ROS_REPO: main
        PRERELEASE: true
        CMAKE_ARGS: -DPYTHON3_EXECUTABLE=/usr/bin/python3
        ROSDEP_SKIP_KEYS: python3-setuptools<|MERGE_RESOLUTION|>--- conflicted
+++ resolved
@@ -29,11 +29,7 @@
         - kilted
         - rolling
     steps:
-<<<<<<< HEAD
-    - uses: actions/checkout@v4
-=======
     - uses: actions/checkout@v5
->>>>>>> 5c170525
       with:
         path: src/robotraconteur
     - name: ros industrial-ci
@@ -55,11 +51,7 @@
         - kilted
         - rolling
     steps:
-<<<<<<< HEAD
-    - uses: actions/checkout@v4
-=======
     - uses: actions/checkout@v5
->>>>>>> 5c170525
       with:
         path: src/robotraconteur
     - name: ros industrial-ci
