--- conflicted
+++ resolved
@@ -76,11 +76,7 @@
       run: |
         sed -i 's|http://archive.ubuntu.com/ubuntu|http://azure.archive.ubuntu.com/ubuntu|g' /etc/apt/sources.list
         sed -i 's|http://security.ubuntu.com/ubuntu|http://azure.archive.ubuntu.com/ubuntu|g' /etc/apt/sources.list
-<<<<<<< HEAD
-    - uses: actions/checkout@v4
-=======
-    - uses: actions/checkout@v5
->>>>>>> 5c170525
+    - uses: actions/checkout@v5
       with:
         path: robotraconteur
     - name: install sudo and tzdata
@@ -253,11 +249,7 @@
     runs-on: ubuntu-latest
     container: gentoo/stage3:latest
     steps:
-<<<<<<< HEAD
-    - uses: actions/checkout@v4
-=======
-    - uses: actions/checkout@v5
->>>>>>> 5c170525
+    - uses: actions/checkout@v5
       with:
         path: robotraconteur
         repository: robotraconteur/robotraconteur
@@ -291,11 +283,7 @@
     runs-on: ubuntu-latest
     container: fedora:latest
     steps:
-<<<<<<< HEAD
-    - uses: actions/checkout@v4
-=======
-    - uses: actions/checkout@v5
->>>>>>> 5c170525
+    - uses: actions/checkout@v5
       with:
         path: robotraconteur
         repository: robotraconteur/robotraconteur
@@ -324,11 +312,7 @@
     runs-on: ubuntu-latest
     container: archlinux:latest
     steps:
-<<<<<<< HEAD
-    - uses: actions/checkout@v4
-=======
-    - uses: actions/checkout@v5
->>>>>>> 5c170525
+    - uses: actions/checkout@v5
       with:
         path: robotraconteur
         repository: robotraconteur/robotraconteur
@@ -366,11 +350,7 @@
           vcpkg_triplet: x86-windows-static-md-release-vc142
           cmake_arch: Win32
     steps:
-<<<<<<< HEAD
-    - uses: actions/checkout@v4
-=======
-    - uses: actions/checkout@v5
->>>>>>> 5c170525
+    - uses: actions/checkout@v5
       with:
         path: robotraconteur
     - name: semver
@@ -555,11 +535,7 @@
   build-win-shared:
     runs-on: windows-latest
     steps:
-<<<<<<< HEAD
-    - uses: actions/checkout@v4
-=======
-    - uses: actions/checkout@v5
->>>>>>> 5c170525
+    - uses: actions/checkout@v5
       with:
         path: robotraconteur
     - name: vcpkg build
@@ -627,11 +603,7 @@
     env:
       LIBRARY_PATH: ${{ matrix.config.homebrew_root }}/opt/icu4c/lib
     steps:
-<<<<<<< HEAD
-    - uses: actions/checkout@v4
-=======
-    - uses: actions/checkout@v5
->>>>>>> 5c170525
+    - uses: actions/checkout@v5
       with:
         path: robotraconteur
     - name: semver
@@ -741,11 +713,7 @@
     env:
       DEBIAN_FRONTEND: noninteractive
     steps:
-<<<<<<< HEAD
-    - uses: actions/checkout@v4
-=======
-    - uses: actions/checkout@v5
->>>>>>> 5c170525
+    - uses: actions/checkout@v5
       with:
         path: robotraconteur
     - name: apt
@@ -859,11 +827,7 @@
     runs-on: ${{ matrix.config.runner }}
 
     steps:
-<<<<<<< HEAD
-    - uses: actions/checkout@v4
-=======
-    - uses: actions/checkout@v5
->>>>>>> 5c170525
+    - uses: actions/checkout@v5
       with:
         path: robotraconteur
     - name: semver
@@ -945,11 +909,7 @@
   build-conda-win:
     runs-on: windows-latest
     steps:
-<<<<<<< HEAD
-    - uses: actions/checkout@v4
-=======
-    - uses: actions/checkout@v5
->>>>>>> 5c170525
+    - uses: actions/checkout@v5
       with:
         path: robotraconteur
     - name: semver
@@ -983,17 +943,10 @@
       run:
         shell: bash -l {0}
     steps:
-<<<<<<< HEAD
-    - uses: actions/checkout@v4
+    - uses: actions/checkout@v5
       with:
         path: robotraconteur
-    - uses: actions/checkout@v4
-=======
-    - uses: actions/checkout@v5
-      with:
-        path: robotraconteur
-    - uses: actions/checkout@v5
->>>>>>> 5c170525
+    - uses: actions/checkout@v5
       with:
         path: bluez-src
         repository: bluez/bluez
@@ -1041,11 +994,7 @@
       run:
         shell: bash -l {0}
     steps:
-<<<<<<< HEAD
-    - uses: actions/checkout@v4
-=======
-    - uses: actions/checkout@v5
->>>>>>> 5c170525
+    - uses: actions/checkout@v5
       with:
         path: robotraconteur
     - name: semver
@@ -1089,11 +1038,7 @@
     env:
       DEBIAN_FRONTEND: noninteractive
     steps:
-<<<<<<< HEAD
-    - uses: actions/checkout@v4
-=======
-    - uses: actions/checkout@v5
->>>>>>> 5c170525
+    - uses: actions/checkout@v5
       with:
         path: robotraconteur
     - name: semver
@@ -1200,11 +1145,7 @@
   build-ios:
     runs-on: macos-14
     steps:
-<<<<<<< HEAD
-    - uses: actions/checkout@v4
-=======
-    - uses: actions/checkout@v5
->>>>>>> 5c170525
+    - uses: actions/checkout@v5
       with:
         path: robotraconteur
     - name: vcpkg build
@@ -1256,20 +1197,12 @@
     - uses: actions/checkout@v5
       with:
         path: robotraconteur
-<<<<<<< HEAD
-    - uses: actions/checkout@v4
-=======
-    - uses: actions/checkout@v5
->>>>>>> 5c170525
+    - uses: actions/checkout@v5
       with:
         repository: pyodide/pyodide
         path: pyodide_src
         submodules: recursive
-<<<<<<< HEAD
-    - uses: actions/checkout@v4
-=======
-    - uses: actions/checkout@v5
->>>>>>> 5c170525
+    - uses: actions/checkout@v5
       with:
         repository: pyodide/pyodide-recipes
         path: pyodide_recipes_src
@@ -1338,16 +1271,6 @@
     runs-on: ubuntu-22.04
     steps:
     - name: Checkout repository
-<<<<<<< HEAD
-      uses: actions/checkout@v4
-      with:
-        path: robotraconteur
-    - uses: actions/download-artifact@v4
-      with:
-        path: artifacts/main
-        pattern: "out-matlab*"
-    - uses: actions/download-artifact@v4
-=======
       uses: actions/checkout@v5
       with:
         path: robotraconteur
@@ -1356,7 +1279,6 @@
         path: artifacts/main
         pattern: "out-matlab*"
     - uses: actions/download-artifact@v5
->>>>>>> 5c170525
       with:
         path: artifacts/main
         pattern: out-win-x64
@@ -1392,20 +1314,12 @@
     - build-matlab-toolbox
     runs-on: ubuntu-22.04
     steps:
-<<<<<<< HEAD
-    - uses: actions/checkout@v4
-=======
-    - uses: actions/checkout@v5
->>>>>>> 5c170525
+    - uses: actions/checkout@v5
       with:
         path: robotraconteur
     - uses: nuget/setup-nuget@v2
     - name: Download CI artifacts
-<<<<<<< HEAD
-      uses: actions/download-artifact@v4
-=======
       uses: actions/download-artifact@v5
->>>>>>> 5c170525
       with:
         path: artifacts/main
     - name: collect source
@@ -1438,11 +1352,7 @@
     env:
       SKIP: no-commit-to-branch
     steps:
-<<<<<<< HEAD
-    - uses: actions/checkout@v4
-=======
-    - uses: actions/checkout@v5
->>>>>>> 5c170525
+    - uses: actions/checkout@v5
     - uses: actions/setup-python@v5
     - name: apt
       run: |
@@ -1452,11 +1362,7 @@
   clang-tidy:
     runs-on: ubuntu-22.04
     steps:
-<<<<<<< HEAD
-    - uses: actions/checkout@v4
-=======
-    - uses: actions/checkout@v5
->>>>>>> 5c170525
+    - uses: actions/checkout@v5
       with:
         path: robotraconteur
     - name: apt update
@@ -1492,11 +1398,7 @@
   cppcheck:
     runs-on: ubuntu-22.04
     steps:
-<<<<<<< HEAD
-    - uses: actions/checkout@v4
-=======
-    - uses: actions/checkout@v5
->>>>>>> 5c170525
+    - uses: actions/checkout@v5
       with:
         path: robotraconteur
     - name: apt update
@@ -1525,11 +1427,7 @@
   codecov:
     runs-on: ubuntu-22.04
     steps:
-<<<<<<< HEAD
-    - uses: actions/checkout@v4
-=======
-    - uses: actions/checkout@v5
->>>>>>> 5c170525
+    - uses: actions/checkout@v5
     - name: apt update
       run: sudo apt update
     - name: apt
@@ -1574,11 +1472,7 @@
   vcpkg-test-win:
     runs-on: windows-latest
     steps:
-<<<<<<< HEAD
-    - uses: actions/checkout@v4
-=======
-    - uses: actions/checkout@v5
->>>>>>> 5c170525
+    - uses: actions/checkout@v5
     - name: vcpkg build
       uses: johnwason/vcpkg-action@v7
       id: vcpkg
@@ -1606,11 +1500,7 @@
     env:
       VCPKG_MAX_CONCURRENCY: 2
     steps:
-<<<<<<< HEAD
-    - uses: actions/checkout@v4
-=======
-    - uses: actions/checkout@v5
->>>>>>> 5c170525
+    - uses: actions/checkout@v5
     - name: apt update
       run: sudo apt update
     - name: apt
@@ -1648,11 +1538,7 @@
   vcpkg-test-osx:
     runs-on: macos-13
     steps:
-<<<<<<< HEAD
-    - uses: actions/checkout@v4
-=======
-    - uses: actions/checkout@v5
->>>>>>> 5c170525
+    - uses: actions/checkout@v5
     - name: vcpkg build
       uses: johnwason/vcpkg-action@v7
       id: vcpkg
@@ -1685,19 +1571,11 @@
         - arch: x86
           wheel_arch: win32
     steps:
-<<<<<<< HEAD
-    - uses: actions/checkout@v4
-      with:
-        path: robotraconteur
-    - name: Download distfiles
-      uses: actions/download-artifact@v4
-=======
     - uses: actions/checkout@v5
       with:
         path: robotraconteur
     - name: Download distfiles
       uses: actions/download-artifact@v5
->>>>>>> 5c170525
       with:
         path: artifacts/distfiles
         name: distfiles
@@ -1735,11 +1613,7 @@
     - build-dist
     runs-on: ubuntu-22.04
     steps:
-<<<<<<< HEAD
-    - uses: actions/checkout@v4
-=======
-    - uses: actions/checkout@v5
->>>>>>> 5c170525
+    - uses: actions/checkout@v5
       with:
         path: robotraconteur
     - name: apt
@@ -1747,20 +1621,12 @@
         sudo apt-get update
         sudo apt-get install -y libboost-all-dev libssl-dev zlib1g-dev -y
     - name: Download distfiles
-<<<<<<< HEAD
-      uses: actions/download-artifact@v4
-=======
       uses: actions/download-artifact@v5
->>>>>>> 5c170525
       with:
         path: artifacts/distfiles
         name: distfiles
     - name: Download distfiles out-ubuntu
-<<<<<<< HEAD
-      uses: actions/download-artifact@v4
-=======
       uses: actions/download-artifact@v5
->>>>>>> 5c170525
       with:
         path: artifacts/out-ubuntu
         name: out-ubuntu-22.04
@@ -1804,28 +1670,16 @@
           wheel_arch: arm64
     runs-on: ${{ matrix.config.runner }}
     steps:
-<<<<<<< HEAD
-    - uses: actions/checkout@v4
-      with:
-        path: robotraconteur
-    - name: Download distfiles
-      uses: actions/download-artifact@v4
-=======
     - uses: actions/checkout@v5
       with:
         path: robotraconteur
     - name: Download distfiles
       uses: actions/download-artifact@v5
->>>>>>> 5c170525
       with:
         path: artifacts/distfiles
         name: distfiles
     - name: Download distfiles out-osx
-<<<<<<< HEAD
-      uses: actions/download-artifact@v4
-=======
       uses: actions/download-artifact@v5
->>>>>>> 5c170525
       with:
         path: artifacts/out-osx
         name: out-osx-${{ matrix.config.arch }}
@@ -1894,11 +1748,7 @@
       run: |
         apt-get update
         apt-get install git -y
-<<<<<<< HEAD
-    - uses: actions/checkout@v4
-=======
-    - uses: actions/checkout@v5
->>>>>>> 5c170525
+    - uses: actions/checkout@v5
       with:
         path: robotraconteur
     - name: clone robotraconteur_companion
@@ -1999,17 +1849,10 @@
   companion-build-win:
     runs-on: windows-latest
     steps:
-<<<<<<< HEAD
-    - uses: actions/checkout@v4
+    - uses: actions/checkout@v5
       with:
         path: robotraconteur
-    - uses: actions/checkout@v4
-=======
-    - uses: actions/checkout@v5
-      with:
-        path: robotraconteur
-    - uses: actions/checkout@v5
->>>>>>> 5c170525
+    - uses: actions/checkout@v5
       with:
         repository: robotraconteur/robotraconteur_companion
         submodules: recursive
@@ -2080,11 +1923,7 @@
         - kilted
         - rolling
     steps:
-<<<<<<< HEAD
-    - uses: actions/checkout@v4
-=======
-    - uses: actions/checkout@v5
->>>>>>> 5c170525
+    - uses: actions/checkout@v5
       with:
         path: src/robotraconteur
     - name: apt update
@@ -2117,11 +1956,7 @@
         - kilted
         - rolling
     steps:
-<<<<<<< HEAD
-    - uses: actions/checkout@v4
-=======
-    - uses: actions/checkout@v5
->>>>>>> 5c170525
+    - uses: actions/checkout@v5
       with:
         path: src/robotraconteur
     - name: apt update
@@ -2160,17 +1995,10 @@
     env:
       DEBIAN_FRONTEND: noninteractive
     steps:
-<<<<<<< HEAD
-    - uses: actions/checkout@v4
+    - uses: actions/checkout@v5
       with:
         path: src/robotraconteur
-    - uses: actions/checkout@v4
-=======
-    - uses: actions/checkout@v5
-      with:
-        path: src/robotraconteur
-    - uses: actions/checkout@v5
->>>>>>> 5c170525
+    - uses: actions/checkout@v5
       with:
         repository: robotraconteur/robotraconteur_companion
         submodules: recursive
@@ -2201,11 +2029,7 @@
       run:
         shell: bash
     steps:
-<<<<<<< HEAD
-    - uses: actions/checkout@v4
-=======
-    - uses: actions/checkout@v5
->>>>>>> 5c170525
+    - uses: actions/checkout@v5
       with:
         path: src/robotraconteur
     - name: apt update
@@ -2267,11 +2091,7 @@
         shell: bash
     steps:
     - name: download deb
-<<<<<<< HEAD
-      uses: actions/download-artifact@v4
-=======
       uses: actions/download-artifact@v5
->>>>>>> 5c170525
       with:
         name: robotraconteur-ros-${{ matrix.ROS_DISTRO }}-deb
     - name: apt update
@@ -2302,11 +2122,7 @@
       run:
         shell: bash
     steps:
-<<<<<<< HEAD
-    - uses: actions/checkout@v4
-=======
-    - uses: actions/checkout@v5
->>>>>>> 5c170525
+    - uses: actions/checkout@v5
       with:
         path: workspace/src/robotraconteur
     - name: apt update
@@ -2347,11 +2163,7 @@
       run:
         shell: bash
     steps:
-<<<<<<< HEAD
-    - uses: actions/checkout@v4
-=======
-    - uses: actions/checkout@v5
->>>>>>> 5c170525
+    - uses: actions/checkout@v5
       with:
         path: workspace/src/robotraconteur
     - name: apt update
@@ -2394,11 +2206,7 @@
   #     run:
   #       shell: cmd /C CALL {0}
   #   steps:
-<<<<<<< HEAD
-  #   - uses: actions/checkout@v4
-=======
   #   - uses: actions/checkout@v5
->>>>>>> 5c170525
   #     with:
   #       path: workspace/src/robotraconteur
   #   - name: miniconda
@@ -2445,11 +2253,7 @@
   #     run:
   #       shell: bash -el {0}
   #   steps:
-<<<<<<< HEAD
-  #   - uses: actions/checkout@v4
-=======
   #   - uses: actions/checkout@v5
->>>>>>> 5c170525
   #     with:
   #       path: workspace/src/robotraconteur
   #   - name: miniconda
@@ -2488,11 +2292,7 @@
       run:
         shell: bash
     steps:
-<<<<<<< HEAD
-    - uses: actions/checkout@v4
-=======
-    - uses: actions/checkout@v5
->>>>>>> 5c170525
+    - uses: actions/checkout@v5
       with:
         path: workspace/src/robotraconteur
     - name: update brew
