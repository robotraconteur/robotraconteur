--- conflicted
+++ resolved
@@ -1,3727 +1,1934 @@
-/**
- * @file WireMember.h
- *
- * @author John Wason, PhD
- *
- * @copyright Copyright 2011-2020 Wason Technology, LLC
- *
- * @par License
- * Software License Agreement (Apache License)
- * @par
- * Licensed under the Apache License, Version 2.0 (the "License");
- * you may not use this file except in compliance with the License.
- * You may obtain a copy of the License at
- * @par
- * http://www.apache.org/licenses/LICENSE-2.0
- * @par
- * Unless required by applicable law or agreed to in writing, software
- * distributed under the License is distributed on an "AS IS" BASIS,
- * WITHOUT WARRANTIES OR CONDITIONS OF ANY KIND, either express or implied.
- * See the License for the specific language governing permissions and
- * limitations under the License.
- */
-
-#pragma once
-
-#include "RobotRaconteur/DataTypes.h"
-#include "RobotRaconteur/Message.h"
-#include "RobotRaconteur/RobotRaconteurNode.h"
-#include "RobotRaconteur/AsyncUtils.h"
-#include <boost/call_traits.hpp>
-
-#pragma warning(push)
-#pragma warning(disable : 4250)
-#pragma warning(disable : 4996)
-#include <boost/signals2.hpp>
-
-namespace RobotRaconteur
-{
-<<<<<<< HEAD
-class ROBOTRACONTEUR_CORE_API WireBase;
-class ROBOTRACONTEUR_CORE_API WireConnectionBase;
-class ROBOTRACONTEUR_CORE_API WireConnectionBaseListener;
-namespace detail
-{
-class WireSubscription_connection;
-bool WireConnectionBase_IsValueExpired(RR_WEAK_PTR<RobotRaconteurNode> node, const boost::posix_time::ptime& recv_time,
-                                       int32_t lifespan);
-} // namespace detail
-
-/**
- * @brief Base class for WireConnection
- *
- * Base class for templated WireConnection
- *
- */
-class ROBOTRACONTEUR_CORE_API WireConnectionBase : public RR_ENABLE_SHARED_FROM_THIS<WireConnectionBase>,
-                                                   private boost::noncopyable
-{
-
-    friend class WireBase;
-    friend class WireClientBase;
-    friend class WireServerBase;
-    friend class WireBroadcasterBase;
-    friend class WireSubscriptionBase;
-    friend class detail::WireSubscription_connection;
-
-  public:
-    /**
-     * @brief Returns the Robot Raconteur node Endpoint ID
-     *
-     * Returns the endpoint associated with the ClientContext or ServerEndpoint
-     * associated with the wire connection.
-     *
-     * @return uint32_t The Robot Raconteur node Endpoint ID
-     */
-    virtual uint32_t GetEndpoint();
-
-    /**
-     * @brief Get the timestamp of the last received value
-     *
-     * Returns the timestamp of the value in the *senders* clock
-     *
-     * @return TimeSpec The timestamp of the last received value
-     */
-    virtual TimeSpec GetLastValueReceivedTime();
-
-    /**
-     * @brief Get the timestamp of the last sent value
-     *
-     * Returns the timestamp of the last sent value in the *local* clock
-     *
-     * @return TimeSpec The timestamp of the last sent value
-     */
-    virtual TimeSpec GetLastValueSentTime();
-
-    /**
-     * @brief Close the wire connection
-     *
-     * Close the wire connection. Blocks until close complete. The peer wire connection
-     * is destroyed automatically.
-     *
-     */
-    virtual void Close();
-
-    /**
-     * @brief Asynchronously close the wire connection
-     *
-     * Same as Close() but returns asynchronously
-     *
-     * @param handler A handler function to call on completion, possibly with an exception
-     * @param timeout Timeout in milliseconds, or RR_TIMEOUT_INFINITE for no timeout
-     */
-    virtual void AsyncClose(boost::function<void(const RR_SHARED_PTR<RobotRaconteurException>&)> handler,
-                            int32_t timeout);
-
-    WireConnectionBase(const RR_SHARED_PTR<WireBase>& parent, uint32_t endpoint = 0,
-                       MemberDefinition_Direction direction = MemberDefinition_Direction_both);
-
-    virtual ~WireConnectionBase() {}
-
-    virtual void WirePacketReceived(TimeSpec timespec, const RR_INTRUSIVE_PTR<RRValue>& packet);
-
-    /**
-     * @brief Get if the InValue is valid
-     *
-     * The InValue is valid if a value has been received and
-     * the value has not expired
-     *
-     * @return true The InValue is valid
-     * @return false The OutValue is invalid
-     */
-    virtual bool GetInValueValid();
-
-    /**
-     * @brief Get if the OutValue is valid
-     *
-     * The OutValue is valid if a value has been
-     * set using SetOutValue()
-     *
-     * @return true The OutValue is valid
-     * @return false The OutValue is invalid
-     */
-    virtual bool GetOutValueValid();
-
-    /**
-     * @brief Waits for InValue to be valid
-     *
-     * Blocks the current thread until InValue is valid,
-     * with an optional timeout. Returns true if InValue is valid,
-     * or false if timeout occurred.
-     *
-     * @param timeout Timeout in milliseconds, or RR_TIMEOUT_INFINITE for no timeout
-     * @return true The InValue is  valid
-     * @return false The InValue is invalid
-     */
-    bool WaitInValueValid(int32_t timeout = RR_TIMEOUT_INFINITE);
-
-    /**
-     * @brief Waits for OutValue to be valid
-     *
-     * Blocks the current thread until OutValue is valid,
-     * with an optional timeout. Returns true if OutValue is valid,
-     * or false if timeout occurred.
-     *
-     * @param timeout Timeout in milliseconds, or RR_TIMEOUT_INFINITE for no timeout
-     * @return true The InValue is  valid
-     * @return false The InValue is invalid
-     */
-    bool WaitOutValueValid(int32_t timeout = RR_TIMEOUT_INFINITE);
-
-    RR_SHARED_PTR<RobotRaconteurNode> GetNode();
-
-    /**
-     * @brief Get if wire connection is ignoring incoming values
-     *
-     * If true, wire connection is ignoring incoming values and is not
-     * storing the value
-     *
-     * @return true Wire connection is ignoring incoming values
-     * @return false Wire connection is not ignoring incoming values
-     */
-    virtual bool GetIgnoreInValue();
-
-    /**
-     * @brief Set whether wire connection should ignore incoming values
-     *
-     * Wire connections may optionally desire to ignore incoming values. This is useful if the connection
-     * is only being used to send out values, and received values may create a potential memory . If ignore is true,
-     * incoming values will be discarded.
-     *
-     * @param ignore If true, incoming values are ignored. If false, the most recent value is stored.
-     */
-    virtual void SetIgnoreInValue(bool ignore);
-
-    virtual void AddListener(const RR_SHARED_PTR<WireConnectionBaseListener>& listener);
-
-    /**
-     * @brief The direction of the wire
-     *
-     * Wires may be declared *readonly* or *writeonly* in the service definition file. (If neither
-     * is specified, the wire is assumed to be full duplex.) *readonly* wire may only send out values from
-     * service to client. *writeonly* wires may only send out values from client to service.
-     *
-     * @return MemberDefinition_Direction
-     */
-    MemberDefinition_Direction Direction();
-
-    /**
-     * @brief Get the lifespan of InValue
-     *
-     * InValue may optionally have a finite lifespan specified in milliseconds.
-     * Once the lifespan after reception has expired, the InValue is cleared, and becomes invalid.
-     * Attempts to access InValue will result in a ValueNotSetException.
-     *
-     * @return int32_t The lifespan in milliseconds
-     */
-    virtual int32_t GetInValueLifespan();
-    /**
-     * @brief Set the lifespan of InValue
-     *
-     * InValue may optionally have a finite lifespan specified in milliseconds. Once
-     * the lifespan after reception has expired, the InValue is cleared and becomes invalid.
-     * Attempts to access InValue will result in ValueNotSetException.
-     *
-     * InValue lifespans may be used to avoid using a stale value received by the wire. If
-     * the lifespan is not set, the wire will continue to return the last received value, even
-     * if the value is old.
-     *
-     * @param millis The lifespan in millisecond, or RR_VALUE_LIFESPAN_INFINITE for infinite lifespan
-     */
-    virtual void SetInValueLifespan(int32_t millis);
-
-    /**
-     * @brief Get the lifespan of OutValue
-     *
-     * OutValue may optionally have a finite lifespan specified in milliseconds.
-     * Once the lifespan after sending has expired, the OutValue is cleared, and becomes invalid.
-     * Attempts to access OutValue will result in a ValueNotSetException.
-     *
-     * @return int32_t The lifespan in milliseconds
-     */
-    virtual int32_t GetOutValueLifespan();
-    /**
-     * @brief Set the lifespan of OutValue
-     *
-     * OutValue may optionally have a finite lifespan specified in milliseconds. Once
-     * the lifespan after sending has expired, the OutValue is cleared and becomes invalid.
-     * Attempts to access OutValue will result in ValueNotSetException.
-     *
-     * OutValue lifespans may be used to avoid using a stale value sent by the wire. If
-     * the lifespan is not set, the wire will continue to return the last sent value, even
-     * if the value is old.
-     *
-     * @param millis The lifespan in millisecond, or RR_VALUE_LIFESPAN_INFINITE for infinite lifespan
-     */
-    virtual void SetOutValueLifespan(int32_t millis);
-
-  protected:
-    virtual void RemoteClose();
-
-    RR_INTRUSIVE_PTR<RRValue> inval;
-    RR_INTRUSIVE_PTR<RRValue> outval;
-
-    bool inval_valid;
-    TimeSpec lasttime_send;
-    boost::posix_time::ptime lasttime_send_local;
-
-    bool outval_valid;
-    TimeSpec lasttime_recv;
-    boost::posix_time::ptime lasttime_recv_local;
-
-    boost::condition_variable inval_wait;
-    boost::condition_variable outval_wait;
-
-    int32_t inval_lifespan;
-    int32_t outval_lifespan;
-
-    uint32_t endpoint;
-    RR_WEAK_PTR<WireBase> parent;
-    std::string service_path;
-    std::string member_name;
-
-    boost::mutex sendlock;
-    boost::mutex recvlock;
-
-    bool send_closed;
-    bool recv_closed;
-
-    RR_INTRUSIVE_PTR<RRValue> GetInValueBase();
-
-    RR_INTRUSIVE_PTR<RRValue> GetOutValueBase();
-
-    void SetOutValueBase(const RR_INTRUSIVE_PTR<RRValue>& value);
-
-    bool TryGetInValueBase(RR_INTRUSIVE_PTR<RRValue>& value, TimeSpec& time);
-    bool TryGetOutValueBase(RR_INTRUSIVE_PTR<RRValue>& value, TimeSpec& time);
-
-    virtual void fire_WireValueChanged(const RR_INTRUSIVE_PTR<RRValue>& value, TimeSpec time) = 0;
-
-    virtual void fire_WireClosedCallback() = 0;
-
-    void Shutdown();
-
-    RR_SHARED_PTR<WireBase> GetParent();
-
-    boost::mutex inval_lock;
-    boost::mutex outval_lock;
-
-    bool ignore_inval;
-
-    boost::mutex listeners_lock;
-    std::list<RR_WEAK_PTR<WireConnectionBaseListener> > listeners;
-
-    detail::async_signal_semaphore wire_value_changed_semaphore;
-
-    RR_WEAK_PTR<RobotRaconteurNode> node;
-
-    MemberDefinition_Direction direction;
-};
-
-/**
- * @brief Wire connection used to transmit "most recent" values
- *
- * Wire connections are used to transmit "most recent" values between connected
- * wire members. See Wire for more information on wire members.
- *
- * Wire connections are created by clients using the Wire::Connect() or Wire::AsyncConnect()
- * functions. Services receive incoming wire connection requests through a
- * callback function specified using the Wire::SetWireConnectCallback() function. Services
- * may also use the WireBroadcaster class to automate managing wire connection lifecycles and
- * sending values to all connected clients, or use WireUnicastReceiver to receive an incoming
- * value from the most recently connected client.
- *
- * Wire connections are used to transmit "most recent" values between clients and services. Connection
- * the wire creates a connection pair, one in the client, and one in the service. Each wire connection
- * object has an InValue and an OutValue. Setting the OutValue of one will cause the specified value to
- * be transmitted to the InValue of the peer. See Wire for more information.
- *
- * Values can optionally be specified to have a finite lifespan using SetInValueLifespan() and
- * SetOutValueLifespan(). Lifespans can be used to prevent using old values that have
- * not been recently updated.
- *
- * This class is instantiated by the Wire class. It should not be instantiated
- * by the user.
- *
- * @tparam T The value data type
- */
-template <typename T>
-class WireConnection : public WireConnectionBase
-{
-  private:
-    boost::function<void(RR_SHARED_PTR<WireConnection<T> >)> WireConnectionClosedCallback;
-    boost::mutex WireConnectionClosedCallback_lock;
-
-  public:
-    /**
-     * @brief Signal invoked when the InValue is changed
-     *
-     * Callback function must accept three arguments, receiving the WireConnectionPtr<T> that
-     * received a packet, the new value, and the value's TimeSpec timestamp
-     */
-    boost::signals2::signal<void(const RR_SHARED_PTR<WireConnection<T> >& connection, T value, TimeSpec time)>
-        WireValueChanged;
-
-    /**
-     * @brief Get the currently configured connection closed callback function
-     *
-     * @return boost::function<void (RR_SHARED_PTR<WireConnection<T> >)>
-     */
-
-    boost::function<void(RR_SHARED_PTR<WireConnection<T> >)> GetWireConnectionClosedCallback()
-    {
-        boost::mutex::scoped_lock lock(WireConnectionClosedCallback_lock);
-        return WireConnectionClosedCallback;
-    }
-
-    /**
-     * @brief Set the connection closed callback function
-     *
-     * Sets a function to invoke when the wire connection has been closed.
-     *
-     * Callback function must accept one argument, receiving the WireConnectionPtr<T> that
-     * was closed.
-     *
-     * @param callback The callback function
-     */
-    void SetWireConnectionClosedCallback(boost::function<void(const RR_SHARED_PTR<WireConnection<T> >&)> callback)
-    {
-        boost::mutex::scoped_lock lock(WireConnectionClosedCallback_lock);
-        WireConnectionClosedCallback = callback;
-    }
-
-    RR_OVIRTUAL ~WireConnection() RR_OVERRIDE {}
-
-    /**
-     * @brief Get the current InValue
-     *
-     * Gets the current InValue that was transmitted from the peer. Throws
-     * ValueNotSetException if no value has been received, or the most
-     * recent value lifespan has expired.
-     *
-     * @return T The value
-     */
-    virtual T GetInValue() { return RRPrimUtil<T>::PreUnpack(GetInValueBase()); }
-
-    /**
-     * @brief Get the current OutValue
-     *
-     * Gets the current OutValue that was transmitted to the peer. Throws
-     * ValueNotSetException if no value has been received, or the most
-     * recent value lifespan has expired.
-     *
-     * @return T The value
-     */
-    virtual T GetOutValue() { return RRPrimUtil<T>::PreUnpack(GetOutValueBase()); }
-
-    /**
-     * @brief Set the OutValue and transmit to the peer connection
-     *
-     * Sets the OutValue for the wire connection. The specified value will be
-     * transmitted to the peer, and will become the peers InValue. The transmission
-     * is unreliable, meaning that values may be dropped if newer values arrive.
-     *
-     * @param value The new out value
-     */
-    virtual void SetOutValue(typename boost::call_traits<T>::param_type value)
-    {
-        SetOutValueBase(RRPrimUtil<T>::PrePack(value));
-    }
-
-    /**
-     * @brief Try getting the InValue, returning true on success or false on failure
-     *
-     * Get the current InValue and InValue timestamp. Return true or false on
-     * success or failure instead of throwing exception.
-     *
-     * @param value [out] The current InValue
-     * @param time [out] The current InValue timestamp in the senders clock
-     * @return true The InValue was valid
-     * @return false The InValue was invalid. value and time are undefined
-     */
-    bool TryGetInValue(T& value, TimeSpec& time)
-    {
-        RR_INTRUSIVE_PTR<RRValue> o;
-        if (!TryGetInValueBase(o, time))
-            return false;
-        value = RRPrimUtil<T>::PreUnpack(o);
-        return true;
-    }
-
-    /**
-     * @brief Try getting the OutValue, returning true on success or false on failure
-     *
-     * Get the current OutValue and OutValue timestamp. Return true or false on
-     * success and failure instead of throwing exception.
-     *
-     * @param value [out] The current OutValue
-     * @param time [out] The current OutValue timestamp in the local clock
-     * @return true The OutValue was valid
-     * @return false The OutValue was invalid. value and time are undefined
-     */
-    bool TryGetOutValue(T& value, TimeSpec& time)
-    {
-        RR_INTRUSIVE_PTR<RRValue> o;
-        if (!TryGetOutValueBase(o, time))
-            return false;
-        value = RRPrimUtil<T>::PreUnpack(o);
-        return true;
-    }
-
-    WireConnection(const RR_SHARED_PTR<WireBase>& parent, uint32_t endpoint = 0,
-                   MemberDefinition_Direction direction = MemberDefinition_Direction_both)
-        : WireConnectionBase(parent, endpoint, direction)
-    {}
-
-  protected:
-    RR_OVIRTUAL void fire_WireValueChanged(const RR_INTRUSIVE_PTR<RRValue>& value, TimeSpec time) RR_OVERRIDE
-    {
-        WireValueChanged(RR_STATIC_POINTER_CAST<WireConnection<T> >(shared_from_this()),
-                         RRPrimUtil<T>::PreUnpack(value), time);
-    }
-
-    RR_OVIRTUAL void fire_WireClosedCallback() RR_OVERRIDE
-    {
-        boost::function<void(RR_SHARED_PTR<WireConnection<T> >)> c = GetWireConnectionClosedCallback();
-        if (!c)
-            return;
-        c(RR_STATIC_POINTER_CAST<WireConnection<T> >(shared_from_this()));
-    }
-
-  public:
-    RR_OVIRTUAL void Close() RR_OVERRIDE
-    {
-        WireConnectionBase::Close();
-        {
-            boost::mutex::scoped_lock lock(WireConnectionClosedCallback_lock);
-            WireConnectionClosedCallback.clear();
-        }
-        WireValueChanged.disconnect_all_slots();
-    }
-
-  protected:
-    virtual void AsyncClose1(const RR_SHARED_PTR<RobotRaconteurException>& err,
-                             const boost::function<void(const RR_SHARED_PTR<RobotRaconteurException>&)>& handler)
-    {
-        try
-        {
-            {
-                boost::mutex::scoped_lock lock(WireConnectionClosedCallback_lock);
-                WireConnectionClosedCallback.clear();
-            }
-            WireValueChanged.disconnect_all_slots();
-        }
-        catch (std::exception&)
-        {}
-
-        handler(err);
-    }
-
-  public:
-    RR_OVIRTUAL void AsyncClose(boost::function<void(const RR_SHARED_PTR<RobotRaconteurException>&)> handler,
-                                int32_t timeout = 2000) RR_OVERRIDE
-    {
-        WireConnectionBase::AsyncClose(boost::bind(&WireConnection<T>::AsyncClose1,
-                                                   RR_STATIC_POINTER_CAST<WireConnection<T> >(shared_from_this()),
-                                                   RR_BOOST_PLACEHOLDERS(_1), handler),
-                                       timeout);
-    }
-
-  protected:
-    RR_OVIRTUAL void RemoteClose() RR_OVERRIDE
-    {
-        WireConnectionBase::RemoteClose();
-        {
-            boost::mutex::scoped_lock lock(WireConnectionClosedCallback_lock);
-            WireConnectionClosedCallback.clear();
-        }
-        WireValueChanged.disconnect_all_slots();
-    }
-};
-
-/**
- * @brief Base class for Wire
- *
- */
-class ROBOTRACONTEUR_CORE_API WireBase : public RR_ENABLE_SHARED_FROM_THIS<WireBase>, private boost::noncopyable
-{
-
-  public:
-    friend class WireConnectionBase;
-
-    virtual ~WireBase() {}
-
-    /**
-     * @brief Get the member name of the wire
-     *
-     * @return std::string
-     */
-    virtual std::string GetMemberName() = 0;
-
-    virtual std::string GetServicePath() = 0;
-
-    virtual void WirePacketReceived(const RR_INTRUSIVE_PTR<MessageEntry>& m, uint32_t e = 0) = 0;
-
-    virtual void Shutdown() = 0;
-
-    virtual void AsyncClose(const RR_SHARED_PTR<WireConnectionBase>& endpoint, bool remote, uint32_t ee,
-                            RR_MOVE_ARG(boost::function<void(const RR_SHARED_PTR<RobotRaconteurException>&)>) handler,
-                            int32_t timeout) = 0;
-
-  protected:
-    WireBase();
-
-    virtual void SendWirePacket(const RR_INTRUSIVE_PTR<RRValue>& data, TimeSpec time, uint32_t endpoint) = 0;
-
-    bool rawelements;
-
-    void DispatchPacket(const RR_INTRUSIVE_PTR<MessageEntry>& me, const RR_SHARED_PTR<WireConnectionBase>& e);
-
-    RR_INTRUSIVE_PTR<RRValue> UnpackPacket(const RR_INTRUSIVE_PTR<MessageEntry>& me, TimeSpec& ts);
-
-    RR_INTRUSIVE_PTR<MessageEntry> PackPacket(const RR_INTRUSIVE_PTR<RRValue>& data, TimeSpec time);
-
-    virtual RR_INTRUSIVE_PTR<MessageElementData> PackData(const RR_INTRUSIVE_PTR<RRValue>& data)
-    {
-        return GetNode()->PackVarType(data);
-    }
-
-    virtual RR_INTRUSIVE_PTR<RRValue> UnpackData(const RR_INTRUSIVE_PTR<MessageElement>& mdata)
-    {
-        return GetNode()->UnpackVarType(mdata);
-    }
-
-    RR_WEAK_PTR<RobotRaconteurNode> node;
-
-    MemberDefinition_Direction direction;
-
-  public:
-    RR_SHARED_PTR<RobotRaconteurNode> GetNode();
-
-    /**
-     * @brief The direction of the wire
-     *
-     * Wires may be declared *readonly* or *writeonly* in the service definition file. (If neither
-     * is specified, the wire is assumed to be full duplex.) *readonly* wire may only send out values from
-     * service to client. *writeonly* wires may only send out values from client to service.
-     *
-     * @return MemberDefinition_Direction
-     */
-    MemberDefinition_Direction Direction();
-};
-
-/**
- * @brief `wire` member type interface
- *
- * The Wire class implements the `wire` member type. Wires are declared in service definition files
- * using the `wire` keyword within object declarations. Wires provide "most recent" value streaming
- * between clients and services. They work by creating "connection" pairs between the client and service.
- * The wire streams the current value between the wire connection pairs using packets. Wires
- * are unreliable; only the most recent value is of interest, and any older values
- * will be dropped. Wire connections have an InValue and an OutValue. Users set the OutValue on the
- * connection. The new OutValue is transmitted to the peer wire connection, and becomes the peer's
- * InValue. The peer can then read the InValue. The client and service have their own InValue
- * and OutValue, meaning that each direction, client to service or service to client, has its own
- * value.
- *
- * Wire connections are created using the Connect() or AsyncConnect() functions. Services receive
- * incoming connection requests through a callback function. Thes callback is configured using
- * the SetWireConnectCallback() function. Services may also use the WireBroadcaster class
- * or WireUnicastReceiver class to automate managing wire connection lifecycles. WireBroadcaster
- * is used to send values to all connected clients. WireUnicastReceiver is used to receive the
- * value from the most recent wire connection. See WireConnection for details on sending
- * and receiving streaming values.
- *
- * Wire clients may also optionally "peek" and "poke" the wire without forming a streaming
- * connection. This is useful if the client needs to read the InValue or set the OutValue
- * instantaniously, but does not need continuous updating. PeekInValue() or
- * AsyncPeekInValue() will retrieve the client's current InValue. PokeOutValue() or
- * AsyncPokeOutValue() will send a new client OutValue to the service.
- * PeekOutValue() or AsyncPeekOutValue() will retrieve the last client OutValue received by
- * the service.
- *
- * "Peek" and "poke" operations initiated by the client are received on the service using
- * callbacks. Use SetPeekInValueCallback(), SetPeekOutValueCallback(),
- * and SetPokeOutValueCallback() to configure the callbacks to handle these requests.
- * WireBroadcaster and WireUnicastReceiver configure these callbacks automatically, so
- * the user does not need to configure the callbacks when these classes are used.
- *
- * Wires can be declared *readonly* or *writeonly*. If neither is specified, the wire is assumed
- * to be full duplex. *readonly* pipes may only send values from service to client, ie OutValue
- * on service side and InValue on client side. *writeonly* pipes may only send values from
- * client to service, ie OutValue on client side and InValue on service side. Use Direction()
- * to determine the direction of the wire.
- *
- * Unlike pipes, wire connections are not indexed, so only one connection pair can be
- * created per client connection.
- *
- * WireBroadcaster or WireUnicastReceiver are typically used to simplify using wires.
- * See WireBroadcaster and WireUnicastReceiver for more information.
- *
- * This class is instantiated by the node. It should not be instantiated by the user.
- *
- * @tparam T The value data type
- */
-template <typename T>
-class Wire : public virtual WireBase
-{
-
-    friend class WireConnectionBase;
-
-  public:
-    Wire(boost::function<void(const RR_INTRUSIVE_PTR<RRValue>&)> verify) { this->verify = RR_MOVE(verify); }
-
-    RR_OVIRTUAL ~Wire() RR_OVERRIDE {}
-
-    /**
-     * @brief Connect the wire
-     *
-     * Creates a connection between the wire, returning the client connection. Used to create
-     * a "most recent" value streaming connection to the service.
-     *
-     * Only valid on clients. Will throw InvalidOperationException on the service side.
-     *
-     * Note: If a streaming connection is not required, use PeekInValue(), PeekOutValue(),
-     * or PokeOutValue() instead of creating a connection.
-     *
-     * @return RR_SHARED_PTR<WireConnection<T> > The wire connection
-     */
-    virtual RR_SHARED_PTR<WireConnection<T> > Connect() = 0;
-
-    /**
-     * @brief Asynchronously connect the wire
-     *
-     * Same as Connect(), but returns asynchronously
-     *
-     * Only valid on clients. Will throw InvalidOperationException on the service side.
-     *
-     * @param handler A handler function to receive the wire connection, or an exception
-     * @param timeout Timeout in milliseconds, or RR_TIMEOUT_INFINITE for no timeout
-     */
-    virtual void AsyncConnect(
-        boost::function<void(const RR_SHARED_PTR<WireConnection<T> >&, const RR_SHARED_PTR<RobotRaconteurException>&)>
-            handler,
-        int32_t timeout = RR_TIMEOUT_INFINITE) = 0;
-
-    /**
-     * @brief Peek the current InValue
-     *
-     * Peeks the current InValue using a "request" instead of a streaming value. Use
-     * if only the instantanouse value is required.
-     *
-     * Peek and poke are similar to `property` members. Unlike streaming,
-     * peek and poke are reliable operations.
-     *
-     * Throws ValueNotSetException if InValue is not valid.
-     *
-     * Only valid on clients. Will throw InvalidOperationException on the service side.
-     *
-     * @param ts [out] The timestamp of the current InValue
-     * @return T The current InValue
-     */
-    virtual T PeekInValue(TimeSpec& ts) = 0;
-
-    /**
-     * @brief Peek the current OutValue
-     *
-     * Peeks the current OutValue using a "request" instead of a streaming value. Use
-     * if only the instantanouse value is required.
-     *
-     * Peek and poke are similar to `property` members. Unlike streaming,
-     * peek and poke are reliable operations.
-     *
-     * Throws ValueNotSetException if OutValue is not valid.
-     *
-     * Only valid on clients. Will throw InvalidOperationException on the service side.
-     *
-     * @param ts [out] The timestamp of the current OutValue
-     * @return T The current OutValue
-     */
-    virtual T PeekOutValue(TimeSpec& ts) = 0;
-
-    /**
-     * @brief Poke the OutValue
-     *
-     * Pokes the OutValue using a "request" instead of a streaming value. Use
-     * to update the OutValue if the value is updated infrequently.
-     *
-     * Peek and poke are similar to `property` members. Unlike streaming,
-     * peek and poke are reliable operations.
-     *
-     * Only valid on clients. Will throw InvalidOperationException on the service side.
-     *
-     * @param value The new OutValue
-     */
-    virtual void PokeOutValue(const T& value) = 0;
-
-    /**
-     * @brief Asynchronously peek the current InValue
-     *
-     * Same as PeekInValue(), but returns asynchronously.
-     *
-     * Only valid on clients. Will throw InvalidOperationException on the service side.
-     *
-     * @param handler A handler function to receive the InValue and timestamp, or an exception
-     * @param timeout Timeout in milliseconds, or RR_TIMEOUT_INFINITE for no timeout
-     */
-    virtual void AsyncPeekInValue(
-        boost::function<void(const T&, const TimeSpec&, const RR_SHARED_PTR<RobotRaconteurException>&)> handler,
-        int32_t timeout = RR_TIMEOUT_INFINITE) = 0;
-
-    /**
-     * @brief Asynchronously peek the current OutValue
-     *
-     * Same as PeekOutValue(), but returns asynchronously.
-     *
-     * Only valid on clients. Will throw InvalidOperationException on the service side.
-     *
-     * @param handler A handler function to receive the OutValue and timestamp, or an exception
-     * @param timeout Timeout in milliseconds, or RR_TIMEOUT_INFINITE for no timeout
-     */
-    virtual void AsyncPeekOutValue(
-        boost::function<void(const T&, const TimeSpec&, const RR_SHARED_PTR<RobotRaconteurException>&)> handler,
-        int32_t timeout = RR_TIMEOUT_INFINITE) = 0;
-
-    /**
-     * @brief Asynchronously poke the OutValue
-     *
-     * Same as PokeOutValue(), but returns asynchronously
-     *
-     * Only valid on clients. Will throw InvalidOperationException on the service side.
-     *
-     * @param handler A handler function to invoke on completion, with possible exception
-     * @param value The new OutValue
-     * @param timeout Timeout in milliseconds, or RR_TIMEOUT_INFINITE for no timeout
-     */
-    virtual void AsyncPokeOutValue(const T& value,
-                                   boost::function<void(const RR_SHARED_PTR<RobotRaconteurException>&)> handler,
-                                   int32_t timeout = RR_TIMEOUT_INFINITE) = 0;
-
-    /**
-     * @brief Get the currently configured wire connected callback function
-     *
-     * Only valid for services. Will throw InvalidOperationException on client side.
-     *
-     * @return boost::function<void(RR_SHARED_PTR<WireConnection<T> >)> The currently configured callback function
-     */
-    virtual boost::function<void(const RR_SHARED_PTR<WireConnection<T> >&)> GetWireConnectCallback() = 0;
-
-    /**
-     * @brief Set wire connected callback function
-     *
-     * Callback function invoked when a client attempts to connect a the wire. The callback
-     * will receive the incoming wire connection as a parameter. The service must maintain a
-     * reference to the wire connection, but the wire will retain ownership of the wire connection
-     * until it is closed. Using  boost::weak_ptr to store the reference to the connection
-     * is recommended.
-     *
-     * The callback may throw an exception to reject incoming connect request.
-     *
-     * Note: Connect callback is configured automatically by WireBroadcaster or
-     * WireUnicastReceiver
-     *
-     * Only valid for services. Will throw InvalidOperationException on the client side.
-     *
-     * @param function Callback function to receive the incoming connection
-     */
-    virtual void SetWireConnectCallback(boost::function<void(const RR_SHARED_PTR<WireConnection<T> >&)> function) = 0;
-
-    /**
-     * @brief Get the currently configure PeekInValue callback
-     *
-     * Only valid for services. Will throw InvalidOperationException on the client side.
-     *
-     * @return boost::function<T(const uint32_t&)> The currently configured callback function
-     */
-    virtual boost::function<T(const uint32_t&)> GetPeekInValueCallback() = 0;
-
-    /**
-     * @brief Set the PeekInValue callback function
-     *
-     * Peek and poke operations are used when a streaming connection of the most recent value
-     * is not required. Clients initiate peek and poke operations using PeekInValue(), PeekOutValue(),
-     * PokeOutValue(), or their asynchronous equivalents. Services receive the peek and poke
-     * requests through callbacks.
-     *
-     * SetPeekInValueCallback() configures the service callback for PeekInValue() requests.
-     *
-     * The specified callback function should have the following signature:
-     *
-     *     T peek_invalue_callback(uint32 client_endpoint);
-     *
-     * The function receives the client endpoint ID, and returns the current InValue.
-     *
-     * Note: Callback is configured automatically by WireBroadcaster or
-     * WireUnicastReceiver
-     *
-     * Only valid for services. Will throw InvalidOperationException on the client side.
-     *
-     * @param function The callback function
-     */
-    virtual void SetPeekInValueCallback(boost::function<T(const uint32_t&)> function) = 0;
-
-    /**
-     * @brief Get the currently configure PeekOutValue callback
-     *
-     * Only valid for services. Will throw InvalidOperationException on the client side.
-     *
-     * @return boost::function<T(const uint32_t&)> The currently configured callback function
-     */
-    virtual boost::function<T(const uint32_t&)> GetPeekOutValueCallback() = 0;
-
-    /**
-     * @brief Set the PeekOutValue callback function
-     *
-     * Peek and poke operations are used when a streaming connection of the most recent value
-     * is not required. Clients initiate peek and poke operations using PeekInValue(), PeekOutValue(),
-     * PokeOutValue(), or their asynchronous equivalents. Services receive the peek and poke
-     * requests through callbacks.
-     *
-     * SetPeekOutValueCallback() configures the service callback for PeekOutValue() requests.
-     *
-     * The specified callback function should have the following signature:
-     *
-     *     T peek_outvalue_callback(uint32 client_endpoint);
-     *
-     * The function receives the client endpoint ID, and returns the current OutValue.
-     *
-     * Note: Callback is configured automatically by WireBroadcaster or
-     * WireUnicastReceiver
-     *
-     * Only valid for services. Will throw InvalidOperationException on the client side.
-     *
-     * @param function The callback function
-     */
-    virtual void SetPeekOutValueCallback(boost::function<T(const uint32_t&)> function) = 0;
-
-    /**
-     * @brief Get the currently configure PokeOutValue callback
-     *
-     * Only valid for services. Will throw InvalidOperationException on the client side.
-     *
-     * @return boost::function<void(const T&, const TimeSpec&, const uint32_t&)> The currently configured
-     *     callback function
-     */
-    virtual boost::function<void(const T&, const TimeSpec&, const uint32_t&)> GetPokeOutValueCallback() = 0;
-
-    /**
-     * @brief Set the PokeOutValue callback function
-     *
-     * Peek and poke operations are used when a streaming connection of the most recent value
-     * is not required. Clients initiate peek and poke operations using PeekInValue(), PeekOutValue(),
-     * PokeOutValue(), or their asynchronous equivalents. Services receive the peek and poke
-     * requests through callbacks.
-     *
-     * SetPokeOutValueCallback() configures the service callback for PokeOutValue() requests.
-     *
-     * The specified callback function should have the following signature:
-     *
-     *     void poke_outvalue_callback(const T& value, const TimeSpec& timestamp, uint32 client_endpoint);
-     *
-     * The function receives the new out value, the new out value timestamp in the client's clock,
-     * and the client endpoint ID.
-     *
-     * Note: Callback is configured automatically by WireBroadcaster or
-     * WireUnicastReceiver
-     *
-     * Only valid for services. Will throw InvalidOperationException on the client side.
-     *
-     * @param function The callback function
-     */
-    virtual void SetPokeOutValueCallback(
-        boost::function<void(const T&, const TimeSpec&, const uint32_t&)> function) = 0;
-
-  protected:
-    RR_OVIRTUAL RR_INTRUSIVE_PTR<MessageElementData> PackData(const RR_INTRUSIVE_PTR<RRValue>& data) RR_OVERRIDE
-    {
-        if (verify)
-        {
-            verify(data);
-        }
-        return GetNode()->template PackAnyType<typename RRPrimUtil<T>::BoxedType>(data);
-    }
-
-    RR_OVIRTUAL RR_INTRUSIVE_PTR<RRValue> UnpackData(const RR_INTRUSIVE_PTR<MessageElement>& mdata) RR_OVERRIDE
-    {
-        if (!verify)
-        {
-            return GetNode()->template UnpackAnyType<typename RRPrimUtil<T>::BoxedType>(mdata);
-        }
-        else
-        {
-            RR_INTRUSIVE_PTR<RRValue> ret = GetNode()->template UnpackAnyType<typename RRPrimUtil<T>::BoxedType>(mdata);
-            verify(ret);
-            return ret;
-        }
-    }
-
-    boost::function<void(const RR_INTRUSIVE_PTR<RRValue>&)> verify;
-};
-
-class ROBOTRACONTEUR_CORE_API ServiceStub;
-
-class ROBOTRACONTEUR_CORE_API WireClientBase : public virtual WireBase
-{
-    friend class WireConnectionBase;
-    friend class WireSubscriptionBase;
-    friend class detail::WireSubscription_connection;
-
-  public:
-    RR_OVIRTUAL ~WireClientBase() RR_OVERRIDE {}
-
-    RR_OVIRTUAL std::string GetMemberName() RR_OVERRIDE;
-
-    RR_OVIRTUAL std::string GetServicePath() RR_OVERRIDE;
-
-    RR_OVIRTUAL void WirePacketReceived(const RR_INTRUSIVE_PTR<MessageEntry>& m, uint32_t e = 0) RR_OVERRIDE;
-
-    RR_OVIRTUAL void Shutdown() RR_OVERRIDE;
-
-    RR_OVIRTUAL void AsyncClose(const RR_SHARED_PTR<WireConnectionBase>& endpoint, bool remote, uint32_t ee,
-                                RR_MOVE_ARG(boost::function<void(const RR_SHARED_PTR<RobotRaconteurException>&)>)
-                                    handler,
-                                int32_t timeout) RR_OVERRIDE;
-
-    RR_SHARED_PTR<ServiceStub> GetStub();
-
-  protected:
-    RR_OVIRTUAL void SendWirePacket(const RR_INTRUSIVE_PTR<RRValue>& packet, TimeSpec time,
-                                    uint32_t endpoint) RR_OVERRIDE;
-
-    std::string m_MemberName;
-    std::string service_path;
-    uint32_t endpoint;
-
-    RR_SHARED_PTR<WireConnectionBase> connection;
-    boost::mutex connection_lock;
-
-    RR_WEAK_PTR<ServiceStub> stub;
-
-    void AsyncConnect_internal(RR_MOVE_ARG(boost::function<void(const RR_SHARED_PTR<WireConnectionBase>&,
-                                                                const RR_SHARED_PTR<RobotRaconteurException>&)>)
-                                   handler,
-                               int32_t timeout);
-
-    void AsyncConnect_internal1(const RR_INTRUSIVE_PTR<MessageEntry>& ret,
-                                const RR_SHARED_PTR<RobotRaconteurException>& err,
-                                boost::function<void(const RR_SHARED_PTR<WireConnectionBase>&,
-                                                     const RR_SHARED_PTR<RobotRaconteurException>&)>& handler);
-
-    WireClientBase(boost::string_ref name, const RR_SHARED_PTR<ServiceStub>& stub,
-                   MemberDefinition_Direction direction);
-
-    virtual RR_SHARED_PTR<WireConnectionBase> CreateNewWireConnection(MemberDefinition_Direction direction) = 0;
-
-    RR_INTRUSIVE_PTR<RRValue> PeekInValueBase(TimeSpec& ts);
-    RR_INTRUSIVE_PTR<RRValue> PeekOutValueBase(TimeSpec& ts);
-    void PokeOutValueBase(const RR_INTRUSIVE_PTR<RRValue>& value);
-
-    void AsyncPeekInValueBase(RR_MOVE_ARG(boost::function<void(const RR_INTRUSIVE_PTR<RRValue>&, const TimeSpec&,
-                                                               const RR_SHARED_PTR<RobotRaconteurException>&)>) handler,
-                              int32_t timeout = RR_TIMEOUT_INFINITE);
-    void AsyncPeekOutValueBase(RR_MOVE_ARG(boost::function<void(const RR_INTRUSIVE_PTR<RRValue>&, const TimeSpec&,
-                                                                const RR_SHARED_PTR<RobotRaconteurException>&)>)
-                                   handler,
-                               int32_t timeout = RR_TIMEOUT_INFINITE);
-    void AsyncPokeOutValueBase(const RR_INTRUSIVE_PTR<RRValue>& value,
-                               RR_MOVE_ARG(boost::function<void(const RR_SHARED_PTR<RobotRaconteurException>&)>)
-                                   handler,
-                               int32_t timeout = RR_TIMEOUT_INFINITE);
-
-    void AsyncPeekValueBaseEnd1(const RR_INTRUSIVE_PTR<MessageEntry>& m,
-                                const RR_SHARED_PTR<RobotRaconteurException>& err,
-                                boost::function<void(const RR_INTRUSIVE_PTR<RRValue>&, const TimeSpec&,
-                                                     const RR_SHARED_PTR<RobotRaconteurException>&)>& handler);
-};
-
-template <typename T>
-class WireClient : public virtual Wire<T>, public virtual WireClientBase
-{
-  public:
-    WireClient(boost::string_ref name, const RR_SHARED_PTR<ServiceStub>& stub,
-               MemberDefinition_Direction direction = MemberDefinition_Direction_both,
-               boost::function<void(const RR_INTRUSIVE_PTR<RRValue>&)> verify = NULL)
-        : WireClientBase(name, stub, direction), Wire<T>(verify)
-    {
-        rawelements = (boost::is_same<T, RR_INTRUSIVE_PTR<MessageElement> >::value);
-    }
-
-    RR_OVIRTUAL ~WireClient() RR_OVERRIDE {}
-
-    RR_OVIRTUAL void AsyncConnect(
-        boost::function<void(const RR_SHARED_PTR<WireConnection<T> >&, const RR_SHARED_PTR<RobotRaconteurException>&)>
-            handler,
-        int32_t timeout = RR_TIMEOUT_INFINITE) RR_OVERRIDE
-    {
-        AsyncConnect_internal(boost::bind(handler,
-                                          boost::bind(&WireClient<T>::AsyncConnect_cast, RR_BOOST_PLACEHOLDERS(_1)),
-                                          RR_BOOST_PLACEHOLDERS(_2)),
-                              timeout);
-    }
-
-    RR_OVIRTUAL RR_SHARED_PTR<WireConnection<T> > Connect() RR_OVERRIDE
-    {
-        ROBOTRACONTEUR_ASSERT_MULTITHREADED(node);
-
-        RR_SHARED_PTR<detail::sync_async_handler<WireConnection<T> > > t =
-            RR_MAKE_SHARED<detail::sync_async_handler<WireConnection<T> > >();
-        AsyncConnect(boost::bind(&detail::sync_async_handler<WireConnection<T> >::operator(), t,
-                                 RR_BOOST_PLACEHOLDERS(_1), RR_BOOST_PLACEHOLDERS(_2)),
-                     GetNode()->GetRequestTimeout());
-        return t->end();
-    }
-
-  protected:
-    static RR_SHARED_PTR<WireConnection<T> > AsyncConnect_cast(const RR_SHARED_PTR<WireConnectionBase>& b)
-    {
-        return rr_cast<WireConnection<T> >(b);
-    }
-
-    void AsyncPeekValueBaseEnd2(
-        const RR_INTRUSIVE_PTR<RRValue>& value, const TimeSpec& ts, const RR_SHARED_PTR<RobotRaconteurException>& err,
-        const boost::function<void(const T&, const TimeSpec&, const RR_SHARED_PTR<RobotRaconteurException>&)>& handler)
-    {
-
-        if (err)
-        {
-            typename boost::initialized<T> err_value;
-            handler(err_value, ts, err);
-            return;
-        }
-
-        T value2;
-        try
-        {
-            value2 = RRPrimUtil<T>::PreUnpack(value);
-        }
-        catch (std::exception& exp)
-        {
-            typename boost::initialized<T> err_value;
-            RR_SHARED_PTR<RobotRaconteurException> err = RobotRaconteurExceptionUtil::ExceptionToSharedPtr(exp);
-            handler(err_value, ts, err);
-            return;
-        }
-
-        handler(value2, ts, err);
-    }
-
-  public:
-    RR_OVIRTUAL T PeekInValue(TimeSpec& ts) RR_OVERRIDE { return RRPrimUtil<T>::PreUnpack(PeekInValueBase(ts)); }
-    RR_OVIRTUAL T PeekOutValue(TimeSpec& ts) RR_OVERRIDE { return RRPrimUtil<T>::PreUnpack(PeekOutValueBase(ts)); }
-    RR_OVIRTUAL void PokeOutValue(const T& value) RR_OVERRIDE
-    {
-        return PokeOutValueBase(RRPrimUtil<T>::PrePack(value));
-    }
-    RR_OVIRTUAL void AsyncPeekInValue(
-        boost::function<void(const T&, const TimeSpec&, const RR_SHARED_PTR<RobotRaconteurException>&)> handler,
-        int32_t timeout = RR_TIMEOUT_INFINITE) RR_OVERRIDE
-    {
-        AsyncPeekInValueBase(boost::bind(&WireClient::AsyncPeekValueBaseEnd2,
-                                         RR_DYNAMIC_POINTER_CAST<WireClient>(shared_from_this()),
-                                         RR_BOOST_PLACEHOLDERS(_1), RR_BOOST_PLACEHOLDERS(_2),
-                                         RR_BOOST_PLACEHOLDERS(_3), RR_MOVE(handler)),
-                             timeout);
-    }
-    RR_OVIRTUAL void AsyncPeekOutValue(
-        boost::function<void(const T&, const TimeSpec&, const RR_SHARED_PTR<RobotRaconteurException>&)> handler,
-        int32_t timeout = RR_TIMEOUT_INFINITE) RR_OVERRIDE
-    {
-        AsyncPeekOutValueBase(boost::bind(&WireClient::AsyncPeekValueBaseEnd2,
-                                          RR_DYNAMIC_POINTER_CAST<WireClient>(shared_from_this()),
-                                          RR_BOOST_PLACEHOLDERS(_1), RR_BOOST_PLACEHOLDERS(_2),
-                                          RR_BOOST_PLACEHOLDERS(_3), RR_MOVE(handler)),
-                              timeout);
-    }
-    RR_OVIRTUAL void AsyncPokeOutValue(const T& value,
-                                       boost::function<void(const RR_SHARED_PTR<RobotRaconteurException>&)> handler,
-                                       int32_t timeout = RR_TIMEOUT_INFINITE) RR_OVERRIDE
-    {
-        AsyncPokeOutValueBase(RRPrimUtil<T>::PrePack(value), RR_MOVE(handler), timeout);
-    }
-
-    // Unused service-side functions
-    RR_OVIRTUAL boost::function<void(const RR_SHARED_PTR<WireConnection<T> >&)> GetWireConnectCallback() RR_OVERRIDE
-    {
-        ROBOTRACONTEUR_LOG_DEBUG_COMPONENT_PATH(node, Member, endpoint, service_path, m_MemberName,
-                                                "GetWireConnectCallback is not valid for WireClient");
-        throw InvalidOperationException("Not valid for client");
-    }
-    RR_OVIRTUAL void SetWireConnectCallback(boost::function<void(const RR_SHARED_PTR<WireConnection<T> >&)> function)
-        RR_OVERRIDE
-    {
-        RR_UNUSED(function);
-        ROBOTRACONTEUR_LOG_DEBUG_COMPONENT_PATH(node, Member, endpoint, service_path, m_MemberName,
-                                                "SetWireConnectCallback is not valid for WireClient");
-        throw InvalidOperationException("Not valid for client");
-    }
-    RR_OVIRTUAL boost::function<T(const uint32_t&)> GetPeekInValueCallback() RR_OVERRIDE
-    {
-        ROBOTRACONTEUR_LOG_DEBUG_COMPONENT_PATH(node, Member, endpoint, service_path, m_MemberName,
-                                                "GetPeekInValueCallback is not valid for WireClient");
-        throw InvalidOperationException("Not valid for client");
-    }
-    RR_OVIRTUAL void SetPeekInValueCallback(boost::function<T(const uint32_t&)> function) RR_OVERRIDE
-    {
-        RR_UNUSED(function);
-        ROBOTRACONTEUR_LOG_DEBUG_COMPONENT_PATH(node, Member, endpoint, service_path, m_MemberName,
-                                                "SetPeekInValueCallback is not valid for WireClient");
-        throw InvalidOperationException("Not valid for client");
-    }
-    RR_OVIRTUAL boost::function<T(const uint32_t&)> GetPeekOutValueCallback() RR_OVERRIDE
-    {
-        ROBOTRACONTEUR_LOG_DEBUG_COMPONENT_PATH(node, Member, endpoint, service_path, m_MemberName,
-                                                "GetPeekOutValueCallback is not valid for WireClient");
-        throw InvalidOperationException("Not valid for client");
-    }
-    RR_OVIRTUAL void SetPeekOutValueCallback(boost::function<T(const uint32_t&)> function) RR_OVERRIDE
-    {
-        RR_UNUSED(function);
-        ROBOTRACONTEUR_LOG_DEBUG_COMPONENT_PATH(node, Member, endpoint, service_path, m_MemberName,
-                                                "SetPeekOutValueCallback is not valid for WireClient");
-        throw InvalidOperationException("Not valid for client");
-    }
-    RR_OVIRTUAL boost::function<void(const T&, const TimeSpec&, const uint32_t&)> GetPokeOutValueCallback() RR_OVERRIDE
-    {
-        ROBOTRACONTEUR_LOG_DEBUG_COMPONENT_PATH(node, Member, endpoint, service_path, m_MemberName,
-                                                "GetPokeOutValueCallback is not valid for WireClient");
-        throw InvalidOperationException("Not valid for client");
-    }
-    RR_OVIRTUAL void SetPokeOutValueCallback(boost::function<void(const T&, const TimeSpec&, const uint32_t&)> function)
-        RR_OVERRIDE
-    {
-        RR_UNUSED(function);
-        ROBOTRACONTEUR_LOG_DEBUG_COMPONENT_PATH(node, Member, endpoint, service_path, m_MemberName,
-                                                "SetPokeOutValueCallback is not valid for WireClient");
-        throw InvalidOperationException("Not valid for client");
-    }
-
-  protected:
-    RR_OVIRTUAL RR_SHARED_PTR<WireConnectionBase> CreateNewWireConnection(MemberDefinition_Direction direction)
-        RR_OVERRIDE
-    {
-        return RR_MAKE_SHARED<WireConnection<T> >(RR_STATIC_POINTER_CAST<WireBase>(shared_from_this()), 0, direction);
-    }
-};
-
-class ROBOTRACONTEUR_CORE_API ServiceSkel;
-class ROBOTRACONTEUR_CORE_API WireServerBase : public virtual WireBase
-{
-    friend class WireConnectionBase;
-
-  public:
-    RR_OVIRTUAL ~WireServerBase() RR_OVERRIDE {}
-
-    RR_OVIRTUAL std::string GetMemberName() RR_OVERRIDE;
-
-    RR_OVIRTUAL std::string GetServicePath() RR_OVERRIDE;
-
-    RR_OVIRTUAL void WirePacketReceived(const RR_INTRUSIVE_PTR<MessageEntry>& m, uint32_t e = 0) RR_OVERRIDE;
-
-    RR_OVIRTUAL void Shutdown() RR_OVERRIDE;
-
-    RR_OVIRTUAL void AsyncClose(const RR_SHARED_PTR<WireConnectionBase>& endpoint, bool remote, uint32_t ee,
-                                RR_MOVE_ARG(boost::function<void(const RR_SHARED_PTR<RobotRaconteurException>&)>)
-                                    handler,
-                                int32_t timeout) RR_OVERRIDE;
-
-    virtual RR_INTRUSIVE_PTR<MessageEntry> WireCommand(const RR_INTRUSIVE_PTR<MessageEntry>& m, uint32_t e);
-
-    RR_SHARED_PTR<ServiceSkel> GetSkel();
-
-  protected:
-    RR_OVIRTUAL void SendWirePacket(const RR_INTRUSIVE_PTR<RRValue>& packet, TimeSpec time,
-                                    uint32_t endpoint) RR_OVERRIDE;
-
-    std::string m_MemberName;
-    std::string service_path;
-
-    RR_UNORDERED_MAP<uint32_t, RR_SHARED_PTR<WireConnectionBase> > connections;
-    boost::mutex connections_lock;
-
-    RR_WEAK_PTR<ServiceSkel> skel;
-
-    WireServerBase(boost::string_ref name, const RR_SHARED_PTR<ServiceSkel>& skel,
-                   MemberDefinition_Direction direction);
-
-    virtual RR_SHARED_PTR<WireConnectionBase> CreateNewWireConnection(uint32_t e,
-                                                                      MemberDefinition_Direction direction) = 0;
-
-    virtual void fire_WireConnectCallback(const RR_SHARED_PTR<WireConnectionBase>& e) = 0;
-
-    bool init;
-    boost::signals2::connection listener_connection;
-
-  public:
-    void ClientDisconnected(const RR_SHARED_PTR<ServerContext>& context, ServerServiceListenerEventType ev,
-                            const RR_SHARED_PTR<void>& param);
-
-  protected:
-    virtual RR_INTRUSIVE_PTR<RRValue> do_PeekInValue(const uint32_t&) = 0;
-    virtual RR_INTRUSIVE_PTR<RRValue> do_PeekOutValue(const uint32_t&) = 0;
-    virtual void do_PokeOutValue(const RR_INTRUSIVE_PTR<RRValue>& value, const TimeSpec&, const uint32_t& ep) = 0;
-};
-
-template <typename T>
-class WireServer : public virtual WireServerBase, public virtual Wire<T>
-{
-
-  public:
-    WireServer(boost::string_ref name, const RR_SHARED_PTR<ServiceSkel>& skel,
-               MemberDefinition_Direction direction = MemberDefinition_Direction_both,
-               boost::function<void(const RR_INTRUSIVE_PTR<RRValue>&)> verify = NULL)
-        : WireServerBase(name, skel, direction), Wire<T>(verify)
-    {
-        rawelements = (boost::is_same<T, RR_INTRUSIVE_PTR<MessageElement> >::value);
-    }
-
-    RR_OVIRTUAL ~WireServer() RR_OVERRIDE {}
-
-    RR_OVIRTUAL void AsyncConnect(
-        boost::function<void(const RR_SHARED_PTR<WireConnection<T> >&, const RR_SHARED_PTR<RobotRaconteurException>&)>
-            handler,
-        int32_t timeout = RR_TIMEOUT_INFINITE) RR_OVERRIDE
-    {
-        RR_UNUSED(handler);
-        RR_UNUSED(timeout);
-        ROBOTRACONTEUR_LOG_DEBUG_COMPONENT_PATH(node, Member, -1, service_path, m_MemberName,
-                                                "AsyncConnect is not valid for WireServer");
-        throw InvalidOperationException("Not valid for server");
-    }
-    RR_OVIRTUAL RR_SHARED_PTR<WireConnection<T> > Connect() RR_OVERRIDE
-    {
-        ROBOTRACONTEUR_LOG_DEBUG_COMPONENT_PATH(node, Member, -1, service_path, m_MemberName,
-                                                "Connect is not valid for WireServer");
-        throw InvalidOperationException("Not valid for server");
-    }
-    RR_OVIRTUAL T PeekInValue(TimeSpec& ts) RR_OVERRIDE
-    {
-        RR_UNUSED(ts);
-        ROBOTRACONTEUR_LOG_DEBUG_COMPONENT_PATH(node, Member, -1, service_path, m_MemberName,
-                                                "PeekInValue is not valid for WireServer");
-        throw InvalidOperationException("Not valid for server");
-    }
-    RR_OVIRTUAL T PeekOutValue(TimeSpec& ts) RR_OVERRIDE
-    {
-        RR_UNUSED(ts);
-        ROBOTRACONTEUR_LOG_DEBUG_COMPONENT_PATH(node, Member, -1, service_path, m_MemberName,
-                                                "PeekOutValue is not valid for WireServer");
-        throw InvalidOperationException("Not valid for server");
-    }
-    RR_OVIRTUAL void PokeOutValue(const T& value) RR_OVERRIDE
-    {
-        RR_UNUSED(value);
-        ROBOTRACONTEUR_LOG_DEBUG_COMPONENT_PATH(node, Member, -1, service_path, m_MemberName,
-                                                "PokeOutValue is not valid for WireServer");
-        throw InvalidOperationException("Not valid for server");
-    }
-    RR_OVIRTUAL void AsyncPeekInValue(
-        boost::function<void(const T&, const TimeSpec&, const RR_SHARED_PTR<RobotRaconteurException>&)> handler,
-        int32_t timeout = RR_TIMEOUT_INFINITE) RR_OVERRIDE
-    {
-        RR_UNUSED(handler);
-        RR_UNUSED(timeout);
-        ROBOTRACONTEUR_LOG_DEBUG_COMPONENT_PATH(node, Member, -1, service_path, m_MemberName,
-                                                "AsyncPeekInValue is not valid for WireServer");
-        throw InvalidOperationException("Not valid for server");
-    }
-    RR_OVIRTUAL void AsyncPeekOutValue(
-        boost::function<void(const T&, const TimeSpec&, const RR_SHARED_PTR<RobotRaconteurException>&)> handler,
-        int32_t timeout = RR_TIMEOUT_INFINITE) RR_OVERRIDE
-    {
-        RR_UNUSED(handler);
-        RR_UNUSED(timeout);
-        ROBOTRACONTEUR_LOG_DEBUG_COMPONENT_PATH(node, Member, -1, service_path, m_MemberName,
-                                                "AsyncPeekOutValue is not valid for WireServer");
-        throw InvalidOperationException("Not valid for server");
-    }
-    RR_OVIRTUAL void AsyncPokeOutValue(const T& value,
-                                       boost::function<void(const RR_SHARED_PTR<RobotRaconteurException>&)> handler,
-                                       int32_t timeout = RR_TIMEOUT_INFINITE) RR_OVERRIDE
-    {
-        RR_UNUSED(value);
-        RR_UNUSED(handler);
-        RR_UNUSED(timeout);
-        ROBOTRACONTEUR_LOG_DEBUG_COMPONENT_PATH(node, Member, -1, service_path, m_MemberName,
-                                                "AsyncPokeOutValue is not valid for WireServer");
-        throw InvalidOperationException("Not valid for server");
-    }
-
-    RR_OVIRTUAL boost::function<void(const RR_SHARED_PTR<WireConnection<T> >&)> GetWireConnectCallback() RR_OVERRIDE
-    {
-        return callback;
-    }
-    RR_OVIRTUAL void SetWireConnectCallback(boost::function<void(const RR_SHARED_PTR<WireConnection<T> >&)> function)
-        RR_OVERRIDE
-    {
-        callback = function;
-    }
-    RR_OVIRTUAL boost::function<T(const uint32_t&)> GetPeekInValueCallback() RR_OVERRIDE { return peek_in_callback; }
-    RR_OVIRTUAL void SetPeekInValueCallback(boost::function<T(const uint32_t&)> function) RR_OVERRIDE
-    {
-        peek_in_callback = function;
-    }
-    RR_OVIRTUAL boost::function<T(const uint32_t&)> GetPeekOutValueCallback() RR_OVERRIDE { return peek_out_callback; }
-    RR_OVIRTUAL void SetPeekOutValueCallback(boost::function<T(const uint32_t&)> function) RR_OVERRIDE
-    {
-        peek_out_callback = function;
-    }
-    RR_OVIRTUAL boost::function<void(const T&, const TimeSpec&, const uint32_t&)> GetPokeOutValueCallback() RR_OVERRIDE
-    {
-        return poke_out_callback;
-    }
-    RR_OVIRTUAL void SetPokeOutValueCallback(boost::function<void(const T&, const TimeSpec&, const uint32_t&)> function)
-        RR_OVERRIDE
-    {
-        poke_out_callback = function;
-    }
-
-  protected:
-    RR_OVIRTUAL RR_SHARED_PTR<WireConnectionBase> CreateNewWireConnection(
-        uint32_t e, MemberDefinition_Direction direction) RR_OVERRIDE
-    {
-        return RR_MAKE_SHARED<WireConnection<T> >(RR_STATIC_POINTER_CAST<WireBase>(shared_from_this()), e, direction);
-    }
-
-    boost::function<void(RR_SHARED_PTR<WireConnection<T> >)> callback;
-    boost::function<T(const uint32_t&)> peek_in_callback;
-    boost::function<T(const uint32_t&)> peek_out_callback;
-    boost::function<void(const T&, const TimeSpec&, const uint32_t&)> poke_out_callback;
-
-    RR_OVIRTUAL void fire_WireConnectCallback(const RR_SHARED_PTR<WireConnectionBase>& e) RR_OVERRIDE
-    {
-        if (!callback)
-            return;
-        callback(RR_STATIC_POINTER_CAST<WireConnection<T> >(e));
-    }
-
-    RR_OVIRTUAL RR_INTRUSIVE_PTR<RRValue> do_PeekInValue(const uint32_t& ep) RR_OVERRIDE
-    {
-        if (!peek_in_callback)
-        {
-            ROBOTRACONTEUR_LOG_DEBUG_COMPONENT_PATH(node, Member, ep, service_path, m_MemberName,
-                                                    "Attempt to call PeekInValue when callback not set");
-            throw InvalidOperationException("Invalid operation");
-        }
-        return RRPrimUtil<T>::PrePack(peek_in_callback(ep));
-    }
-
-    RR_OVIRTUAL RR_INTRUSIVE_PTR<RRValue> do_PeekOutValue(const uint32_t& ep) RR_OVERRIDE
-    {
-        if (!peek_out_callback)
-        {
-            ROBOTRACONTEUR_LOG_DEBUG_COMPONENT_PATH(node, Member, ep, service_path, m_MemberName,
-                                                    "Attempt to call PeekOutValue when callback not set");
-            throw InvalidOperationException("Invalid operation");
-        }
-        return RRPrimUtil<T>::PrePack(peek_out_callback(ep));
-    }
-
-    RR_OVIRTUAL void do_PokeOutValue(const RR_INTRUSIVE_PTR<RRValue>& value, const TimeSpec& ts,
-                                     const uint32_t& ep) RR_OVERRIDE
-    {
-        if (!poke_out_callback)
-        {
-            ROBOTRACONTEUR_LOG_DEBUG_COMPONENT_PATH(node, Member, ep, service_path, m_MemberName,
-                                                    "Attempt to call PokeOutValue when callback not set");
-            throw InvalidOperationException("Invalid operation");
-        }
-        return poke_out_callback(RRPrimUtil<T>::PreUnpack(value), ts, ep);
-    }
-
-  public:
-    RR_OVIRTUAL void Shutdown() RR_OVERRIDE
-    {
-        WireServerBase::Shutdown();
-        callback.clear();
-        peek_in_callback.clear();
-        peek_out_callback.clear();
-        poke_out_callback.clear();
-    }
-};
-
-namespace detail
-{
-template <typename T>
-class Wire_traits;
-
-template <typename T>
-class Wire_traits<Wire<T> >
-{
-  public:
-    typedef WireConnection<T> wireconnection_type;
-    typedef WireClient<T> wireclient_type;
-    typedef WireServer<T> wireserver_type;
-};
-
-} // namespace detail
-
-namespace detail
-{
-class WireBroadcaster_connected_connection;
-}
-
-/**
- * @brief Base class for WireBroadcaster
- *
- * Base class for templated WireBroadcaster class
- *
- */
-class ROBOTRACONTEUR_CORE_API WireBroadcasterBase : public RR_ENABLE_SHARED_FROM_THIS<WireBroadcasterBase>
-{
-  public:
-    size_t GetActiveWireConnectionCount();
-
-    virtual ~WireBroadcasterBase();
-
-    /**
-     * @brief Get the current predicate callback function
-     *
-     * @return boost::function<bool(RR_SHARED_PTR<PipeBroadcasterBase>&, uint32_t, int32_t) > The predicate callback
-     * function
-     */
-    boost::function<bool(RR_SHARED_PTR<WireBroadcasterBase>&, uint32_t)> GetPredicate();
-
-    /**
-     * @brief Set the predicate callback function
-     *
-     * A predicate is optionally used to regulate when values are sent to clients. This is used by the
-     * BroadcastDownsampler to regulate update rates of values sent to clients.
-     *
-     * The predicate callback is invoked before the broadcaster sets the OutValue of a connection. If the predicate
-     * returns true, the OutValue packet will be sent. If it is false, the OutValue packet will not be sent to that
-     * endpoint. The predicate callback must have the following signature:
-     *
-     *     bool broadcaster_predicate(WireBroadcasterBasePtr& broadcaster, uint32_t client_endpoint);
-     *
-     * It receives the broadcaster and the client endpoint ID. It returns true to send the OutValue packet,
-     * or false to not send the OutValue packet.
-     *
-     * @param f The predicate callback function
-     */
-    void SetPredicate(boost::function<bool(const RR_SHARED_PTR<WireBroadcasterBase>&, uint32_t)> f);
-
-    /** @copydoc WireConnectionBase::GetOutValueLifespan() */
-    int32_t GetOutValueLifespan();
-
-    /** @copydoc WireConnectionBase::SetOutValueLifespan() */
-    void SetOutValueLifespan(int32_t millis);
-
-  protected:
-    WireBroadcasterBase();
-
-    void InitBase(const RR_SHARED_PTR<WireBase>& wire);
-
-    void ConnectionClosedBase(const RR_SHARED_PTR<detail::WireBroadcaster_connected_connection>& ep);
-
-    void ConnectionConnectedBase(const RR_SHARED_PTR<WireConnectionBase>& ep);
-
-    void SetOutValueBase(const RR_INTRUSIVE_PTR<RRValue>& value);
-
-    virtual void AttachWireServerEvents(const RR_SHARED_PTR<WireServerBase>& w);
-
-    virtual void AttachWireConnectionEvents(const RR_SHARED_PTR<WireConnectionBase>& w,
-                                            const RR_SHARED_PTR<detail::WireBroadcaster_connected_connection>& cep);
-
-    RR_INTRUSIVE_PTR<RRValue> ClientPeekInValueBase();
-
-    std::list<RR_SHARED_PTR<detail::WireBroadcaster_connected_connection> > connected_wires;
-    boost::mutex connected_wires_lock;
-    RR_WEAK_PTR<WireServerBase> wire;
-    RR_WEAK_PTR<RobotRaconteurNode> node;
-    std::string service_path;
-    std::string member_name;
-
-    bool copy_element;
-
-    boost::function<bool(RR_SHARED_PTR<WireBroadcasterBase>&, uint32_t)> predicate;
-
-    RR_INTRUSIVE_PTR<RRValue> out_value;
-    boost::initialized<bool> out_value_valid;
-
-    int32_t out_value_lifespan;
-    boost::posix_time::ptime out_value_lasttime_local;
-
-    void ServiceEvent(ServerServiceListenerEventType evt);
-
-    RR_SHARED_PTR<WireBase> GetWireBase();
-};
-
-/**
- * @brief Broadcaster to send values to all connected clients
- *
- * WireBroadcaster is used by services to send values to all
- * connected client endpoints. It attaches to the wire on the service
- * side, and manages the lifecycle of connections. WireBroadcaster
- * should only we used with wires that are declared *readonly*, since
- * it has no provisions for receiving incoming values from clients.
- *
- * WireBroadcaster is initialized by the user, or by default implementation
- * classes generated by RobotRaconteurGen (*_default_impl). Default
- * implementation classes will automatically instantiate broadcasters for
- * wires marked *readonly*. If default implementation classes are
- * not used, the broadcaster must be instantiated manually. It is recommended this
- * be done using the IRRServiceObject interface in the overridden
- * IRRServiceObject::RRServiceObjectInit() function. This function is called after
- * the wires have been instantiated by the service.
- *
- * Use SetOutValue() to broadcast values to all connected clients.
- *
- * The rate that packets are sent can be regulated using a callback function configured
- * with the SetPredicate() function, or using the BroadcastDownsampler class.
- *
- * @tparam T The value data type
- */
-template <typename T>
-class WireBroadcaster : public WireBroadcasterBase
-{
-  public:
-    /**
-     * @brief Construct a new WireBroadcaster
-     *
-     * Must use boost::make_shared<WireBroadcaster<T> > to construct.
-     * Must call Init() after construction.
-     *
-     */
-    WireBroadcaster() {}
-
-    /**
-     * @brief Initialize the WireBroadcaster
-     *
-     * Initialize the WireBroadcaster for use. Must be called after construction.
-     *
-     * @param wire The wire to use for broadcasting. Must be a wire from a service object.
-     * Specifying a client wire will result in an exception.
-     */
-    void Init(RR_SHARED_PTR<Wire<T> > wire) { InitBase(wire); }
-
-    /**
-     * @brief Set the OutValue for all connections
-     *
-     * Sets the OutValue for all connections. This will transmit the value
-     * to all connected clients using packets. The value will become the clients'
-     * InValue.
-     *
-     * The value will be returned when clients call Wire::PeekInValue() or
-     * Wire::AsyncPeekInValue()
-     *
-     * @param value The new OutValue
-     */
-    void SetOutValue(T value) { SetOutValueBase(RRPrimUtil<T>::PrePack(value)); }
-
-    RR_SHARED_PTR<Wire<T> > GetWire() { return rr_cast<Wire<T> >(GetWireBase()); }
-
-  protected:
-    T ClientPeekInValue() { return RRPrimUtil<T>::PreUnpack(ClientPeekInValueBase()); }
-
-    static T ClientPeekOutValue() { throw ReadOnlyMemberException("Read only wire"); }
-    static T ClientPokeOutValue() { throw ReadOnlyMemberException("Read only wire"); }
-
-    RR_OVIRTUAL void AttachWireServerEvents(const RR_SHARED_PTR<WireServerBase>& w) RR_OVERRIDE
-    {
-        RR_SHARED_PTR<WireServer<T> > w_T = rr_cast<WireServer<T> >(w);
-        w_T->SetWireConnectCallback(boost::bind(&WireBroadcaster::ConnectionConnectedBase, this->shared_from_this(),
-                                                RR_BOOST_PLACEHOLDERS(_1)));
-        w_T->SetPeekInValueCallback(boost::bind(&WireBroadcaster<T>::ClientPeekInValue,
-                                                RR_STATIC_POINTER_CAST<WireBroadcaster<T> >(this->shared_from_this())));
-        w_T->SetPeekOutValueCallback(boost::bind(&WireBroadcaster<T>::ClientPeekOutValue));
-        w_T->SetPokeOutValueCallback(boost::bind(&WireBroadcaster<T>::ClientPokeOutValue));
-    }
-
-    RR_OVIRTUAL void AttachWireConnectionEvents(const RR_SHARED_PTR<WireConnectionBase>& w,
-                                                const RR_SHARED_PTR<detail::WireBroadcaster_connected_connection>& c)
-        RR_OVERRIDE
-    {
-        RR_SHARED_PTR<WireConnection<T> > w_T = rr_cast<WireConnection<T> >(w);
-        w_T->SetWireConnectionClosedCallback(
-            boost::bind(&WireBroadcaster::ConnectionClosedBase, this->shared_from_this(), c));
-    }
-};
-
-namespace detail
-{
-static void WireUnicastReceiverBase_empty_close_handler(const RR_SHARED_PTR<RobotRaconteurException>& err) {}
-} // namespace detail
-
-template <typename T, typename U>
-class WireUnicastReceiverBase : public RR_ENABLE_SHARED_FROM_THIS<WireUnicastReceiverBase<T, U> >
-{
-  public:
-    typedef typename detail::Wire_traits<T>::wireserver_type wireserver_type;
-    typedef typename detail::Wire_traits<T>::wireconnection_type wireconnection_type;
-
-    /**
-     * @brief Construct a new WireUnicastReceiverBase
-     *
-     * Must use boost::make_shared<WireUnicastReceiver<T> > to construct.
-     * Must call Init() after construction.
-     *
-     */
-    WireUnicastReceiverBase() : in_value_lifespan(-1) {}
-    virtual ~WireUnicastReceiverBase() {}
-
-    /**
-     * @brief Initialize the WireUnicastReceiver
-     *
-     * Initialize the WireUnicastReceiver. Must be called after construction.
-     *
-     * @param wire The wire to use for broadcasting. Must be a wire from a service object.
-     * Specifying a client wire will result in an exception.
-     */
-    void Init(const RR_SHARED_PTR<T>& wire)
-    {
-        node = wire->GetNode();
-        in_value_lifespan = -1;
-        RR_SHARED_PTR<wireserver_type> wire_server = RR_DYNAMIC_POINTER_CAST<wireserver_type>(wire);
-        if (!wire_server)
-        {
-            ROBOTRACONTEUR_LOG_DEBUG_COMPONENT_PATH(node, Member, -1, service_path, member_name,
-                                                    "WireUnicastReceiver init must be passed a WireServer");
-            throw InvalidOperationException("WireServer required for WireUnicastReceiver");
-        }
-        this->wire = wire_server;
-        wire_server->SetWireConnectCallback(boost::bind(&WireUnicastReceiverBase<T, U>::ConnectionConnected,
-                                                        this->shared_from_this(), RR_BOOST_PLACEHOLDERS(_1)));
-        wire_server->SetPeekInValueCallback(boost::bind(&WireUnicastReceiverBase<T, U>::ClientPeekInValue));
-        wire_server->SetPeekOutValueCallback(
-            boost::bind(&WireUnicastReceiverBase<T, U>::ClientPeekOutValue, this->shared_from_this()));
-        wire_server->SetPokeOutValueCallback(boost::bind(&WireUnicastReceiverBase<T, U>::ClientPokeOutValue,
-                                                         this->shared_from_this(), RR_BOOST_PLACEHOLDERS(_1),
-                                                         RR_BOOST_PLACEHOLDERS(_2), RR_BOOST_PLACEHOLDERS(_3)));
-
-        wire_server->GetSkel()->GetContext()->ServerServiceListener.connect(
-            boost::signals2::signal<void(
-                const RR_SHARED_PTR<ServerContext>&, ServerServiceListenerEventType,
-                const RR_SHARED_PTR<void>&)>::slot_type(boost::bind(&WireUnicastReceiverBase::ServiceEvent, this,
-                                                                    RR_BOOST_PLACEHOLDERS(_2)))
-                .track(this->shared_from_this()));
-
-        this->service_path = wire_server->GetServicePath();
-        this->member_name = wire_server->GetMemberName();
-
-        ROBOTRACONTEUR_LOG_TRACE_COMPONENT_PATH(node, Member, -1, service_path, member_name,
-                                                "WireUnicastReceiver initialized");
-    }
-
-    /**
-     * @brief Get the current InValue
-     *
-     * Gets the current InValue that was received from the active connection.
-     * Throws ValueNotSetException if no value has been received, or
-     * the most recent value lifespan has expired.
-     *
-     * @param ts [out] The current InValue timestamp
-     * @param ep [out] The client endpoint ID of the InValue
-     * @return U The current InValue
-     */
-    U GetInValue(TimeSpec& ts, uint32_t& ep)
-    {
-        boost::mutex::scoped_lock lock(this_lock);
-        if (!in_value_valid.data())
-            throw ValueNotSetException("Value not set");
-        if (detail::WireConnectionBase_IsValueExpired(node, in_value_lasttime_local, in_value_lifespan))
-        {
-            throw ValueNotSetException("Value expired");
-        }
-        ts = in_value_ts;
-        ep = in_value_ep;
-        return in_value;
-    }
-
-    /**
-     * @brief Try getting the current InValue, returning true on success or false on failure
-     *
-     * Gets the current InValue, its timestamp, and the client endpoint ID. Returns true if
-     * value is valid, or false if value is invalid. Value will be invalid if no value has
-     * been received, or the value lifespan has expired.
-     *
-     * @param value [out] The current InValue
-     * @param ts [out] The current InValue timestamp
-     * @param ep [out] The client endpoint ID of the InValue
-     * @return true value is valid
-     * @return false value is invalid
-     */
-    bool TryGetInValue(U& value, TimeSpec& ts, uint32_t& ep)
-    {
-        boost::mutex::scoped_lock lock(this_lock);
-        if (!in_value_valid)
-            return false;
-        if (detail::WireConnectionBase_IsValueExpired(node, in_value_lasttime_local, in_value_lifespan))
-        {
-            return false;
-        }
-        value = in_value;
-        ts = in_value_ts;
-        ep = in_value_ep;
-        return true;
-    }
-
-    /**
-     * @brief Signal invoked when the InValue has changed
-     *
-     * Callback function must accept three arguments, receiving the new value,
-     * value's TimeSpec timestamp, and the client endpoint ID.
-     */
-    boost::signals2::signal<void(const U&, const TimeSpec&, const uint32_t&)> InValueChanged;
-
-    /** @copydoc WireConnectionBase::GetInValueLifespan() */
-    int32_t GetInValueLifespan()
-    {
-        boost::mutex::scoped_lock lock(this_lock);
-        return in_value_lifespan;
-    }
-
-    /** @copydoc WireConnectionBase::SetInValueLifespan() */
-    void SetInValueLifespan(int32_t millis)
-    {
-        boost::mutex::scoped_lock lock(this_lock);
-        in_value_lifespan = millis;
-    }
-
-    RR_SHARED_PTR<T> GetWire() { return wire; }
-
-  protected:
-    void ConnectionConnected(const RR_SHARED_PTR<wireconnection_type>& connection)
-    {
-        boost::mutex::scoped_lock lock(this_lock);
-        if (active_connection)
-        {
-            uint32_t active_ep = active_connection->GetEndpoint();
-            try
-            {
-                active_connection->AsyncClose(&detail::WireUnicastReceiverBase_empty_close_handler);
-            }
-            catch (std::exception&)
-            {}
-            active_connection.reset();
-
-            ROBOTRACONTEUR_LOG_TRACE_COMPONENT_PATH(node, Member, active_ep, service_path, member_name,
-                                                    "WireUnicastReceiver active wire closed for new connection");
-        }
-        active_connection = connection;
-        connection->SetWireConnectionClosedCallback(boost::bind(&WireUnicastReceiverBase<T, U>::ConnectionClosed,
-                                                                this->shared_from_this(), RR_BOOST_PLACEHOLDERS(_1)));
-        connection->WireValueChanged.connect(boost::bind(&WireUnicastReceiverBase<T, U>::ConnectionInValueChanged,
-                                                         this->shared_from_this(), RR_BOOST_PLACEHOLDERS(_1),
-                                                         RR_BOOST_PLACEHOLDERS(_2), RR_BOOST_PLACEHOLDERS(_3)));
-
-        ROBOTRACONTEUR_LOG_TRACE_COMPONENT_PATH(node, Member, -1, service_path, member_name,
-                                                "WireUnicastReceiver wire connected, made active wire");
-    }
-
-    void ConnectionClosed(const RR_SHARED_PTR<wireconnection_type>& connection)
-    {
-        boost::mutex::scoped_lock lock(this_lock);
-        if (active_connection == connection)
-        {
-            active_connection.reset();
-        }
-    }
-
-    void ConnectionInValueChanged(const RR_SHARED_PTR<wireconnection_type>& connection, const U& value,
-                                  const TimeSpec& time)
-    {
-        ClientPokeOutValue(value, time, connection->GetEndpoint());
-    }
-
-    static U ClientPeekInValue() { throw WriteOnlyMemberException("Write only wire"); }
-
-    U ClientPeekOutValue()
-    {
-        boost::mutex::scoped_lock lock(this_lock);
-        if (!in_value_valid)
-            throw ValueNotSetException("Value not set");
-        return in_value;
-    }
-
-    void ClientPokeOutValue(const U& value, const TimeSpec& ts, const uint32_t& ep)
-    {
-        RR_SHARED_PTR<RobotRaconteurNode> n = node.lock();
-        boost::mutex::scoped_lock lock(this_lock);
-        in_value = value;
-        in_value_ts = ts;
-        in_value_valid.data() = true;
-        in_value_ep.data() = ep;
-        if (n)
-        {
-            in_value_lasttime_local = n->NowNodeTime();
-        }
-
-        lock.unlock();
-
-        InValueChanged(value, ts, ep);
-
-        ROBOTRACONTEUR_LOG_TRACE_COMPONENT_PATH(node, Member, ep, service_path, member_name,
-                                                "WireUnicastReceiver value changed");
-    }
-
-    void ServiceEvent(ServerServiceListenerEventType evt)
-    {
-        if (evt != ServerServiceListenerEventType_ServiceClosed)
-            return;
-        boost::mutex::scoped_lock lock(this_lock);
-        InValueChanged.disconnect_all_slots();
-    }
-
-    RR_SHARED_PTR<wireserver_type> wire;
-    RR_SHARED_PTR<wireconnection_type> active_connection;
-    boost::mutex this_lock;
-    U in_value;
-    TimeSpec in_value_ts;
-    boost::initialized<bool> in_value_valid;
-    boost::initialized<uint32_t> in_value_ep;
-    boost::posix_time::ptime in_value_lasttime_local;
-    int32_t in_value_lifespan;
-
-    std::string member_name;
-    std::string service_path;
-    RR_WEAK_PTR<RobotRaconteurNode> node;
-};
-
-/**
- * @brief Receive the InValue from the most recent connection
- *
- * WireUnicastReceiver is used by services to receive a value from a single client.
- * When a client sets its OutValue, this value is transmitted to the service using
- * packets, and becomes the service's InValue for that connection. Service wires
- * can have multiple active clients, so the service needs to choose which connection
- * is "active". The WireUnicastReceiver selects the "most recent" connection, and
- * returns that connection's InValue. Any existing connections are closed.
- * WireUnicastReceiver should only be used with wires that are declared *writeonly*.
- * It is recommended that object locks be used to protect from concurrent
- * access when unicast receivers are used.
- *
- * WireUnicastReceiver is initialized by the user, or by default implementation
- * classes generated by RobotRaconteurGen (*_default_impl). Default
- * implementation classes will automatically instantiate unicast receivers for
- * wires marked *writeonly*. If default implementation classes are
- * not used, the unicast receiver must be instantiated manually. It is recommended this
- * be done using the IRRServiceObject interface in the overridden
- * IRRServiceObject::RRServiceObjectInit() function. This function is called after
- * the wires have been instantiated by the service.
- *
- * The current InValue is received using GetInValue() or TryGetInValue(). The
- * InValueChanged signal can be used to monitor for changes to the InValue.
- *
- * Clients may also use PokeOutValue() or AsyncPokeOutValue() to update the
- * unicast receiver's value.
- *
- * @tparam T The value type
- */
-template <typename T>
-class WireUnicastReceiver : public WireUnicastReceiverBase<Wire<T>, T>
-{
-};
-=======
-	class ROBOTRACONTEUR_CORE_API  WireBase;
-	class ROBOTRACONTEUR_CORE_API  WireConnectionBase;
-	class ROBOTRACONTEUR_CORE_API WireConnectionBaseListener;
-	namespace detail 
-	{ 
-		class WireSubscription_connection;  
-		bool WireConnectionBase_IsValueExpired(RR_WEAK_PTR<RobotRaconteurNode> node, const boost::posix_time::ptime& recv_time, int32_t lifespan);		
-	}
-
-	/**
-	 * @brief Base class for WireConnection
-	 * 
-	 * Base class for templated WireConnection
-	 * 
-	 */
-	class ROBOTRACONTEUR_CORE_API  WireConnectionBase : public RR_ENABLE_SHARED_FROM_THIS<WireConnectionBase>, private boost::noncopyable
-	{
-
-		friend class WireBase;
-		friend class WireClientBase;
-		friend class WireServerBase;
-		friend class WireBroadcasterBase;
-		friend class WireSubscriptionBase;
-		friend class detail::WireSubscription_connection;
-
-	public:
-
-		/**
-		 * @brief Returns the Robot Raconteur node Endpoint ID
-		 * 
-		 * Returns the endpoint associated with the ClientContext or ServerEndpoint
-		 * associated with the wire connection.
-		 * 
-		 * @return uint32_t The Robot Raconteur node Endpoint ID
-		 */
-		virtual uint32_t GetEndpoint();
-		
-		/**
-		 * @brief Get the timestamp of the last received value
-		 * 
-		 * Returns the timestamp of the value in the *senders* clock
-		 * 
-		 * @return TimeSpec The timestamp of the last received value
-		 */
-		virtual TimeSpec GetLastValueReceivedTime();
-
-		/**
-		 * @brief Get the timestamp of the last sent value
-		 * 
-		 * Returns the timestamp of the last sent value in the *local* clock
-		 * 
-		 * @return TimeSpec The timestamp of the last sent value
-		 */
-		virtual TimeSpec GetLastValueSentTime();
-		
-		/**
-		 * @brief Close the wire connection
-		 * 
-		 * Close the wire connection. Blocks until close complete. The peer wire connection 
-		 * is destroyed automatically.
-		 * 
-		 */
-		virtual void Close();
-
-		/**
-		 * @brief Asynchronously close the wire connection
-		 * 
-		 * Same as Close() but returns asynchronously
-		 * 
-		 * @param handler A handler function to call on completion, possibly with an exception
-		 * @param timeout Timeout in milliseconds, or RR_TIMEOUT_INFINITE for no timeout
-		 */
-		virtual void AsyncClose(RR_MOVE_ARG(boost::function<void(RR_SHARED_PTR<RobotRaconteurException>)>) handler, int32_t timeout);
-
-		WireConnectionBase(RR_SHARED_PTR<WireBase> parent, uint32_t endpoint = 0, MemberDefinition_Direction direction = MemberDefinition_Direction_both);
-
-		virtual ~WireConnectionBase() {}
-
-		virtual void WirePacketReceived(TimeSpec timespec, RR_INTRUSIVE_PTR<RRValue> packet);
-
-		/**
-		 * @brief Get if the InValue is valid
-		 * 
-		 * The InValue is valid if a value has been received and 
-		 * the value has not expired
-		 * 
-		 * @return true The InValue is valid
-		 * @return false The OutValue is invalid
-		 */
-		virtual bool GetInValueValid();
-
-		/**
-		 * @brief Get if the OutValue is valid
-		 * 
-		 * The OutValue is valid if a value has been
-		 * set using SetOutValue()
-		 * 
-		 * @return true The OutValue is valid
-		 * @return false The OutValue is invalid
-		 */
-		virtual bool GetOutValueValid();
-
-		/**
-		 * @brief Waits for InValue to be valid
-		 * 
-		 * Blocks the current thread until InValue is valid,
-		 * with an optional timeout. Returns true if InValue is valid,
-		 * or false if timeout occurred.
-		 * 
-		 * @param timeout Timeout in milliseconds, or RR_TIMEOUT_INFINITE for no timeout
-		 * @return true The InValue is  valid
-		 * @return false The InValue is invalid
-		 */
-		bool WaitInValueValid(int32_t timeout = RR_TIMEOUT_INFINITE);
-
-		/**
-		 * @brief Waits for OutValue to be valid
-		 * 
-		 * Blocks the current thread until OutValue is valid,
-		 * with an optional timeout. Returns true if OutValue is valid,
-		 * or false if timeout occurred.
-		 * 
-		 * @param timeout Timeout in milliseconds, or RR_TIMEOUT_INFINITE for no timeout
-		 * @return true The InValue is  valid
-		 * @return false The InValue is invalid
-		 */
-		bool WaitOutValueValid(int32_t timeout = RR_TIMEOUT_INFINITE);
-
-		RR_SHARED_PTR<RobotRaconteurNode> GetNode();
-
-		/**
-		 * @brief Get if wire connection is ignoring incoming values
-		 * 
-		 * If true, wire connection is ignoring incoming values and is not
-		 * storing the value
-		 * 
-		 * @return true Wire connection is ignoring incoming values
-		 * @return false Wire connection is not ignoring incoming values
-		 */
-		virtual bool GetIgnoreInValue();
-
-		/**
-		 * @brief Set whether wire connection should ignore incoming values
-		 * 
-		 * Wire connections may optionally desire to ignore incoming values. This is useful if the connection
-		 * is only being used to send out values, and received values may create a potential memory . If ignore is true, 
-		 * incoming values will be discarded.
-		 * 
-		 * @param ignore If true, incoming values are ignored. If false, the most recent value is stored.
-		 */
-		virtual void SetIgnoreInValue(bool ignore);
-				
-		virtual void AddListener(RR_SHARED_PTR<WireConnectionBaseListener> listener);
-
-		/**
-		 * @brief The direction of the wire
-		 * 
-		 * Wires may be declared *readonly* or *writeonly* in the service definition file. (If neither
-		 * is specified, the wire is assumed to be full duplex.) *readonly* wire may only send out values from
-		 * service to client. *writeonly* wires may only send out values from client to service.
-		 * 
-		 * @return MemberDefinition_Direction 
-		 */
-		MemberDefinition_Direction Direction();
-
-		/**
-		 * @brief Get the lifespan of InValue
-		 * 
-		 * InValue may optionally have a finite lifespan specified in milliseconds.
-		 * Once the lifespan after reception has expired, the InValue is cleared, and becomes invalid.
-		 * Attempts to access InValue will result in a ValueNotSetException.
-		 * 
-		 * @return int32_t The lifespan in milliseconds
-		 */
-		virtual int32_t GetInValueLifespan();
-		/**
-		 * @brief Set the lifespan of InValue
-		 * 
-		 * InValue may optionally have a finite lifespan specified in milliseconds. Once
-		 * the lifespan after reception has expired, the InValue is cleared and becomes invalid.
-		 * Attempts to access InValue will result in ValueNotSetException.
-		 * 
-		 * InValue lifespans may be used to avoid using a stale value received by the wire. If
-		 * the lifespan is not set, the wire will continue to return the last received value, even
-		 * if the value is old.
-		 * 
-		 * @param millis The lifespan in millisecond, or RR_VALUE_LIFESPAN_INFINITE for infinite lifespan
-		 */
-		virtual void SetInValueLifespan(int32_t millis);
-		
-		/**
-		 * @brief Get the lifespan of OutValue
-		 * 
-		 * OutValue may optionally have a finite lifespan specified in milliseconds.
-		 * Once the lifespan after sending has expired, the OutValue is cleared, and becomes invalid.
-		 * Attempts to access OutValue will result in a ValueNotSetException.
-		 * 
-		 * @return int32_t The lifespan in milliseconds
-		 */
-		virtual int32_t GetOutValueLifespan();
-		/**
-		 * @brief Set the lifespan of OutValue
-		 * 
-		 * OutValue may optionally have a finite lifespan specified in milliseconds. Once
-		 * the lifespan after sending has expired, the OutValue is cleared and becomes invalid.
-		 * Attempts to access OutValue will result in ValueNotSetException.
-		 * 
-		 * OutValue lifespans may be used to avoid using a stale value sent by the wire. If
-		 * the lifespan is not set, the wire will continue to return the last sent value, even
-		 * if the value is old.
-		 * 
-		 * @param millis The lifespan in millisecond, or RR_VALUE_LIFESPAN_INFINITE for infinite lifespan
-		 */
-		virtual void SetOutValueLifespan(int32_t millis);
-		
-
-	protected:
-
-		virtual void RemoteClose();
-
-		RR_INTRUSIVE_PTR<RRValue> inval;
-		RR_INTRUSIVE_PTR<RRValue> outval;
-
-		bool inval_valid;
-		TimeSpec lasttime_send;
-		boost::posix_time::ptime lasttime_send_local;
-
-		bool  outval_valid;
-		TimeSpec lasttime_recv;
-		boost::posix_time::ptime lasttime_recv_local;
-
-		boost::condition_variable inval_wait;
-		boost::condition_variable outval_wait;
-
-		int32_t inval_lifespan;
-		int32_t outval_lifespan;
-
-		uint32_t endpoint;
-		RR_WEAK_PTR<WireBase> parent;
-		std::string service_path;
-		std::string member_name;
-
-		boost::mutex sendlock;
-		boost::mutex recvlock;
-
-		bool send_closed;
-		bool recv_closed;
-
-		RR_INTRUSIVE_PTR<RRValue> GetInValueBase();
-
-		RR_INTRUSIVE_PTR<RRValue> GetOutValueBase();
-
-		void SetOutValueBase(RR_INTRUSIVE_PTR<RRValue> value);
-		
-		bool TryGetInValueBase(RR_INTRUSIVE_PTR<RRValue>& value, TimeSpec& time);
-		bool TryGetOutValueBase(RR_INTRUSIVE_PTR<RRValue>& value, TimeSpec& time);
-		
-		virtual void fire_WireValueChanged(RR_INTRUSIVE_PTR<RRValue> value, TimeSpec time)=0;
-	
-		virtual void fire_WireClosedCallback()=0;
-
-		void Shutdown();
-	
-
-		RR_SHARED_PTR<WireBase> GetParent();
-
-		boost::mutex inval_lock;
-		boost::mutex outval_lock;
-
-		bool ignore_inval;
-
-		boost::mutex listeners_lock;
-		std::list<RR_WEAK_PTR<WireConnectionBaseListener> > listeners;
-
-		detail::async_signal_semaphore wire_value_changed_semaphore;
-
-		RR_WEAK_PTR<RobotRaconteurNode> node;
-
-		MemberDefinition_Direction direction;
-		
-	};
-
-	
-	/**
-	 * @brief Wire connection used to transmit "most recent" values
-	 * 
-	 * Wire connections are used to transmit "most recent" values between connected
-	 * wire members. See Wire for more information on wire members.
-	 * 
-	 * Wire connections are created by clients using the Wire::Connect() or Wire::AsyncConnect()
-	 * functions. Services receive incoming wire connection requests through a 
-	 * callback function specified using the Wire::SetWireConnectCallback() function. Services
-	 * may also use the WireBroadcaster class to automate managing wire connection lifecycles and
-	 * sending values to all connected clients, or use WireUnicastReceiver to receive an incoming
-	 * value from the most recently connected client.
-	 * 
-	 * Wire connections are used to transmit "most recent" values between clients and services. Connection
-	 * the wire creates a connection pair, one in the client, and one in the service. Each wire connection 
-	 * object has an InValue and an OutValue. Setting the OutValue of one will cause the specified value to
-	 * be transmitted to the InValue of the peer. See Wire for more information.
-	 * 
-	 * Values can optionally be specified to have a finite lifespan using SetInValueLifespan() and
-	 * SetOutValueLifespan(). Lifespans can be used to prevent using old values that have
-	 * not been recently updated.
-	 *
-	 * This class is instantiated by the Wire class. It should not be instantiated
-	 * by the user.
-	 * 
-	 * @tparam T The value data type
-	 */
-	template <typename T>
-	class WireConnection : public WireConnectionBase
-	{
-	private:
-		boost::function<void (RR_SHARED_PTR<WireConnection<T> >)> WireConnectionClosedCallback;
-		boost::mutex WireConnectionClosedCallback_lock;
-
-	public:
-		/**
-		 * @brief Signal invoked when the InValue is changed
-		 * 
-		 * Callback function must accept three arguments, receiving the WireConnectionPtr<T> that
-		 * received a packet, the new value, and the value's TimeSpec timestamp
-		 */
-		boost::signals2::signal<void (RR_SHARED_PTR<WireConnection<T> > connection, T value, TimeSpec time)> WireValueChanged;
-
-		/**
-		 * @brief Get the currently configured connection closed callback function
-		 * 
-		 * @return boost::function<void (RR_SHARED_PTR<WireConnection<T> >)> 
-		 */
-
-		boost::function<void (RR_SHARED_PTR<WireConnection<T> >)> GetWireConnectionClosedCallback()
-		{
-			boost::mutex::scoped_lock lock(WireConnectionClosedCallback_lock);
-			return WireConnectionClosedCallback;
-		}
-
-		/**
-		 * @brief Set the connection closed callback function
-		 * 
-		 * Sets a function to invoke when the wire connection has been closed.
-		 * 
-		 * Callback function must accept one argument, receiving the WireConnectionPtr<T> that
-		 * was closed.
-		 * 
-		 * @param callback The callback function
-		 */
-		void SetWireConnectionClosedCallback(boost::function<void (RR_SHARED_PTR<WireConnection<T> >)> callback)
-		{
-			boost::mutex::scoped_lock lock(WireConnectionClosedCallback_lock);
-			WireConnectionClosedCallback=callback;
-		}
-
-		virtual ~WireConnection() {}
-
-		/**
-		 * @brief Get the current InValue
-		 * 
-		 * Gets the current InValue that was transmitted from the peer. Throws
-		 * ValueNotSetException if no value has been received, or the most
-		 * recent value lifespan has expired.
-		 * 
-		 * @return T The value
-		 */
-		virtual T GetInValue()
-		{
-			return RRPrimUtil<T>::PreUnpack(GetInValueBase());
-		}
-
-		/**
-		 * @brief Get the current OutValue
-		 * 
-		 * Gets the current OutValue that was transmitted to the peer. Throws
-		 * ValueNotSetException if no value has been received, or the most
-		 * recent value lifespan has expired.
-		 * 
-		 * @return T The value
-		 */
-		virtual T GetOutValue()
-		{
-			return RRPrimUtil<T>::PreUnpack(GetOutValueBase());
-		}
-
-		/**
-		 * @brief Set the OutValue and transmit to the peer connection
-		 * 
-		 * Sets the OutValue for the wire connection. The specified value will be
-		 * transmitted to the peer, and will become the peers InValue. The transmission
-		 * is unreliable, meaning that values may be dropped if newer values arrive.
-		 * 
-		 * @param value The new out value
-		 */
-		virtual void SetOutValue(typename boost::call_traits<T>::param_type value)
-		{
-			SetOutValueBase(RRPrimUtil<T>::PrePack(value));
-		}
-
-		/**
-		 * @brief Try getting the InValue, returning true on success or false on failure
-		 * 
-		 * Get the current InValue and InValue timestamp. Return true or false on
-		 * success or failure instead of throwing exception.
-		 * 
-		 * @param value [out] The current InValue
-		 * @param time [out] The current InValue timestamp in the senders clock
-		 * @return true The InValue was valid
-		 * @return false The InValue was invalid. value and time are undefined
-		 */
-		bool TryGetInValue(T& value, TimeSpec& time)
-		{
-			RR_INTRUSIVE_PTR<RRValue> o;
-			if (!TryGetInValueBase(o, time)) return false;
-			value = RRPrimUtil<T>::PreUnpack(o);
-			return true;
-		}
-
-		/**
-		 * @brief Try getting the OutValue, returning true on success or false on failure
-		 * 
-		 * Get the current OutValue and OutValue timestamp. Return true or false on
-		 * success and failure instead of throwing exception.
-		 * 
-		 * @param value [out] The current OutValue
-		 * @param time [out] The current OutValue timestamp in the local clock
-		 * @return true The OutValue was valid
-		 * @return false The OutValue was invalid. value and time are undefined
-		 */
-		bool TryGetOutValue(T& value, TimeSpec& time)
-		{
-			RR_INTRUSIVE_PTR<RRValue> o;
-			if (!TryGetOutValueBase(o, time)) return false;
-			value = RRPrimUtil<T>::PreUnpack(o);
-			return true;
-		}
-
-		WireConnection(RR_SHARED_PTR<WireBase> parent, uint32_t endpoint=0, MemberDefinition_Direction direction = MemberDefinition_Direction_both)
-			: WireConnectionBase(parent,endpoint,direction) {}
-
-	protected:
-		virtual void fire_WireValueChanged(RR_INTRUSIVE_PTR<RRValue> value, TimeSpec time)
-		{
-			WireValueChanged(RR_STATIC_POINTER_CAST<WireConnection<T> >(shared_from_this()),RRPrimUtil<T>::PreUnpack(value),time);
-		}
-	
-		virtual void fire_WireClosedCallback()
-		{
-			boost::function<void (RR_SHARED_PTR<WireConnection<T> >)> c=GetWireConnectionClosedCallback();
-			if (!c) return;
-			c(RR_STATIC_POINTER_CAST<WireConnection<T> >(shared_from_this()));
-		}
-
-	public:
-		virtual void Close()
-		{
-			WireConnectionBase::Close();
-			{
-				boost::mutex::scoped_lock lock(WireConnectionClosedCallback_lock);
-				WireConnectionClosedCallback.clear();
-			}
-			WireValueChanged.disconnect_all_slots();
-		}
-
-	protected:
-
-		virtual void AsyncClose1(RR_SHARED_PTR<RobotRaconteurException> err, boost::function<void(RR_SHARED_PTR<RobotRaconteurException>)>& handler)
-		{
-			try
-			{
-				{
-					boost::mutex::scoped_lock lock(WireConnectionClosedCallback_lock);
-					WireConnectionClosedCallback.clear();
-				}
-				WireValueChanged.disconnect_all_slots();
-			}
-			catch (std::exception&) {}
-
-			
-			handler(err);
-		}
-
-	public:
-		virtual void AsyncClose(RR_MOVE_ARG(boost::function<void(RR_SHARED_PTR<RobotRaconteurException>)>) handler, int32_t timeout=2000)
-		{
-			WireConnectionBase::AsyncClose(boost::bind(&WireConnection<T>::AsyncClose1,RR_STATIC_POINTER_CAST<WireConnection<T> >(shared_from_this()),RR_BOOST_PLACEHOLDERS(_1),handler),timeout);
-			
-		}
-
-	protected:
-		virtual void RemoteClose()
-		{
-			WireConnectionBase::RemoteClose();
-			{
-				boost::mutex::scoped_lock lock(WireConnectionClosedCallback_lock);
-				WireConnectionClosedCallback.clear();
-			}
-			WireValueChanged.disconnect_all_slots();
-		}
-
-
-	};
-
-
-	/**
-	 * @brief Base class for Wire
-	 * 
-	 */
-	class ROBOTRACONTEUR_CORE_API  WireBase : public RR_ENABLE_SHARED_FROM_THIS<WireBase>, private boost::noncopyable
-	{
-		
-
-	public:
-
-		friend class WireConnectionBase;
-		
-		virtual ~WireBase() {}
-
-		/**
-		 * @brief Get the member name of the wire
-		 * 
-		 * @return std::string 
-		 */
-		virtual std::string GetMemberName()=0;
-
-		virtual std::string GetServicePath()=0;
-
-		virtual void WirePacketReceived(RR_INTRUSIVE_PTR<MessageEntry> m, uint32_t e=0)=0;
-
-		virtual void Shutdown()=0;
-
-
-		
-
-		virtual void AsyncClose(RR_SHARED_PTR<WireConnectionBase> endpoint, bool remote, uint32_t ee, RR_MOVE_ARG(boost::function<void (RR_SHARED_PTR<RobotRaconteurException>)>) handler, int32_t timeout)=0;
-
-	protected:
-
-		virtual void SendWirePacket(RR_INTRUSIVE_PTR<RRValue> data, TimeSpec time, uint32_t endpoint)=0;
-
-		bool rawelements;		
-
-		void DispatchPacket (RR_INTRUSIVE_PTR<MessageEntry> me, RR_SHARED_PTR<WireConnectionBase> e);
-
-		RR_INTRUSIVE_PTR<RRValue> UnpackPacket(RR_INTRUSIVE_PTR<MessageEntry> me, TimeSpec& ts);
-
-		RR_INTRUSIVE_PTR<MessageEntry> PackPacket(RR_INTRUSIVE_PTR<RRValue> data, TimeSpec time);
-
-		virtual RR_INTRUSIVE_PTR<MessageElementData> PackData(RR_INTRUSIVE_PTR<RRValue> data)
-		{
-			return GetNode()->PackVarType(data);
-		}
-
-		virtual RR_INTRUSIVE_PTR<RRValue> UnpackData(RR_INTRUSIVE_PTR<MessageElement> mdata)
-		{
-			return GetNode()->UnpackVarType(mdata);
-		}
-
-		
-		RR_WEAK_PTR<RobotRaconteurNode> node;
-
-		MemberDefinition_Direction direction;
-
-	public:
-
-		RR_SHARED_PTR<RobotRaconteurNode> GetNode();
-
-		/**
-		 * @brief The direction of the wire
-		 * 
-		 * Wires may be declared *readonly* or *writeonly* in the service definition file. (If neither
-		 * is specified, the wire is assumed to be full duplex.) *readonly* wire may only send out values from
-		 * service to client. *writeonly* wires may only send out values from client to service.
-		 * 
-		 * @return MemberDefinition_Direction 
-		 */
-		MemberDefinition_Direction Direction();	
-
-	};
-
-
-	/**
-	 * @brief `wire` member type interface
-	 * 
-	 * The Wire class implements the `wire` member type. Wires are declared in service definition files
-	 * using the `wire` keyword within object declarations. Wires provide "most recent" value streaming
-	 * between clients and services. They work by creating "connection" pairs between the client and service.
-	 * The wire streams the current value between the wire connection pairs using packets. Wires 
-	 * are unreliable; only the most recent value is of interest, and any older values 
-	 * will be dropped. Wire connections have an InValue and an OutValue. Users set the OutValue on the
-	 * connection. The new OutValue is transmitted to the peer wire connection, and becomes the peer's
-	 * InValue. The peer can then read the InValue. The client and service have their own InValue
-	 * and OutValue, meaning that each direction, client to service or service to client, has its own
-	 * value.
-	 * 
-	 * Wire connections are created using the Connect() or AsyncConnect() functions. Services receive
-	 * incoming connection requests through a callback function. Thes callback is configured using
-	 * the SetWireConnectCallback() function. Services may also use the WireBroadcaster class
-	 * or WireUnicastReceiver class to automate managing wire connection lifecycles. WireBroadcaster
-	 * is used to send values to all connected clients. WireUnicastReceiver is used to receive the
-	 * value from the most recent wire connection. See WireConnection for details on sending
-	 * and receiving streaming values.
-	 * 
-	 * Wire clients may also optionally "peek" and "poke" the wire without forming a streaming
-	 * connection. This is useful if the client needs to read the InValue or set the OutValue
-	 * instantaniously, but does not need continuous updating. PeekInValue() or 
-	 * AsyncPeekInValue() will retrieve the client's current InValue. PokeOutValue() or
-	 * AsyncPokeOutValue() will send a new client OutValue to the service.
-	 * PeekOutValue() or AsyncPeekOutValue() will retrieve the last client OutValue received by
-	 * the service.
-	 * 
-	 * "Peek" and "poke" operations initiated by the client are received on the service using
-	 * callbacks. Use SetPeekInValueCallback(), SetPeekOutValueCallback(),
-	 * and SetPokeOutValueCallback() to configure the callbacks to handle these requests.
-	 * WireBroadcaster and WireUnicastReceiver configure these callbacks automatically, so 
-	 * the user does not need to configure the callbacks when these classes are used.
-	 * 
-	 * Wires can be declared *readonly* or *writeonly*. If neither is specified, the wire is assumed
-	 * to be full duplex. *readonly* pipes may only send values from service to client, ie OutValue
-	 * on service side and InValue on client side. *writeonly* pipes may only send values from
-	 * client to service, ie OutValue on client side and InValue on service side. Use Direction()
-	 * to determine the direction of the wire.
-	 * 
-	 * Unlike pipes, wire connections are not indexed, so only one connection pair can be
-	 * created per client connection.
-	 *  
-	 * WireBroadcaster or WireUnicastReceiver are typically used to simplify using wires.
-	 * See WireBroadcaster and WireUnicastReceiver for more information.
-	 * 
-	 * This class is instantiated by the node. It should not be instantiated by the user.
-	 * 
-	 * @tparam T The value data type
-	 */
-	template <typename T>
-	class Wire : public virtual WireBase
-	{
-
-		friend class WireConnectionBase;
-
-	public:
-
-		Wire(boost::function<void(RR_INTRUSIVE_PTR<RRValue>&)> verify)
-		{
-			this->verify = verify;
-		}
-
-		virtual ~Wire() {}
-		
-		/**
-		 * @brief Connect the wire
-		 * 
-		 * Creates a connection between the wire, returning the client connection. Used to create
-		 * a "most recent" value streaming connection to the service.
-		 * 
-		 * Only valid on clients. Will throw InvalidOperationException on the service side.
-		 * 
-		 * Note: If a streaming connection is not required, use PeekInValue(), PeekOutValue(),
-		 * or PokeOutValue() instead of creating a connection.
-		 * 
-		 * @return RR_SHARED_PTR<WireConnection<T> > The wire connection
-		 */
-		virtual RR_SHARED_PTR<WireConnection<T> > Connect() = 0;
-
-		/**
-		 * @brief Asynchronously connect the wire
-		 * 
-		 * Same as Connect(), but returns asynchronously
-		 * 
-		 * Only valid on clients. Will throw InvalidOperationException on the service side.
-		 * 
-		 * @param handler A handler function to receive the wire connection, or an exception
-		 * @param timeout Timeout in milliseconds, or RR_TIMEOUT_INFINITE for no timeout
-		 */
-		virtual void AsyncConnect(RR_MOVE_ARG(boost::function<void(RR_SHARED_PTR<WireConnection<T> >, RR_SHARED_PTR<RobotRaconteurException>)>) handler, int32_t timeout = RR_TIMEOUT_INFINITE) = 0;
-
-		/**
-		 * @brief Peek the current InValue
-		 * 
-		 * Peeks the current InValue using a "request" instead of a streaming value. Use
-		 * if only the instantanouse value is required. 
-		 * 
-		 * Peek and poke are similar to `property` members. Unlike streaming,
-		 * peek and poke are reliable operations.
-		 * 
-		 * Throws ValueNotSetException if InValue is not valid.
-		 * 
-		 * Only valid on clients. Will throw InvalidOperationException on the service side.
-		 * 
-		 * @param ts [out] The timestamp of the current InValue
-		 * @return T The current InValue
-		 */
-		virtual T PeekInValue(TimeSpec& ts) = 0;
-
-		/**
-		 * @brief Peek the current OutValue
-		 * 
-		 * Peeks the current OutValue using a "request" instead of a streaming value. Use
-		 * if only the instantanouse value is required. 
-		 * 
-		 * Peek and poke are similar to `property` members. Unlike streaming,
-		 * peek and poke are reliable operations. 
-		 * 
-		 * Throws ValueNotSetException if OutValue is not valid.
-		 * 
-		 * Only valid on clients. Will throw InvalidOperationException on the service side.
-		 * 
-		 * @param ts [out] The timestamp of the current OutValue
-		 * @return T The current OutValue
-		 */
-		virtual T PeekOutValue(TimeSpec& ts) = 0;
-
-		/**
-		 * @brief Poke the OutValue
-		 * 
-		 * Pokes the OutValue using a "request" instead of a streaming value. Use 
-		 * to update the OutValue if the value is updated infrequently.
-		 * 
-		 * Peek and poke are similar to `property` members. Unlike streaming,
-		 * peek and poke are reliable operations.
-		 * 
-		 * Only valid on clients. Will throw InvalidOperationException on the service side.
-		 * 
-		 * @param value The new OutValue
-		 */
-		virtual void PokeOutValue(const T& value) = 0;
-
-		/**
-		 * @brief Asynchronously peek the current InValue
-		 * 
-		 * Same as PeekInValue(), but returns asynchronously.
-		 * 
-		 * Only valid on clients. Will throw InvalidOperationException on the service side.
-		 * 
-		 * @param handler A handler function to receive the InValue and timestamp, or an exception
-		 * @param timeout Timeout in milliseconds, or RR_TIMEOUT_INFINITE for no timeout
-		 */
-		virtual void AsyncPeekInValue(RR_MOVE_ARG(boost::function<void(const T&, const TimeSpec&, RR_SHARED_PTR<RobotRaconteurException>)>) handler, int32_t timeout = RR_TIMEOUT_INFINITE) = 0;
-
-		/**
-		 * @brief Asynchronously peek the current OutValue
-		 * 
-		 * Same as PeekOutValue(), but returns asynchronously.
-		 * 
-		 * Only valid on clients. Will throw InvalidOperationException on the service side.
-		 * 
-		 * @param handler A handler function to receive the OutValue and timestamp, or an exception
-		 * @param timeout Timeout in milliseconds, or RR_TIMEOUT_INFINITE for no timeout
-		 */
-		virtual void AsyncPeekOutValue(RR_MOVE_ARG(boost::function<void(const T&, const TimeSpec&, RR_SHARED_PTR<RobotRaconteurException>)>) handler, int32_t timeout = RR_TIMEOUT_INFINITE) = 0;
-
-		/**
-		 * @brief Asynchronously poke the OutValue
-		 * 
-		 * Same as PokeOutValue(), but returns asynchronously
-		 * 
-		 * Only valid on clients. Will throw InvalidOperationException on the service side.
-		 * 
-		 * @param handler A handler function to invoke on completion, with possible exception
-		 * @param value The new OutValue
-		 * @param timeout Timeout in milliseconds, or RR_TIMEOUT_INFINITE for no timeout
-		 */
-		virtual void AsyncPokeOutValue(const T& value, RR_MOVE_ARG(boost::function<void(RR_SHARED_PTR<RobotRaconteurException>)>) handler, int32_t timeout = RR_TIMEOUT_INFINITE) = 0;
-		
-		/**
-		 * @brief Get the currently configured wire connected callback function
-		 * 
-		 * Only valid for services. Will throw InvalidOperationException on client side.
-		 * 
-		 * @return boost::function<void(RR_SHARED_PTR<WireConnection<T> >)> The currently configured callback function
-		 */
-		virtual boost::function<void(RR_SHARED_PTR<WireConnection<T> >)> GetWireConnectCallback()=0;
-
-		/**
-		 * @brief Set wire connected callback function
-		 * 
-		 * Callback function invoked when a client attempts to connect a the wire. The callback
-		 * will receive the incoming wire connection as a parameter. The service must maintain a 
-		 * reference to the wire connection, but the wire will retain ownership of the wire connection 
-		 * until it is closed. Using  boost::weak_ptr to store the reference to the connection 
-		 * is recommended.
-		 * 
-		 * The callback may throw an exception to reject incoming connect request.
-		 *
-		 * Note: Connect callback is configured automatically by WireBroadcaster or
-		 * WireUnicastReceiver
-		 * 
-		 * Only valid for services. Will throw InvalidOperationException on the client side.
-		 *  
-		 * @param function Callback function to receive the incoming connection
-		 */
-		virtual void SetWireConnectCallback(boost::function<void(RR_SHARED_PTR<WireConnection<T> >)> function)=0;
-		
-		/**
-		 * @brief Get the currently configure PeekInValue callback
-		 * 
-		 * Only valid for services. Will throw InvalidOperationException on the client side.
-		 * 
-		 * @return boost::function<T(const uint32_t&)> The currently configured callback function
-		 */
-		virtual boost::function<T(const uint32_t&)> GetPeekInValueCallback() = 0;
-
-		/**
-		 * @brief Set the PeekInValue callback function
-		 * 
-		 * Peek and poke operations are used when a streaming connection of the most recent value
-		 * is not required. Clients initiate peek and poke operations using PeekInValue(), PeekOutValue(),
-		 * PokeOutValue(), or their asynchronous equivalents. Services receive the peek and poke
-		 * requests through callbacks.
-		 * 
-		 * SetPeekInValueCallback() configures the service callback for PeekInValue() requests.
-		 * 
-		 * The specified callback function should have the following signature:
-		 * 
-		 *     T peek_invalue_callback(uint32 client_endpoint);
-		 * 
-		 * The function receives the client endpoint ID, and returns the current InValue.
-		 * 		 
-		 * Note: Callback is configured automatically by WireBroadcaster or
-		 * WireUnicastReceiver
-		 * 
-		 * Only valid for services. Will throw InvalidOperationException on the client side.
-		 * 
-		 * @param function The callback function
-		 */
-		virtual void SetPeekInValueCallback(boost::function<T(const uint32_t&)> function) = 0;
-
-		/**
-		 * @brief Get the currently configure PeekOutValue callback
-		 * 
-		 * Only valid for services. Will throw InvalidOperationException on the client side.
-		 * 
-		 * @return boost::function<T(const uint32_t&)> The currently configured callback function
-		 */
-		virtual boost::function<T(const uint32_t&)> GetPeekOutValueCallback() = 0;
-
-		/**
-		 * @brief Set the PeekOutValue callback function
-		 * 
-		 * Peek and poke operations are used when a streaming connection of the most recent value
-		 * is not required. Clients initiate peek and poke operations using PeekInValue(), PeekOutValue(),
-		 * PokeOutValue(), or their asynchronous equivalents. Services receive the peek and poke
-		 * requests through callbacks.
-		 * 
-		 * SetPeekOutValueCallback() configures the service callback for PeekOutValue() requests.
-		 * 
-		 * The specified callback function should have the following signature:
-		 * 
-		 *     T peek_outvalue_callback(uint32 client_endpoint);
-		 * 
-		 * The function receives the client endpoint ID, and returns the current OutValue.
-		 *
-		 * Note: Callback is configured automatically by WireBroadcaster or
-		 * WireUnicastReceiver
-		 * 
-		 * Only valid for services. Will throw InvalidOperationException on the client side.
-		 * 
-		 * @param function The callback function
-		 */
-		virtual void SetPeekOutValueCallback(boost::function<T(const uint32_t&)> function) = 0;
-
-		/**
-		 * @brief Get the currently configure PokeOutValue callback
-		 * 
-		 * Only valid for services. Will throw InvalidOperationException on the client side.
-		 * 
-		 * @return boost::function<void(const T&, const TimeSpec&, const uint32_t&)> The currently configured
-		 *     callback function 
-		 */
-		virtual boost::function<void(const T&, const TimeSpec&, const uint32_t&)> GetPokeOutValueCallback() = 0;
-
-		/**
-		 * @brief Set the PokeOutValue callback function
-		 * 
-		 * Peek and poke operations are used when a streaming connection of the most recent value
-		 * is not required. Clients initiate peek and poke operations using PeekInValue(), PeekOutValue(),
-		 * PokeOutValue(), or their asynchronous equivalents. Services receive the peek and poke
-		 * requests through callbacks.
-		 * 
-		 * SetPokeOutValueCallback() configures the service callback for PokeOutValue() requests.
-		 * 
-		 * The specified callback function should have the following signature:
-		 * 
-		 *     void poke_outvalue_callback(const T& value, const TimeSpec& timestamp, uint32 client_endpoint);
-		 * 
-		 * The function receives the new out value, the new out value timestamp in the client's clock, 
-		 * and the client endpoint ID.
-		 * 
-		 * Note: Callback is configured automatically by WireBroadcaster or
-		 * WireUnicastReceiver
-		 * 
-		 * Only valid for services. Will throw InvalidOperationException on the client side.
-		 * 
-		 * @param function The callback function
-		 */ 
-		virtual void SetPokeOutValueCallback(boost::function<void(const T&, const TimeSpec&, const uint32_t&)> function) = 0;
-		
-		
-	protected:
-
-		virtual RR_INTRUSIVE_PTR<MessageElementData> PackData(RR_INTRUSIVE_PTR<RRValue> data)
-		{
-			if (verify)
-			{
-				verify(data);
-			}
-			return GetNode()->template PackAnyType<typename RRPrimUtil<T>::BoxedType>(data);
-		}
-
-		virtual RR_INTRUSIVE_PTR<RRValue> UnpackData(RR_INTRUSIVE_PTR<MessageElement> mdata)
-		{
-			if (!verify)
-			{
-				return GetNode()->template UnpackAnyType<typename RRPrimUtil<T>::BoxedType>(mdata);
-			}
-			else
-			{
-				RR_INTRUSIVE_PTR<RRValue> ret = GetNode()->template UnpackAnyType<typename RRPrimUtil<T>::BoxedType>(mdata);
-				verify(ret);
-				return ret;
-			}
-		}
-
-		boost::function<void(RR_INTRUSIVE_PTR<RRValue>&)> verify;
-	};
-
-
-	class ROBOTRACONTEUR_CORE_API  ServiceStub;
-	
-	class ROBOTRACONTEUR_CORE_API  WireClientBase : public virtual WireBase
-	{
-		friend class WireConnectionBase;
-		friend class WireSubscriptionBase;
-		friend class detail::WireSubscription_connection;
-
-	public:
-
-		virtual ~WireClientBase() {}
-
-		virtual std::string GetMemberName();
-
-		virtual std::string GetServicePath();
-
-		virtual void WirePacketReceived(RR_INTRUSIVE_PTR<MessageEntry> m, uint32_t e = 0);
-
-		virtual void Shutdown();
-
-
-
-		virtual void AsyncClose(RR_SHARED_PTR<WireConnectionBase> endpoint, bool remote, uint32_t ee, RR_MOVE_ARG(boost::function<void(RR_SHARED_PTR<RobotRaconteurException>)>) handler, int32_t timeout);
-
-		RR_SHARED_PTR<ServiceStub> GetStub();
-
-	protected:
-
-		virtual void SendWirePacket(RR_INTRUSIVE_PTR<RRValue> packet, TimeSpec time, uint32_t endpoint);
-
-		std::string m_MemberName;
-		std::string service_path;
-		uint32_t endpoint;
-
-		RR_SHARED_PTR<WireConnectionBase> connection;
-		boost::mutex connection_lock;
-
-		RR_WEAK_PTR<ServiceStub> stub;
-
-		void AsyncConnect_internal(RR_MOVE_ARG(boost::function<void(RR_SHARED_PTR<WireConnectionBase>, RR_SHARED_PTR<RobotRaconteurException>)>) handler, int32_t timeout);
-
-		void AsyncConnect_internal1(RR_INTRUSIVE_PTR<MessageEntry> ret, RR_SHARED_PTR<RobotRaconteurException> err, boost::function<void(RR_SHARED_PTR<WireConnectionBase>, RR_SHARED_PTR<RobotRaconteurException>)>& handler);
-
-
-		WireClientBase(boost::string_ref name, RR_SHARED_PTR<ServiceStub> stub, MemberDefinition_Direction direction);
-
-		virtual RR_SHARED_PTR<WireConnectionBase> CreateNewWireConnection(MemberDefinition_Direction direction) = 0;
-
-		RR_INTRUSIVE_PTR<RRValue> PeekInValueBase(TimeSpec& ts);
-		RR_INTRUSIVE_PTR<RRValue> PeekOutValueBase(TimeSpec& ts);
-		void PokeOutValueBase(RR_INTRUSIVE_PTR<RRValue> value);
-
-		void AsyncPeekInValueBase(RR_MOVE_ARG(boost::function<void(const RR_INTRUSIVE_PTR<RRValue>&, const TimeSpec&, RR_SHARED_PTR<RobotRaconteurException>)>) handler, int32_t timeout = RR_TIMEOUT_INFINITE);
-		void AsyncPeekOutValueBase(RR_MOVE_ARG(boost::function<void(const RR_INTRUSIVE_PTR<RRValue>&, const TimeSpec&, RR_SHARED_PTR<RobotRaconteurException>)>) handler, int32_t timeout = RR_TIMEOUT_INFINITE);
-		void AsyncPokeOutValueBase(const RR_INTRUSIVE_PTR<RRValue>& value, RR_MOVE_ARG(boost::function<void(RR_SHARED_PTR<RobotRaconteurException>)>) handler, int32_t timeout = RR_TIMEOUT_INFINITE);
-
-		void AsyncPeekValueBaseEnd1(RR_INTRUSIVE_PTR<MessageEntry> m, RR_SHARED_PTR<RobotRaconteurException> err,
-			boost::function< void(const RR_INTRUSIVE_PTR<RRValue>&, const TimeSpec&, RR_SHARED_PTR<RobotRaconteurException>) >& handler);
-				
-	};
-
-	template <typename T>
-	class WireClient : public virtual Wire<T>, public virtual WireClientBase
-	{
-	public:
-
-		WireClient(boost::string_ref name, RR_SHARED_PTR<ServiceStub> stub, MemberDefinition_Direction direction = MemberDefinition_Direction_both, boost::function<void(RR_INTRUSIVE_PTR<RRValue>&)> verify = RR_NULL_FN) : WireClientBase(name, stub, direction), Wire<T>(verify)
-		{
-			if (boost::is_same<T, RR_INTRUSIVE_PTR<MessageElement> >::value)
-			{
-				rawelements = true;
-			}
-			else
-			{
-				rawelements = false;
-			}
-
-		}
-
-		virtual ~WireClient() {}
-				
-		virtual void AsyncConnect(RR_MOVE_ARG(boost::function<void (RR_SHARED_PTR<WireConnection<T> >, RR_SHARED_PTR<RobotRaconteurException>)>) handler, int32_t timeout=RR_TIMEOUT_INFINITE)
-		{
-			AsyncConnect_internal(boost::bind(handler,boost::bind(&WireClient<T>::AsyncConnect_cast,RR_BOOST_PLACEHOLDERS(_1)),RR_BOOST_PLACEHOLDERS(_2)),timeout);
-		}
-
-		virtual RR_SHARED_PTR<WireConnection<T> > Connect()
-		{
-			ROBOTRACONTEUR_ASSERT_MULTITHREADED(node);
-
-			RR_SHARED_PTR<detail::sync_async_handler<WireConnection<T> > > t=RR_MAKE_SHARED<detail::sync_async_handler<WireConnection<T> > >();
-			AsyncConnect(boost::bind(&detail::sync_async_handler<WireConnection<T> >::operator(),t,RR_BOOST_PLACEHOLDERS(_1),RR_BOOST_PLACEHOLDERS(_2)),GetNode()->GetRequestTimeout());
-			return t->end(); 
-		}
-
-	protected:
-
-		static RR_SHARED_PTR<WireConnection<T> > AsyncConnect_cast(RR_SHARED_PTR<WireConnectionBase> b)
-		{
-			return rr_cast<WireConnection<T> >(b);
-		}
-
-		void AsyncPeekValueBaseEnd2(const RR_INTRUSIVE_PTR<RRValue>& value, const TimeSpec& ts, RR_SHARED_PTR<RobotRaconteurException> err,
-			boost::function<void(const T&, const TimeSpec&, RR_SHARED_PTR<RobotRaconteurException>)>& handler)
-		{			
-
-			if (err)
-			{
-				typename boost::initialized<T> err_value;
-				handler(err_value, ts, err);
-				return;
-			}
-			
-			T value2;
-			try
-			{
-				value2 = RRPrimUtil<T>::PreUnpack(value);				
-			}
-			catch (std::exception& exp)
-			{
-				typename boost::initialized<T> err_value;
-				RR_SHARED_PTR<RobotRaconteurException> err = RobotRaconteurExceptionUtil::ExceptionToSharedPtr(exp);
-				handler(err_value, ts, err);
-				return;
-			}
-
-			handler(value2, ts, err);
-		}
-
-	public:
-
-		virtual T PeekInValue(TimeSpec& ts) { return RRPrimUtil<T>::PreUnpack(PeekInValueBase(ts)); }
-		virtual T PeekOutValue(TimeSpec& ts) { return RRPrimUtil<T>::PreUnpack(PeekOutValueBase(ts)); }
-		virtual void PokeOutValue(const T& value) { return PokeOutValueBase(RRPrimUtil<T>::PrePack(value)); }
-		virtual void AsyncPeekInValue(RR_MOVE_ARG(boost::function<void(const T&, const TimeSpec&, RR_SHARED_PTR<RobotRaconteurException>)>) handler, int32_t timeout = RR_TIMEOUT_INFINITE)
-		{
-			AsyncPeekInValueBase(boost::bind(&WireClient::AsyncPeekValueBaseEnd2, RR_DYNAMIC_POINTER_CAST<WireClient>(shared_from_this()), RR_BOOST_PLACEHOLDERS(_1), RR_BOOST_PLACEHOLDERS(_2), RR_BOOST_PLACEHOLDERS(_3), RR_MOVE(handler)), timeout);
-		}
-		virtual void AsyncPeekOutValue(RR_MOVE_ARG(boost::function<void(const T&, const TimeSpec&, RR_SHARED_PTR<RobotRaconteurException>)>) handler, int32_t timeout = RR_TIMEOUT_INFINITE)
-		{
-			AsyncPeekOutValueBase(boost::bind(&WireClient::AsyncPeekValueBaseEnd2, RR_DYNAMIC_POINTER_CAST<WireClient>(shared_from_this()), RR_BOOST_PLACEHOLDERS(_1), RR_BOOST_PLACEHOLDERS(_2), RR_BOOST_PLACEHOLDERS(_3), RR_MOVE(handler)), timeout);
-		}
-		virtual void AsyncPokeOutValue(const T& value, RR_MOVE_ARG(boost::function<void(RR_SHARED_PTR<RobotRaconteurException>)>) handler, int32_t timeout = RR_TIMEOUT_INFINITE)
-		{
-			AsyncPokeOutValueBase(RRPrimUtil<T>::PrePack(value), RR_MOVE(handler), timeout);
-		}
-		
-		//Unused service-side functions
-		virtual boost::function<void(RR_SHARED_PTR<WireConnection<T> >)> GetWireConnectCallback() 
-		{
-			ROBOTRACONTEUR_LOG_DEBUG_COMPONENT_PATH(node, Member, endpoint, service_path, m_MemberName, "GetWireConnectCallback is not valid for WireClient");
-			throw InvalidOperationException("Not valid for client"); 
-		}
-		virtual void SetWireConnectCallback(boost::function<void(RR_SHARED_PTR<WireConnection<T> >)> function) 
-		{
-			ROBOTRACONTEUR_LOG_DEBUG_COMPONENT_PATH(node, Member, endpoint, service_path, m_MemberName, "SetWireConnectCallback is not valid for WireClient"); 
-			throw InvalidOperationException("Not valid for client"); 
-		}
-		virtual boost::function<T(const uint32_t&)> GetPeekInValueCallback()
-		{
-			ROBOTRACONTEUR_LOG_DEBUG_COMPONENT_PATH(node, Member, endpoint, service_path, m_MemberName, "GetPeekInValueCallback is not valid for WireClient"); 
-			throw InvalidOperationException("Not valid for client");
-		}
-		virtual void SetPeekInValueCallback(boost::function<T(const uint32_t&)> function) 
-		{
-			ROBOTRACONTEUR_LOG_DEBUG_COMPONENT_PATH(node, Member, endpoint, service_path, m_MemberName, "SetPeekInValueCallback is not valid for WireClient");  
-			throw InvalidOperationException("Not valid for client"); 
-		}
-		virtual boost::function<T(const uint32_t&)> GetPeekOutValueCallback()
-		{
-			ROBOTRACONTEUR_LOG_DEBUG_COMPONENT_PATH(node, Member, endpoint, service_path, m_MemberName, "GetPeekOutValueCallback is not valid for WireClient"); 
-			throw InvalidOperationException("Not valid for client"); 
-		}
-		virtual void SetPeekOutValueCallback(boost::function<T(const uint32_t&)> function) 
-		{
-			ROBOTRACONTEUR_LOG_DEBUG_COMPONENT_PATH(node, Member, endpoint, service_path, m_MemberName, "SetPeekOutValueCallback is not valid for WireClient");  
-			throw InvalidOperationException("Not valid for client"); 
-		}
-		virtual boost::function<void(const T&, const TimeSpec&, const uint32_t&)> GetPokeOutValueCallback() 
-		{
-			ROBOTRACONTEUR_LOG_DEBUG_COMPONENT_PATH(node, Member, endpoint, service_path, m_MemberName, "GetPokeOutValueCallback is not valid for WireClient");  
-			throw InvalidOperationException("Not valid for client"); 
-		}
-		virtual void SetPokeOutValueCallback(boost::function<void(const T&, const TimeSpec&, const uint32_t&)> function) 
-		{ 
-			ROBOTRACONTEUR_LOG_DEBUG_COMPONENT_PATH(node, Member, endpoint, service_path, m_MemberName, "SetPokeOutValueCallback is not valid for WireClient"); 
-			throw InvalidOperationException("Not valid for client"); 
-		}
-		
-
-	protected:
-		virtual RR_SHARED_PTR<WireConnectionBase> CreateNewWireConnection(MemberDefinition_Direction direction)
-		{
-			return RR_MAKE_SHARED<WireConnection<T> >(RR_STATIC_POINTER_CAST<WireBase>(shared_from_this()), 0, direction);
-		}
-
-	};
-
-
-	class ROBOTRACONTEUR_CORE_API  ServiceSkel;
-	class ROBOTRACONTEUR_CORE_API  WireServerBase : public virtual WireBase
-	{
-		friend class WireConnectionBase;
-
-	public:
-
-		virtual ~WireServerBase() {}
-
-		virtual std::string GetMemberName();
-
-		virtual std::string GetServicePath();
-
-		virtual void WirePacketReceived(RR_INTRUSIVE_PTR<MessageEntry> m, uint32_t e=0);
-
-		virtual void Shutdown();
-		
-		virtual void AsyncClose(RR_SHARED_PTR<WireConnectionBase> endpoint, bool remote, uint32_t ee, RR_MOVE_ARG(boost::function<void (RR_SHARED_PTR<RobotRaconteurException>)>) handler, int32_t timeout);
-
-		virtual RR_INTRUSIVE_PTR<MessageEntry> WireCommand(RR_INTRUSIVE_PTR<MessageEntry> m, uint32_t e);
-
-		RR_SHARED_PTR<ServiceSkel> GetSkel();
-
-	protected:
-
-		virtual void SendWirePacket(RR_INTRUSIVE_PTR<RRValue> data, TimeSpec time, uint32_t endpoint);
-
-		std::string m_MemberName;
-		std::string service_path;
-
-		RR_UNORDERED_MAP<uint32_t,RR_SHARED_PTR<WireConnectionBase> > connections;
-		boost::mutex connections_lock;
-
-		RR_WEAK_PTR<ServiceSkel> skel;
-
-		
-		WireServerBase(boost::string_ref name, RR_SHARED_PTR<ServiceSkel> skel, MemberDefinition_Direction direction);
-
-		virtual RR_SHARED_PTR<WireConnectionBase> CreateNewWireConnection(uint32_t e, MemberDefinition_Direction direction)=0;
-				
-		virtual void fire_WireConnectCallback(RR_SHARED_PTR<WireConnectionBase> e)=0;
-
-		
-
-		bool init;
-		boost::signals2::connection listener_connection;
-	public:
-		void ClientDisconnected(RR_SHARED_PTR<ServerContext> context, ServerServiceListenerEventType ev, RR_SHARED_PTR<void> param);
-
-	protected:
-		virtual RR_INTRUSIVE_PTR<RRValue> do_PeekInValue(const uint32_t&) = 0;
-		virtual RR_INTRUSIVE_PTR<RRValue> do_PeekOutValue(const uint32_t&) = 0;
-		virtual void do_PokeOutValue(const RR_INTRUSIVE_PTR<RRValue>& value, const TimeSpec&, const uint32_t& ep) = 0;
-		
-	};
-
-	template <typename T>
-	class WireServer : public virtual WireServerBase, public virtual Wire<T>
-	{
-
-	public:
-
-		WireServer(boost::string_ref name, RR_SHARED_PTR<ServiceSkel> skel, MemberDefinition_Direction direction = MemberDefinition_Direction_both, boost::function<void(RR_INTRUSIVE_PTR<RRValue>&)> verify = RR_NULL_FN) : WireServerBase(name, skel, direction), Wire<T>(verify)
-		{
-			if (boost::is_same<T, RR_INTRUSIVE_PTR<MessageElement> >::value)
-			{
-				rawelements = true;
-			}
-			else
-			{
-				rawelements = false;
-			}
-		}
-
-		virtual ~WireServer() {}
-
-		virtual void AsyncConnect(RR_MOVE_ARG(boost::function<void(RR_SHARED_PTR<WireConnection<T> >, RR_SHARED_PTR<RobotRaconteurException>)>) handler, int32_t timeout = RR_TIMEOUT_INFINITE)
-		{
-			ROBOTRACONTEUR_LOG_DEBUG_COMPONENT_PATH(node, Member, -1, service_path, m_MemberName, "AsyncConnect is not valid for WireServer"); 
-			throw InvalidOperationException("Not valid for server");
-		}
-		virtual RR_SHARED_PTR<WireConnection<T> > Connect()	
-		{
-			ROBOTRACONTEUR_LOG_DEBUG_COMPONENT_PATH(node, Member, -1, service_path, m_MemberName, "Connect is not valid for WireServer");  
-			throw InvalidOperationException("Not valid for server"); 
-		}
-		virtual T PeekInValue(TimeSpec& ts) 
-		{
-			ROBOTRACONTEUR_LOG_DEBUG_COMPONENT_PATH(node, Member, -1, service_path, m_MemberName, "PeekInValue is not valid for WireServer");  
-			throw InvalidOperationException("Not valid for server"); 
-		}
-		virtual T PeekOutValue(TimeSpec& ts) 
-		{
-			ROBOTRACONTEUR_LOG_DEBUG_COMPONENT_PATH(node, Member, -1, service_path, m_MemberName, "PeekOutValue is not valid for WireServer");  
-			throw InvalidOperationException("Not valid for server"); 
-		}
-		virtual void PokeOutValue(const T& value) 
-		{ 
-			ROBOTRACONTEUR_LOG_DEBUG_COMPONENT_PATH(node, Member, -1, service_path, m_MemberName, "PokeOutValue is not valid for WireServer"); 
-			throw InvalidOperationException("Not valid for server"); 
-		}
-		virtual void AsyncPeekInValue(RR_MOVE_ARG(boost::function<void(const T&, const TimeSpec&, RR_SHARED_PTR<RobotRaconteurException>)>) handler, int32_t timeout = RR_TIMEOUT_INFINITE) 
-		{
-			ROBOTRACONTEUR_LOG_DEBUG_COMPONENT_PATH(node, Member, -1, service_path, m_MemberName, "AsyncPeekInValue is not valid for WireServer");  
-			throw InvalidOperationException("Not valid for server"); 
-		}
-		virtual void AsyncPeekOutValue(RR_MOVE_ARG(boost::function<void(const T&, const TimeSpec&, RR_SHARED_PTR<RobotRaconteurException>)>) handler, int32_t timeout = RR_TIMEOUT_INFINITE) 
-		{
-			ROBOTRACONTEUR_LOG_DEBUG_COMPONENT_PATH(node, Member, -1, service_path, m_MemberName, "AsyncPeekOutValue is not valid for WireServer");  
-			throw InvalidOperationException("Not valid for server"); 
-		}
-		virtual void AsyncPokeOutValue(const T& value, RR_MOVE_ARG(boost::function<void(RR_SHARED_PTR<RobotRaconteurException>)>) handler, int32_t timeout = RR_TIMEOUT_INFINITE)
-		{
-			ROBOTRACONTEUR_LOG_DEBUG_COMPONENT_PATH(node, Member, -1, service_path, m_MemberName, "AsyncPokeOutValue is not valid for WireServer");  
-			throw InvalidOperationException("Not valid for server"); 
-		}
-
-
-		virtual boost::function<void(RR_SHARED_PTR<WireConnection<T> >)> GetWireConnectCallback() {	return callback; }
-		virtual void SetWireConnectCallback(boost::function<void(RR_SHARED_PTR<WireConnection<T> >)> function) { callback=function; }
-		virtual boost::function<T(const uint32_t&)> GetPeekInValueCallback() { return peek_in_callback; }
-		virtual void SetPeekInValueCallback(boost::function<T(const uint32_t&)> function) { peek_in_callback = function; }
-		virtual boost::function<T(const uint32_t&)> GetPeekOutValueCallback() { return peek_out_callback; }
-		virtual void SetPeekOutValueCallback(boost::function<T(const uint32_t&)> function) { peek_out_callback = function; }
-		virtual boost::function<void(const T&, const TimeSpec&, const uint32_t&)> GetPokeOutValueCallback() { return poke_out_callback; }
-		virtual void SetPokeOutValueCallback(boost::function<void(const T&, const TimeSpec&, const uint32_t&)> function) { poke_out_callback = function; }
-		
-	protected:
-		virtual RR_SHARED_PTR<WireConnectionBase> CreateNewWireConnection(uint32_t e, MemberDefinition_Direction direction)
-		{
-			return RR_MAKE_SHARED<WireConnection<T> >(RR_STATIC_POINTER_CAST<WireBase>(shared_from_this()), e, direction);
-		}
-
-		boost::function<void (RR_SHARED_PTR<WireConnection<T> >)> callback;
-		boost::function<T(const uint32_t&)> peek_in_callback;
-		boost::function<T(const uint32_t&)> peek_out_callback;
-		boost::function<void(const T&, const TimeSpec&, const uint32_t&)> poke_out_callback;
-
-		virtual void fire_WireConnectCallback(RR_SHARED_PTR<WireConnectionBase> e)
-		{
-			if (!callback) return;
-			callback(RR_STATIC_POINTER_CAST<WireConnection<T> >(e));
-		}
-
-		virtual RR_INTRUSIVE_PTR<RRValue> do_PeekInValue(const uint32_t& ep)
-		{
-			if (!peek_in_callback) 
-			{
-				ROBOTRACONTEUR_LOG_DEBUG_COMPONENT_PATH(node, Member, ep, service_path, m_MemberName, "Attempt to call PeekInValue when callback not set"); 
-				throw InvalidOperationException("Invalid operation");
-			}
-			return RRPrimUtil<T>::PrePack(peek_in_callback(ep));
-		}
-		
-		virtual RR_INTRUSIVE_PTR<RRValue> do_PeekOutValue(const uint32_t& ep)
-		{
-			if (!peek_out_callback)
-			{
-				ROBOTRACONTEUR_LOG_DEBUG_COMPONENT_PATH(node, Member, ep, service_path, m_MemberName, "Attempt to call PeekOutValue when callback not set"); 
-				throw InvalidOperationException("Invalid operation");
-			}
-			return RRPrimUtil<T>::PrePack(peek_out_callback(ep));
-		}
-
-		virtual void do_PokeOutValue(const RR_INTRUSIVE_PTR<RRValue>& value, const TimeSpec& ts, const uint32_t& ep)
-		{
-			if (!poke_out_callback)
-			{
-				ROBOTRACONTEUR_LOG_DEBUG_COMPONENT_PATH(node, Member, ep, service_path, m_MemberName, "Attempt to call PokeOutValue when callback not set"); 
-				throw InvalidOperationException("Invalid operation");
-			}
-			return poke_out_callback(RRPrimUtil<T>::PreUnpack(value), ts, ep);
-		}
-
-	public:
-		virtual void Shutdown()
-		{
-			WireServerBase::Shutdown();
-			callback.clear();
-			peek_in_callback.clear();
-			peek_out_callback.clear();
-			poke_out_callback.clear();
-		}
-
-	};
-
-	namespace detail
-	{
-		template<typename T>
-		class Wire_traits;
-
-		template<typename T>
-		class Wire_traits<Wire<T> >
-		{
-		public:
-			typedef WireConnection<T> wireconnection_type;
-			typedef WireClient<T> wireclient_type;
-			typedef WireServer<T> wireserver_type;			
-		};
-
-	}
-
-	namespace detail
-	{
-		class WireBroadcaster_connected_connection;
-	}
-
-	/**
-	 * @brief Base class for WireBroadcaster
-	 * 
-	 * Base class for templated WireBroadcaster class
-	 * 
-	 */
-	class ROBOTRACONTEUR_CORE_API WireBroadcasterBase : public RR_ENABLE_SHARED_FROM_THIS<WireBroadcasterBase>
-	{
-	public:
-
-		size_t GetActiveWireConnectionCount();
-
-		virtual ~WireBroadcasterBase();
-
-		/**
-		 * @brief Get the current predicate callback function
-		 * 
-		 * @return boost::function<bool(RR_SHARED_PTR<PipeBroadcasterBase>&, uint32_t, int32_t) > The predicate callback function
-		 */
-		boost::function<bool(RR_SHARED_PTR<WireBroadcasterBase>&, uint32_t)> GetPredicate();
-
-		/**
-		 * @brief Set the predicate callback function
-		 * 
-		 * A predicate is optionally used to regulate when values are sent to clients. This is used by the
-		 * BroadcastDownsampler to regulate update rates of values sent to clients. 
-		 * 
-		 * The predicate callback is invoked before the broadcaster sets the OutValue of a connection. If the predicate returns 
-		 * true, the OutValue packet will be sent. If it is false, the OutValue packet will not be sent to that endpoint. 
-		 * The predicate callback must have the following signature:
-		 * 
-		 *     bool broadcaster_predicate(WireBroadcasterBasePtr& broadcaster, uint32_t client_endpoint);
-		 * 
-		 * It receives the broadcaster and the client endpoint ID. It returns true to send the OutValue packet,
-		 * or false to not send the OutValue packet.
-		 * 
-		 * @param f The predicate callback function
-		 */
-		void SetPredicate(boost::function<bool(RR_SHARED_PTR<WireBroadcasterBase>&, uint32_t)> f);
-
-		/** @copydoc WireConnectionBase::GetOutValueLifespan() */
-		int32_t GetOutValueLifespan();
-
-		/** @copydoc WireConnectionBase::SetOutValueLifespan() */
-		void SetOutValueLifespan(int32_t millis);
-
-	protected:
-
-		WireBroadcasterBase();		
-
-		void InitBase(RR_SHARED_PTR<WireBase> wire);
-
-		void ConnectionClosedBase(RR_SHARED_PTR<detail::WireBroadcaster_connected_connection> ep);
-
-		void ConnectionConnectedBase(RR_SHARED_PTR<WireConnectionBase> ep);
-
-		void SetOutValueBase(RR_INTRUSIVE_PTR<RRValue> value);
-
-		virtual void AttachWireServerEvents(RR_SHARED_PTR<WireServerBase> w);
-
-		virtual void AttachWireConnectionEvents(RR_SHARED_PTR<WireConnectionBase> w, RR_SHARED_PTR<detail::WireBroadcaster_connected_connection> cep);
-
-		RR_INTRUSIVE_PTR<RRValue> ClientPeekInValueBase();
-		
-		std::list<RR_SHARED_PTR<detail::WireBroadcaster_connected_connection> > connected_wires;
-		boost::mutex connected_wires_lock;
-		RR_WEAK_PTR<WireServerBase> wire;
-		RR_WEAK_PTR<RobotRaconteurNode> node;
-		std::string service_path;
-		std::string member_name;
-
-		bool copy_element;
-
-		boost::function<bool (RR_SHARED_PTR<WireBroadcasterBase>&, uint32_t)> predicate;
-
-		RR_INTRUSIVE_PTR<RRValue> out_value;
-		boost::initialized<bool> out_value_valid;
-
-		int32_t out_value_lifespan;
-		boost::posix_time::ptime out_value_lasttime_local;
-
-
-		void ServiceEvent(ServerServiceListenerEventType evt);
-
-		RR_SHARED_PTR<WireBase> GetWireBase();
-	};
-
-
-
-	/**
-	 * @brief Broadcaster to send values to all connected clients
-	 * 
-	 * WireBroadcaster is used by services to send values to all
-	 * connected client endpoints. It attaches to the wire on the service
-	 * side, and manages the lifecycle of connections. WireBroadcaster
-	 * should only we used with wires that are declared *readonly*, since
-	 * it has no provisions for receiving incoming values from clients.
-	 * 
-	 * WireBroadcaster is initialized by the user, or by default implementation
-	 * classes generated by RobotRaconteurGen (*_default_impl). Default
-	 * implementation classes will automatically instantiate broadcasters for
-	 * wires marked *readonly*. If default implementation classes are
-	 * not used, the broadcaster must be instantiated manually. It is recommended this
-	 * be done using the IRRServiceObject interface in the overridden 
-	 * IRRServiceObject::RRServiceObjectInit() function. This function is called after
-	 * the wires have been instantiated by the service.
-	 * 
-	 * Use SetOutValue() to broadcast values to all connected clients.
-	 * 
-	 * The rate that packets are sent can be regulated using a callback function configured
-	 * with the SetPredicate() function, or using the BroadcastDownsampler class.
-	 * 
-	 * @tparam T The value data type
-	 */
-	template <typename T>
-	class WireBroadcaster : public WireBroadcasterBase
-	{		
-	public:
-
-		/**
-		 * @brief Construct a new WireBroadcaster
-		 * 
-		 * Must use boost::make_shared<WireBroadcaster<T> > to construct.
-		 * Must call Init() after construction.
-		 * 
-		 */
-		WireBroadcaster() {}
-
-		/**
-		 * @brief Initialize the WireBroadcaster
-		 * 
-		 * Initialize the WireBroadcaster for use. Must be called after construction.
-		 * 
-		 * @param wire The wire to use for broadcasting. Must be a wire from a service object.
-		 * Specifying a client wire will result in an exception.
-		 */
-		void Init(RR_SHARED_PTR<Wire<T> > wire)
-		{			
-			InitBase(wire);
-		}
-
-		/**
-		 * @brief Set the OutValue for all connections
-		 * 
-		 * Sets the OutValue for all connections. This will transmit the value 
-		 * to all connected clients using packets. The value will become the clients'
-		 * InValue.
-		 * 
-		 * The value will be returned when clients call Wire::PeekInValue() or 
-		 * Wire::AsyncPeekInValue()
-		 *  
-		 * @param value The new OutValue
-		 */
-		void SetOutValue(T value)
-		{
-			SetOutValueBase(RRPrimUtil<T>::PrePack(value));
-		}
-
-		RR_SHARED_PTR<Wire<T> > GetWire()
-		{
-			return rr_cast<Wire<T> >(GetWireBase());
-		}
-
-	protected:
-
-		T ClientPeekInValue()
-		{
-			return RRPrimUtil<T>::PreUnpack(ClientPeekInValueBase());
-		}
-
-		static T ClientPeekOutValue() { throw ReadOnlyMemberException("Read only wire"); }
-		static T ClientPokeOutValue() { throw ReadOnlyMemberException("Read only wire"); }
-
-		virtual void AttachWireServerEvents(RR_SHARED_PTR<WireServerBase> w)
-		{
-			RR_SHARED_PTR < WireServer<T> > w_T= rr_cast<WireServer<T> >(w);
-			w_T->SetWireConnectCallback(boost::bind(&WireBroadcaster::ConnectionConnectedBase, this->shared_from_this(), RR_BOOST_PLACEHOLDERS(_1)));
-			w_T->SetPeekInValueCallback(boost::bind(&WireBroadcaster<T>::ClientPeekInValue, RR_STATIC_POINTER_CAST<WireBroadcaster<T> >(this->shared_from_this())));
-			w_T->SetPeekOutValueCallback(boost::bind(&WireBroadcaster<T>::ClientPeekOutValue));
-			w_T->SetPokeOutValueCallback(boost::bind(&WireBroadcaster<T>::ClientPokeOutValue));
-		}
-
-		virtual void AttachWireConnectionEvents(RR_SHARED_PTR<WireConnectionBase> w, RR_SHARED_PTR<detail::WireBroadcaster_connected_connection> c)
-		{
-			RR_SHARED_PTR<WireConnection<T> > w_T = rr_cast<WireConnection<T> >(w);
-			w_T->SetWireConnectionClosedCallback(boost::bind(&WireBroadcaster::ConnectionClosedBase, this->shared_from_this(), c));
-		}
-
-
-	};
-
-	namespace detail
-	{
-		static void WireUnicastReceiverBase_empty_close_handler(RR_SHARED_PTR<RobotRaconteurException> err)
-		{
-
-		}
-	}
-	
-	template <typename T, typename U>
-	class WireUnicastReceiverBase : public RR_ENABLE_SHARED_FROM_THIS<WireUnicastReceiverBase<T,U> >
-	{
-	public:
-
-		typedef typename detail::Wire_traits<T>::wireserver_type wireserver_type;
-		typedef typename detail::Wire_traits<T>::wireconnection_type wireconnection_type;
-
-		/**
-		 * @brief Construct a new WireUnicastReceiverBase
-		 * 
-		 * Must use boost::make_shared<WireUnicastReceiver<T> > to construct.
-		 * Must call Init() after construction.
-		 * 
-		 */
-		WireUnicastReceiverBase() {}
-		virtual ~WireUnicastReceiverBase() {}
-
-		/**
-		 * @brief Initialize the WireUnicastReceiver
-		 * 
-		 * Initialize the WireUnicastReceiver. Must be called after construction.
-		 * 
-		 * @param wire The wire to use for broadcasting. Must be a wire from a service object.
-		 * Specifying a client wire will result in an exception.
-		 */
-		void Init(RR_SHARED_PTR<T> wire)
-		{
-			node = wire->GetNode();
-			in_value_lifespan = -1;
-			RR_SHARED_PTR<wireserver_type> wire_server = RR_DYNAMIC_POINTER_CAST<wireserver_type>(wire);			
-			if (!wire_server) 
-			{
-				ROBOTRACONTEUR_LOG_DEBUG_COMPONENT_PATH(node, Member, -1, service_path, member_name, "WireUnicastReceiver init must be passed a WireServer");
-				throw InvalidOperationException("WireServer required for WireUnicastReceiver");
-			}
-			this->wire = wire_server;
-			wire_server->SetWireConnectCallback(boost::bind(&WireUnicastReceiverBase<T,U>::ConnectionConnected, this->shared_from_this(), RR_BOOST_PLACEHOLDERS(_1)));
-			wire_server->SetPeekInValueCallback(boost::bind(&WireUnicastReceiverBase<T,U>::ClientPeekInValue));
-			wire_server->SetPeekOutValueCallback(boost::bind(&WireUnicastReceiverBase<T,U>::ClientPeekOutValue, this->shared_from_this()));
-			wire_server->SetPokeOutValueCallback(boost::bind(&WireUnicastReceiverBase<T,U>::ClientPokeOutValue, this->shared_from_this(), RR_BOOST_PLACEHOLDERS(_1), RR_BOOST_PLACEHOLDERS(_2), RR_BOOST_PLACEHOLDERS(_3)));
-
-			wire_server->GetSkel()->GetContext()->ServerServiceListener.connect(
-				boost::signals2::signal<void(RR_SHARED_PTR<ServerContext>, ServerServiceListenerEventType, RR_SHARED_PTR<void>)>::slot_type(
-					boost::bind(&WireUnicastReceiverBase::ServiceEvent, this, RR_BOOST_PLACEHOLDERS(_2))
-				).track(this->shared_from_this())
-			);
-
-			this->service_path = wire_server->GetServicePath();
-			this->member_name = wire_server->GetMemberName();
-
-			ROBOTRACONTEUR_LOG_TRACE_COMPONENT_PATH(node, Member, -1, service_path, member_name, "WireUnicastReceiver initialized");
-		}
-
-		/**
-		 * @brief Get the current InValue
-		 * 
-		 * Gets the current InValue that was received from the active connection.
-		 * Throws ValueNotSetException if no value has been received, or
-		 * the most recent value lifespan has expired.
-		 * 
-		 * @param ts [out] The current InValue timestamp
-		 * @param ep [out] The client endpoint ID of the InValue
-		 * @return U The current InValue
-		 */
-		U GetInValue(TimeSpec& ts, uint32_t& ep)
-		{
-			boost::mutex::scoped_lock lock(this_lock);
-			if (!in_value_valid.data()) throw ValueNotSetException("Value not set");
-			if(detail::WireConnectionBase_IsValueExpired(node, in_value_lasttime_local,in_value_lifespan))
-			{
-				throw ValueNotSetException("Value expired");
-			}
-			ts = in_value_ts;
-			ep = in_value_ep;
-			return in_value;
-		}
-
-		/**
-		 * @brief Try getting the current InValue, returning true on success or false on failure
-		 * 
-		 * Gets the current InValue, its timestamp, and the client endpoint ID. Returns true if
-		 * value is valid, or false if value is invalid. Value will be invalid if no value has
-		 * been received, or the value lifespan has expired.
-		 * 
-		 * @param value [out] The current InValue
-		 * @param ts [out] The current InValue timestamp
-		 * @param ep [out] The client endpoint ID of the InValue
-		 * @return true value is valid
-		 * @return false value is invalid
-		 */
-		bool TryGetInValue(U& value, TimeSpec& ts, uint32_t& ep)
-		{
-			boost::mutex::scoped_lock lock(this_lock);
-			if (!in_value_valid) return false;
-			if(detail::WireConnectionBase_IsValueExpired(node, in_value_lasttime_local,in_value_lifespan))
-			{
-				return false;
-			}
-			value = in_value;
-			ts = in_value_ts;
-			ep = in_value_ep;
-			return true;
-		}
-
-		/**
-		 * @brief Signal invoked when the InValue has changed
-		 * 
-		 * Callback function must accept three arguments, receiving the new value, 
-		 * value's TimeSpec timestamp, and the client endpoint ID.
-		 */
-		boost::signals2::signal<void(const U&, const TimeSpec&, const uint32_t&)> InValueChanged;
-		
-		/** @copydoc WireConnectionBase::GetInValueLifespan() */
-		int32_t GetInValueLifespan()
-		{
-			boost::mutex::scoped_lock lock(this_lock);
-			return in_value_lifespan;
-		}
-
-		/** @copydoc WireConnectionBase::SetInValueLifespan() */
-		void SetInValueLifespan(int32_t millis)
-		{
-			boost::mutex::scoped_lock lock(this_lock);
-			in_value_lifespan = millis;
-		}
-
-		RR_SHARED_PTR<T> GetWire()
-		{
-			return wire;
-		}
-
-	protected:
-
-		void ConnectionConnected(RR_SHARED_PTR<wireconnection_type > connection)
-		{
-			boost::mutex::scoped_lock lock(this_lock);
-			if (active_connection)
-			{
-				uint32_t active_ep = active_connection->GetEndpoint();
-				try
-				{
-					active_connection->AsyncClose(&detail::WireUnicastReceiverBase_empty_close_handler);
-				}
-				catch (std::exception&) {}
-				active_connection.reset();
-
-				ROBOTRACONTEUR_LOG_TRACE_COMPONENT_PATH(node, Member, active_ep, service_path, member_name, "WireUnicastReceiver active wire closed for new connection");
-			}
-			active_connection = connection;
-			connection->SetWireConnectionClosedCallback(boost::bind(&WireUnicastReceiverBase<T,U>::ConnectionClosed, this->shared_from_this(), RR_BOOST_PLACEHOLDERS(_1)));			
-			connection->WireValueChanged.connect(boost::bind(&WireUnicastReceiverBase<T,U>::ConnectionInValueChanged, this->shared_from_this(), RR_BOOST_PLACEHOLDERS(_1), RR_BOOST_PLACEHOLDERS(_2), RR_BOOST_PLACEHOLDERS(_3)));
-
-			ROBOTRACONTEUR_LOG_TRACE_COMPONENT_PATH(node, Member, -1, service_path, member_name, "WireUnicastReceiver wire connected, made active wire");
-		}
-
-		void ConnectionClosed(RR_SHARED_PTR<wireconnection_type> connection)
-		{
-			boost::mutex::scoped_lock lock(this_lock);
-			if (active_connection == connection)
-			{
-				active_connection.reset();				
-			}
-		}
-
-		void ConnectionInValueChanged(RR_SHARED_PTR<wireconnection_type> connection, const U& value, const TimeSpec& time)
-		{
-			ClientPokeOutValue(value, time, connection->GetEndpoint());
-		}
-
-		static U ClientPeekInValue()
-		{
-			throw WriteOnlyMemberException("Write only wire");
-		}
-
-		U ClientPeekOutValue()
-		{
-			boost::mutex::scoped_lock lock(this_lock);
-			if (!in_value_valid) throw ValueNotSetException("Value not set");
-			return in_value;
-		}
-
-		void ClientPokeOutValue(const U& value, const TimeSpec& ts, const uint32_t& ep)
-		{
-			RR_SHARED_PTR<RobotRaconteurNode> n = node.lock();
-			boost::mutex::scoped_lock lock(this_lock);
-			in_value = value;
-			in_value_ts = ts;
-			in_value_valid.data() = true;
-			in_value_ep.data() = ep;
-			if(n)
-			{
-				in_value_lasttime_local = n->NowNodeTime();
-			}
-
-			lock.unlock();
-
-			InValueChanged(value, ts, ep);
-
-			ROBOTRACONTEUR_LOG_TRACE_COMPONENT_PATH(node, Member, ep, service_path, member_name, "WireUnicastReceiver value changed");
-		}
-
-		void ServiceEvent(ServerServiceListenerEventType evt)
-		{
-			if (evt != ServerServiceListenerEventType_ServiceClosed) return;
-			boost::mutex::scoped_lock lock(this_lock);
-			InValueChanged.disconnect_all_slots();			
-		}
-
-		RR_SHARED_PTR<wireserver_type> wire;
-		RR_SHARED_PTR<wireconnection_type> active_connection;
-		boost::mutex this_lock;
-		U in_value;
-		TimeSpec in_value_ts;
-		boost::initialized<bool> in_value_valid;
-		boost::initialized<uint32_t> in_value_ep;
-		boost::posix_time::ptime in_value_lasttime_local;
-		int32_t in_value_lifespan;
-
-		std::string member_name;
-		std::string service_path;
-		RR_WEAK_PTR<RobotRaconteurNode> node;
-
-	};
-
-	/**
-	 * @brief Receive the InValue from the most recent connection
-	 * 
-	 * WireUnicastReceiver is used by services to receive a value from a single client.
-	 * When a client sets its OutValue, this value is transmitted to the service using
-	 * packets, and becomes the service's InValue for that connection. Service wires
-	 * can have multiple active clients, so the service needs to choose which connection
-	 * is "active". The WireUnicastReceiver selects the "most recent" connection, and
-	 * returns that connection's InValue. Any existing connections are closed.
-	 * WireUnicastReceiver should only be used with wires that are declared *writeonly*.
-	 * It is recommended that object locks be used to protect from concurrent
-	 * access when unicast receivers are used.
-	 *
-	 * WireUnicastReceiver is initialized by the user, or by default implementation
-	 * classes generated by RobotRaconteurGen (*_default_impl). Default
-	 * implementation classes will automatically instantiate unicast receivers for
-	 * wires marked *writeonly*. If default implementation classes are
-	 * not used, the unicast receiver must be instantiated manually. It is recommended this
-	 * be done using the IRRServiceObject interface in the overridden 
-	 * IRRServiceObject::RRServiceObjectInit() function. This function is called after
-	 * the wires have been instantiated by the service.
-	 * 
-	 * The current InValue is received using GetInValue() or TryGetInValue(). The
-	 * InValueChanged signal can be used to monitor for changes to the InValue.
-	 * 
-	 * Clients may also use PokeOutValue() or AsyncPokeOutValue() to update the
-	 * unicast receiver's value.
-	 *  
-	 * @tparam T The value type
-	 */
-	template <typename T>
-	class WireUnicastReceiver : public WireUnicastReceiverBase<Wire<T>, T>
-	{
-
-	};
->>>>>>> 3a10767d
-#ifndef BOOST_NO_CXX11_TEMPLATE_ALIASES
-/** @brief Convenience alias for WireConnectionBase shared_ptr */
-using WireConnectionBasePtr = RR_SHARED_PTR<WireConnectionBase>;
-/** @brief Convenience alias for WireConnection shared_ptr */
-template <typename T>
-using WireConnectionPtr = RR_SHARED_PTR<WireConnection<T> >;
-/** @brief Convenience alias for WireBase shared_ptr */
-using WireBasePtr = RR_SHARED_PTR<WireBase>;
-/** @brief Convenience alias for Wire shared_ptr */
-template <typename T>
-using WirePtr = RR_SHARED_PTR<Wire<T> >;
-/** @brief Convenience alias for WireBroadcaster shared_ptr */
-template <typename T>
-using WireBroadcasterPtr = RR_SHARED_PTR<WireBroadcaster<T> >;
-/** @brief Convenience alias for WireUnicastReceiver shared_ptr */
-template <typename T>
-using WireUnicastReceiverPtr = RR_SHARED_PTR<WireUnicastReceiver<T> >;
-#endif
-
-} // namespace RobotRaconteur
-
-#pragma warning(pop)
+/**
+ * @file WireMember.h
+ *
+ * @author John Wason, PhD
+ *
+ * @copyright Copyright 2011-2020 Wason Technology, LLC
+ *
+ * @par License
+ * Software License Agreement (Apache License)
+ * @par
+ * Licensed under the Apache License, Version 2.0 (the "License");
+ * you may not use this file except in compliance with the License.
+ * You may obtain a copy of the License at
+ * @par
+ * http://www.apache.org/licenses/LICENSE-2.0
+ * @par
+ * Unless required by applicable law or agreed to in writing, software
+ * distributed under the License is distributed on an "AS IS" BASIS,
+ * WITHOUT WARRANTIES OR CONDITIONS OF ANY KIND, either express or implied.
+ * See the License for the specific language governing permissions and
+ * limitations under the License.
+ */
+
+#pragma once
+
+#include "RobotRaconteur/DataTypes.h"
+#include "RobotRaconteur/Message.h"
+#include "RobotRaconteur/RobotRaconteurNode.h"
+#include "RobotRaconteur/AsyncUtils.h"
+#include <boost/call_traits.hpp>
+
+#pragma warning(push)
+#pragma warning(disable : 4250)
+#pragma warning(disable : 4996)
+#include <boost/signals2.hpp>
+
+namespace RobotRaconteur
+{
+class ROBOTRACONTEUR_CORE_API WireBase;
+class ROBOTRACONTEUR_CORE_API WireConnectionBase;
+class ROBOTRACONTEUR_CORE_API WireConnectionBaseListener;
+namespace detail
+{
+class WireSubscription_connection;
+bool WireConnectionBase_IsValueExpired(RR_WEAK_PTR<RobotRaconteurNode> node, const boost::posix_time::ptime& recv_time,
+                                       int32_t lifespan);
+} // namespace detail
+
+/**
+ * @brief Base class for WireConnection
+ *
+ * Base class for templated WireConnection
+ *
+ */
+class ROBOTRACONTEUR_CORE_API WireConnectionBase : public RR_ENABLE_SHARED_FROM_THIS<WireConnectionBase>,
+                                                   private boost::noncopyable
+{
+
+    friend class WireBase;
+    friend class WireClientBase;
+    friend class WireServerBase;
+    friend class WireBroadcasterBase;
+    friend class WireSubscriptionBase;
+    friend class detail::WireSubscription_connection;
+
+  public:
+    /**
+     * @brief Returns the Robot Raconteur node Endpoint ID
+     *
+     * Returns the endpoint associated with the ClientContext or ServerEndpoint
+     * associated with the wire connection.
+     *
+     * @return uint32_t The Robot Raconteur node Endpoint ID
+     */
+    virtual uint32_t GetEndpoint();
+
+    /**
+     * @brief Get the timestamp of the last received value
+     *
+     * Returns the timestamp of the value in the *senders* clock
+     *
+     * @return TimeSpec The timestamp of the last received value
+     */
+    virtual TimeSpec GetLastValueReceivedTime();
+
+    /**
+     * @brief Get the timestamp of the last sent value
+     *
+     * Returns the timestamp of the last sent value in the *local* clock
+     *
+     * @return TimeSpec The timestamp of the last sent value
+     */
+    virtual TimeSpec GetLastValueSentTime();
+
+    /**
+     * @brief Close the wire connection
+     *
+     * Close the wire connection. Blocks until close complete. The peer wire connection
+     * is destroyed automatically.
+     *
+     */
+    virtual void Close();
+
+    /**
+     * @brief Asynchronously close the wire connection
+     *
+     * Same as Close() but returns asynchronously
+     *
+     * @param handler A handler function to call on completion, possibly with an exception
+     * @param timeout Timeout in milliseconds, or RR_TIMEOUT_INFINITE for no timeout
+     */
+    virtual void AsyncClose(boost::function<void(const RR_SHARED_PTR<RobotRaconteurException>&)> handler,
+                            int32_t timeout);
+
+    WireConnectionBase(const RR_SHARED_PTR<WireBase>& parent, uint32_t endpoint = 0,
+                       MemberDefinition_Direction direction = MemberDefinition_Direction_both);
+
+    virtual ~WireConnectionBase() {}
+
+    virtual void WirePacketReceived(TimeSpec timespec, const RR_INTRUSIVE_PTR<RRValue>& packet);
+
+    /**
+     * @brief Get if the InValue is valid
+     *
+     * The InValue is valid if a value has been received and
+     * the value has not expired
+     *
+     * @return true The InValue is valid
+     * @return false The OutValue is invalid
+     */
+    virtual bool GetInValueValid();
+
+    /**
+     * @brief Get if the OutValue is valid
+     *
+     * The OutValue is valid if a value has been
+     * set using SetOutValue()
+     *
+     * @return true The OutValue is valid
+     * @return false The OutValue is invalid
+     */
+    virtual bool GetOutValueValid();
+
+    /**
+     * @brief Waits for InValue to be valid
+     *
+     * Blocks the current thread until InValue is valid,
+     * with an optional timeout. Returns true if InValue is valid,
+     * or false if timeout occurred.
+     *
+     * @param timeout Timeout in milliseconds, or RR_TIMEOUT_INFINITE for no timeout
+     * @return true The InValue is  valid
+     * @return false The InValue is invalid
+     */
+    bool WaitInValueValid(int32_t timeout = RR_TIMEOUT_INFINITE);
+
+    /**
+     * @brief Waits for OutValue to be valid
+     *
+     * Blocks the current thread until OutValue is valid,
+     * with an optional timeout. Returns true if OutValue is valid,
+     * or false if timeout occurred.
+     *
+     * @param timeout Timeout in milliseconds, or RR_TIMEOUT_INFINITE for no timeout
+     * @return true The InValue is  valid
+     * @return false The InValue is invalid
+     */
+    bool WaitOutValueValid(int32_t timeout = RR_TIMEOUT_INFINITE);
+
+    RR_SHARED_PTR<RobotRaconteurNode> GetNode();
+
+    /**
+     * @brief Get if wire connection is ignoring incoming values
+     *
+     * If true, wire connection is ignoring incoming values and is not
+     * storing the value
+     *
+     * @return true Wire connection is ignoring incoming values
+     * @return false Wire connection is not ignoring incoming values
+     */
+    virtual bool GetIgnoreInValue();
+
+    /**
+     * @brief Set whether wire connection should ignore incoming values
+     *
+     * Wire connections may optionally desire to ignore incoming values. This is useful if the connection
+     * is only being used to send out values, and received values may create a potential memory . If ignore is true,
+     * incoming values will be discarded.
+     *
+     * @param ignore If true, incoming values are ignored. If false, the most recent value is stored.
+     */
+    virtual void SetIgnoreInValue(bool ignore);
+
+    virtual void AddListener(const RR_SHARED_PTR<WireConnectionBaseListener>& listener);
+
+    /**
+     * @brief The direction of the wire
+     *
+     * Wires may be declared *readonly* or *writeonly* in the service definition file. (If neither
+     * is specified, the wire is assumed to be full duplex.) *readonly* wire may only send out values from
+     * service to client. *writeonly* wires may only send out values from client to service.
+     *
+     * @return MemberDefinition_Direction
+     */
+    MemberDefinition_Direction Direction();
+
+    /**
+     * @brief Get the lifespan of InValue
+     *
+     * InValue may optionally have a finite lifespan specified in milliseconds.
+     * Once the lifespan after reception has expired, the InValue is cleared, and becomes invalid.
+     * Attempts to access InValue will result in a ValueNotSetException.
+     *
+     * @return int32_t The lifespan in milliseconds
+     */
+    virtual int32_t GetInValueLifespan();
+    /**
+     * @brief Set the lifespan of InValue
+     *
+     * InValue may optionally have a finite lifespan specified in milliseconds. Once
+     * the lifespan after reception has expired, the InValue is cleared and becomes invalid.
+     * Attempts to access InValue will result in ValueNotSetException.
+     *
+     * InValue lifespans may be used to avoid using a stale value received by the wire. If
+     * the lifespan is not set, the wire will continue to return the last received value, even
+     * if the value is old.
+     *
+     * @param millis The lifespan in millisecond, or RR_VALUE_LIFESPAN_INFINITE for infinite lifespan
+     */
+    virtual void SetInValueLifespan(int32_t millis);
+
+    /**
+     * @brief Get the lifespan of OutValue
+     *
+     * OutValue may optionally have a finite lifespan specified in milliseconds.
+     * Once the lifespan after sending has expired, the OutValue is cleared, and becomes invalid.
+     * Attempts to access OutValue will result in a ValueNotSetException.
+     *
+     * @return int32_t The lifespan in milliseconds
+     */
+    virtual int32_t GetOutValueLifespan();
+    /**
+     * @brief Set the lifespan of OutValue
+     *
+     * OutValue may optionally have a finite lifespan specified in milliseconds. Once
+     * the lifespan after sending has expired, the OutValue is cleared and becomes invalid.
+     * Attempts to access OutValue will result in ValueNotSetException.
+     *
+     * OutValue lifespans may be used to avoid using a stale value sent by the wire. If
+     * the lifespan is not set, the wire will continue to return the last sent value, even
+     * if the value is old.
+     *
+     * @param millis The lifespan in millisecond, or RR_VALUE_LIFESPAN_INFINITE for infinite lifespan
+     */
+    virtual void SetOutValueLifespan(int32_t millis);
+
+  protected:
+    virtual void RemoteClose();
+
+    RR_INTRUSIVE_PTR<RRValue> inval;
+    RR_INTRUSIVE_PTR<RRValue> outval;
+
+    bool inval_valid;
+    TimeSpec lasttime_send;
+    boost::posix_time::ptime lasttime_send_local;
+
+    bool outval_valid;
+    TimeSpec lasttime_recv;
+    boost::posix_time::ptime lasttime_recv_local;
+
+    boost::condition_variable inval_wait;
+    boost::condition_variable outval_wait;
+
+    int32_t inval_lifespan;
+    int32_t outval_lifespan;
+
+    uint32_t endpoint;
+    RR_WEAK_PTR<WireBase> parent;
+    std::string service_path;
+    std::string member_name;
+
+    boost::mutex sendlock;
+    boost::mutex recvlock;
+
+    bool send_closed;
+    bool recv_closed;
+
+    RR_INTRUSIVE_PTR<RRValue> GetInValueBase();
+
+    RR_INTRUSIVE_PTR<RRValue> GetOutValueBase();
+
+    void SetOutValueBase(const RR_INTRUSIVE_PTR<RRValue>& value);
+
+    bool TryGetInValueBase(RR_INTRUSIVE_PTR<RRValue>& value, TimeSpec& time);
+    bool TryGetOutValueBase(RR_INTRUSIVE_PTR<RRValue>& value, TimeSpec& time);
+
+    virtual void fire_WireValueChanged(const RR_INTRUSIVE_PTR<RRValue>& value, TimeSpec time) = 0;
+
+    virtual void fire_WireClosedCallback() = 0;
+
+    void Shutdown();
+
+    RR_SHARED_PTR<WireBase> GetParent();
+
+    boost::mutex inval_lock;
+    boost::mutex outval_lock;
+
+    bool ignore_inval;
+
+    boost::mutex listeners_lock;
+    std::list<RR_WEAK_PTR<WireConnectionBaseListener> > listeners;
+
+    detail::async_signal_semaphore wire_value_changed_semaphore;
+
+    RR_WEAK_PTR<RobotRaconteurNode> node;
+
+    MemberDefinition_Direction direction;
+};
+
+/**
+ * @brief Wire connection used to transmit "most recent" values
+ *
+ * Wire connections are used to transmit "most recent" values between connected
+ * wire members. See Wire for more information on wire members.
+ *
+ * Wire connections are created by clients using the Wire::Connect() or Wire::AsyncConnect()
+ * functions. Services receive incoming wire connection requests through a
+ * callback function specified using the Wire::SetWireConnectCallback() function. Services
+ * may also use the WireBroadcaster class to automate managing wire connection lifecycles and
+ * sending values to all connected clients, or use WireUnicastReceiver to receive an incoming
+ * value from the most recently connected client.
+ *
+ * Wire connections are used to transmit "most recent" values between clients and services. Connection
+ * the wire creates a connection pair, one in the client, and one in the service. Each wire connection
+ * object has an InValue and an OutValue. Setting the OutValue of one will cause the specified value to
+ * be transmitted to the InValue of the peer. See Wire for more information.
+ *
+ * Values can optionally be specified to have a finite lifespan using SetInValueLifespan() and
+ * SetOutValueLifespan(). Lifespans can be used to prevent using old values that have
+ * not been recently updated.
+ *
+ * This class is instantiated by the Wire class. It should not be instantiated
+ * by the user.
+ *
+ * @tparam T The value data type
+ */
+template <typename T>
+class WireConnection : public WireConnectionBase
+{
+  private:
+    boost::function<void(RR_SHARED_PTR<WireConnection<T> >)> WireConnectionClosedCallback;
+    boost::mutex WireConnectionClosedCallback_lock;
+
+  public:
+    /**
+     * @brief Signal invoked when the InValue is changed
+     *
+     * Callback function must accept three arguments, receiving the WireConnectionPtr<T> that
+     * received a packet, the new value, and the value's TimeSpec timestamp
+     */
+    boost::signals2::signal<void(const RR_SHARED_PTR<WireConnection<T> >& connection, T value, TimeSpec time)>
+        WireValueChanged;
+
+    /**
+     * @brief Get the currently configured connection closed callback function
+     *
+     * @return boost::function<void (RR_SHARED_PTR<WireConnection<T> >)>
+     */
+
+    boost::function<void(RR_SHARED_PTR<WireConnection<T> >)> GetWireConnectionClosedCallback()
+    {
+        boost::mutex::scoped_lock lock(WireConnectionClosedCallback_lock);
+        return WireConnectionClosedCallback;
+    }
+
+    /**
+     * @brief Set the connection closed callback function
+     *
+     * Sets a function to invoke when the wire connection has been closed.
+     *
+     * Callback function must accept one argument, receiving the WireConnectionPtr<T> that
+     * was closed.
+     *
+     * @param callback The callback function
+     */
+    void SetWireConnectionClosedCallback(boost::function<void(const RR_SHARED_PTR<WireConnection<T> >&)> callback)
+    {
+        boost::mutex::scoped_lock lock(WireConnectionClosedCallback_lock);
+        WireConnectionClosedCallback = callback;
+    }
+
+    RR_OVIRTUAL ~WireConnection() RR_OVERRIDE {}
+
+    /**
+     * @brief Get the current InValue
+     *
+     * Gets the current InValue that was transmitted from the peer. Throws
+     * ValueNotSetException if no value has been received, or the most
+     * recent value lifespan has expired.
+     *
+     * @return T The value
+     */
+    virtual T GetInValue() { return RRPrimUtil<T>::PreUnpack(GetInValueBase()); }
+
+    /**
+     * @brief Get the current OutValue
+     *
+     * Gets the current OutValue that was transmitted to the peer. Throws
+     * ValueNotSetException if no value has been received, or the most
+     * recent value lifespan has expired.
+     *
+     * @return T The value
+     */
+    virtual T GetOutValue() { return RRPrimUtil<T>::PreUnpack(GetOutValueBase()); }
+
+    /**
+     * @brief Set the OutValue and transmit to the peer connection
+     *
+     * Sets the OutValue for the wire connection. The specified value will be
+     * transmitted to the peer, and will become the peers InValue. The transmission
+     * is unreliable, meaning that values may be dropped if newer values arrive.
+     *
+     * @param value The new out value
+     */
+    virtual void SetOutValue(typename boost::call_traits<T>::param_type value)
+    {
+        SetOutValueBase(RRPrimUtil<T>::PrePack(value));
+    }
+
+    /**
+     * @brief Try getting the InValue, returning true on success or false on failure
+     *
+     * Get the current InValue and InValue timestamp. Return true or false on
+     * success or failure instead of throwing exception.
+     *
+     * @param value [out] The current InValue
+     * @param time [out] The current InValue timestamp in the senders clock
+     * @return true The InValue was valid
+     * @return false The InValue was invalid. value and time are undefined
+     */
+    bool TryGetInValue(T& value, TimeSpec& time)
+    {
+        RR_INTRUSIVE_PTR<RRValue> o;
+        if (!TryGetInValueBase(o, time))
+            return false;
+        value = RRPrimUtil<T>::PreUnpack(o);
+        return true;
+    }
+
+    /**
+     * @brief Try getting the OutValue, returning true on success or false on failure
+     *
+     * Get the current OutValue and OutValue timestamp. Return true or false on
+     * success and failure instead of throwing exception.
+     *
+     * @param value [out] The current OutValue
+     * @param time [out] The current OutValue timestamp in the local clock
+     * @return true The OutValue was valid
+     * @return false The OutValue was invalid. value and time are undefined
+     */
+    bool TryGetOutValue(T& value, TimeSpec& time)
+    {
+        RR_INTRUSIVE_PTR<RRValue> o;
+        if (!TryGetOutValueBase(o, time))
+            return false;
+        value = RRPrimUtil<T>::PreUnpack(o);
+        return true;
+    }
+
+    WireConnection(const RR_SHARED_PTR<WireBase>& parent, uint32_t endpoint = 0,
+                   MemberDefinition_Direction direction = MemberDefinition_Direction_both)
+        : WireConnectionBase(parent, endpoint, direction)
+    {}
+
+  protected:
+    RR_OVIRTUAL void fire_WireValueChanged(const RR_INTRUSIVE_PTR<RRValue>& value, TimeSpec time) RR_OVERRIDE
+    {
+        WireValueChanged(RR_STATIC_POINTER_CAST<WireConnection<T> >(shared_from_this()),
+                         RRPrimUtil<T>::PreUnpack(value), time);
+    }
+
+    RR_OVIRTUAL void fire_WireClosedCallback() RR_OVERRIDE
+    {
+        boost::function<void(RR_SHARED_PTR<WireConnection<T> >)> c = GetWireConnectionClosedCallback();
+        if (!c)
+            return;
+        c(RR_STATIC_POINTER_CAST<WireConnection<T> >(shared_from_this()));
+    }
+
+  public:
+    RR_OVIRTUAL void Close() RR_OVERRIDE
+    {
+        WireConnectionBase::Close();
+        {
+            boost::mutex::scoped_lock lock(WireConnectionClosedCallback_lock);
+            WireConnectionClosedCallback.clear();
+        }
+        WireValueChanged.disconnect_all_slots();
+    }
+
+  protected:
+    virtual void AsyncClose1(const RR_SHARED_PTR<RobotRaconteurException>& err,
+                             const boost::function<void(const RR_SHARED_PTR<RobotRaconteurException>&)>& handler)
+    {
+        try
+        {
+            {
+                boost::mutex::scoped_lock lock(WireConnectionClosedCallback_lock);
+                WireConnectionClosedCallback.clear();
+            }
+            WireValueChanged.disconnect_all_slots();
+        }
+        catch (std::exception&)
+        {}
+
+        handler(err);
+    }
+
+  public:
+    RR_OVIRTUAL void AsyncClose(boost::function<void(const RR_SHARED_PTR<RobotRaconteurException>&)> handler,
+                                int32_t timeout = 2000) RR_OVERRIDE
+    {
+        WireConnectionBase::AsyncClose(boost::bind(&WireConnection<T>::AsyncClose1,
+                                                   RR_STATIC_POINTER_CAST<WireConnection<T> >(shared_from_this()),
+                                                   RR_BOOST_PLACEHOLDERS(_1), handler),
+                                       timeout);
+    }
+
+  protected:
+    RR_OVIRTUAL void RemoteClose() RR_OVERRIDE
+    {
+        WireConnectionBase::RemoteClose();
+        {
+            boost::mutex::scoped_lock lock(WireConnectionClosedCallback_lock);
+            WireConnectionClosedCallback.clear();
+        }
+        WireValueChanged.disconnect_all_slots();
+    }
+};
+
+/**
+ * @brief Base class for Wire
+ *
+ */
+class ROBOTRACONTEUR_CORE_API WireBase : public RR_ENABLE_SHARED_FROM_THIS<WireBase>, private boost::noncopyable
+{
+
+  public:
+    friend class WireConnectionBase;
+
+    virtual ~WireBase() {}
+
+    /**
+     * @brief Get the member name of the wire
+     *
+     * @return std::string
+     */
+    virtual std::string GetMemberName() = 0;
+
+    virtual std::string GetServicePath() = 0;
+
+    virtual void WirePacketReceived(const RR_INTRUSIVE_PTR<MessageEntry>& m, uint32_t e = 0) = 0;
+
+    virtual void Shutdown() = 0;
+
+    virtual void AsyncClose(const RR_SHARED_PTR<WireConnectionBase>& endpoint, bool remote, uint32_t ee,
+                            RR_MOVE_ARG(boost::function<void(const RR_SHARED_PTR<RobotRaconteurException>&)>) handler,
+                            int32_t timeout) = 0;
+
+  protected:
+    WireBase();
+
+    virtual void SendWirePacket(const RR_INTRUSIVE_PTR<RRValue>& data, TimeSpec time, uint32_t endpoint) = 0;
+
+    bool rawelements;
+
+    void DispatchPacket(const RR_INTRUSIVE_PTR<MessageEntry>& me, const RR_SHARED_PTR<WireConnectionBase>& e);
+
+    RR_INTRUSIVE_PTR<RRValue> UnpackPacket(const RR_INTRUSIVE_PTR<MessageEntry>& me, TimeSpec& ts);
+
+    RR_INTRUSIVE_PTR<MessageEntry> PackPacket(const RR_INTRUSIVE_PTR<RRValue>& data, TimeSpec time);
+
+    virtual RR_INTRUSIVE_PTR<MessageElementData> PackData(const RR_INTRUSIVE_PTR<RRValue>& data)
+    {
+        return GetNode()->PackVarType(data);
+    }
+
+    virtual RR_INTRUSIVE_PTR<RRValue> UnpackData(const RR_INTRUSIVE_PTR<MessageElement>& mdata)
+    {
+        return GetNode()->UnpackVarType(mdata);
+    }
+
+    RR_WEAK_PTR<RobotRaconteurNode> node;
+
+    MemberDefinition_Direction direction;
+
+  public:
+    RR_SHARED_PTR<RobotRaconteurNode> GetNode();
+
+    /**
+     * @brief The direction of the wire
+     *
+     * Wires may be declared *readonly* or *writeonly* in the service definition file. (If neither
+     * is specified, the wire is assumed to be full duplex.) *readonly* wire may only send out values from
+     * service to client. *writeonly* wires may only send out values from client to service.
+     *
+     * @return MemberDefinition_Direction
+     */
+    MemberDefinition_Direction Direction();
+};
+
+/**
+ * @brief `wire` member type interface
+ *
+ * The Wire class implements the `wire` member type. Wires are declared in service definition files
+ * using the `wire` keyword within object declarations. Wires provide "most recent" value streaming
+ * between clients and services. They work by creating "connection" pairs between the client and service.
+ * The wire streams the current value between the wire connection pairs using packets. Wires
+ * are unreliable; only the most recent value is of interest, and any older values
+ * will be dropped. Wire connections have an InValue and an OutValue. Users set the OutValue on the
+ * connection. The new OutValue is transmitted to the peer wire connection, and becomes the peer's
+ * InValue. The peer can then read the InValue. The client and service have their own InValue
+ * and OutValue, meaning that each direction, client to service or service to client, has its own
+ * value.
+ *
+ * Wire connections are created using the Connect() or AsyncConnect() functions. Services receive
+ * incoming connection requests through a callback function. Thes callback is configured using
+ * the SetWireConnectCallback() function. Services may also use the WireBroadcaster class
+ * or WireUnicastReceiver class to automate managing wire connection lifecycles. WireBroadcaster
+ * is used to send values to all connected clients. WireUnicastReceiver is used to receive the
+ * value from the most recent wire connection. See WireConnection for details on sending
+ * and receiving streaming values.
+ *
+ * Wire clients may also optionally "peek" and "poke" the wire without forming a streaming
+ * connection. This is useful if the client needs to read the InValue or set the OutValue
+ * instantaniously, but does not need continuous updating. PeekInValue() or
+ * AsyncPeekInValue() will retrieve the client's current InValue. PokeOutValue() or
+ * AsyncPokeOutValue() will send a new client OutValue to the service.
+ * PeekOutValue() or AsyncPeekOutValue() will retrieve the last client OutValue received by
+ * the service.
+ *
+ * "Peek" and "poke" operations initiated by the client are received on the service using
+ * callbacks. Use SetPeekInValueCallback(), SetPeekOutValueCallback(),
+ * and SetPokeOutValueCallback() to configure the callbacks to handle these requests.
+ * WireBroadcaster and WireUnicastReceiver configure these callbacks automatically, so
+ * the user does not need to configure the callbacks when these classes are used.
+ *
+ * Wires can be declared *readonly* or *writeonly*. If neither is specified, the wire is assumed
+ * to be full duplex. *readonly* pipes may only send values from service to client, ie OutValue
+ * on service side and InValue on client side. *writeonly* pipes may only send values from
+ * client to service, ie OutValue on client side and InValue on service side. Use Direction()
+ * to determine the direction of the wire.
+ *
+ * Unlike pipes, wire connections are not indexed, so only one connection pair can be
+ * created per client connection.
+ *
+ * WireBroadcaster or WireUnicastReceiver are typically used to simplify using wires.
+ * See WireBroadcaster and WireUnicastReceiver for more information.
+ *
+ * This class is instantiated by the node. It should not be instantiated by the user.
+ *
+ * @tparam T The value data type
+ */
+template <typename T>
+class Wire : public virtual WireBase
+{
+
+    friend class WireConnectionBase;
+
+  public:
+    Wire(boost::function<void(const RR_INTRUSIVE_PTR<RRValue>&)> verify) { this->verify = RR_MOVE(verify); }
+
+    RR_OVIRTUAL ~Wire() RR_OVERRIDE {}
+
+    /**
+     * @brief Connect the wire
+     *
+     * Creates a connection between the wire, returning the client connection. Used to create
+     * a "most recent" value streaming connection to the service.
+     *
+     * Only valid on clients. Will throw InvalidOperationException on the service side.
+     *
+     * Note: If a streaming connection is not required, use PeekInValue(), PeekOutValue(),
+     * or PokeOutValue() instead of creating a connection.
+     *
+     * @return RR_SHARED_PTR<WireConnection<T> > The wire connection
+     */
+    virtual RR_SHARED_PTR<WireConnection<T> > Connect() = 0;
+
+    /**
+     * @brief Asynchronously connect the wire
+     *
+     * Same as Connect(), but returns asynchronously
+     *
+     * Only valid on clients. Will throw InvalidOperationException on the service side.
+     *
+     * @param handler A handler function to receive the wire connection, or an exception
+     * @param timeout Timeout in milliseconds, or RR_TIMEOUT_INFINITE for no timeout
+     */
+    virtual void AsyncConnect(
+        boost::function<void(const RR_SHARED_PTR<WireConnection<T> >&, const RR_SHARED_PTR<RobotRaconteurException>&)>
+            handler,
+        int32_t timeout = RR_TIMEOUT_INFINITE) = 0;
+
+    /**
+     * @brief Peek the current InValue
+     *
+     * Peeks the current InValue using a "request" instead of a streaming value. Use
+     * if only the instantanouse value is required.
+     *
+     * Peek and poke are similar to `property` members. Unlike streaming,
+     * peek and poke are reliable operations.
+     *
+     * Throws ValueNotSetException if InValue is not valid.
+     *
+     * Only valid on clients. Will throw InvalidOperationException on the service side.
+     *
+     * @param ts [out] The timestamp of the current InValue
+     * @return T The current InValue
+     */
+    virtual T PeekInValue(TimeSpec& ts) = 0;
+
+    /**
+     * @brief Peek the current OutValue
+     *
+     * Peeks the current OutValue using a "request" instead of a streaming value. Use
+     * if only the instantanouse value is required.
+     *
+     * Peek and poke are similar to `property` members. Unlike streaming,
+     * peek and poke are reliable operations.
+     *
+     * Throws ValueNotSetException if OutValue is not valid.
+     *
+     * Only valid on clients. Will throw InvalidOperationException on the service side.
+     *
+     * @param ts [out] The timestamp of the current OutValue
+     * @return T The current OutValue
+     */
+    virtual T PeekOutValue(TimeSpec& ts) = 0;
+
+    /**
+     * @brief Poke the OutValue
+     *
+     * Pokes the OutValue using a "request" instead of a streaming value. Use
+     * to update the OutValue if the value is updated infrequently.
+     *
+     * Peek and poke are similar to `property` members. Unlike streaming,
+     * peek and poke are reliable operations.
+     *
+     * Only valid on clients. Will throw InvalidOperationException on the service side.
+     *
+     * @param value The new OutValue
+     */
+    virtual void PokeOutValue(const T& value) = 0;
+
+    /**
+     * @brief Asynchronously peek the current InValue
+     *
+     * Same as PeekInValue(), but returns asynchronously.
+     *
+     * Only valid on clients. Will throw InvalidOperationException on the service side.
+     *
+     * @param handler A handler function to receive the InValue and timestamp, or an exception
+     * @param timeout Timeout in milliseconds, or RR_TIMEOUT_INFINITE for no timeout
+     */
+    virtual void AsyncPeekInValue(
+        boost::function<void(const T&, const TimeSpec&, const RR_SHARED_PTR<RobotRaconteurException>&)> handler,
+        int32_t timeout = RR_TIMEOUT_INFINITE) = 0;
+
+    /**
+     * @brief Asynchronously peek the current OutValue
+     *
+     * Same as PeekOutValue(), but returns asynchronously.
+     *
+     * Only valid on clients. Will throw InvalidOperationException on the service side.
+     *
+     * @param handler A handler function to receive the OutValue and timestamp, or an exception
+     * @param timeout Timeout in milliseconds, or RR_TIMEOUT_INFINITE for no timeout
+     */
+    virtual void AsyncPeekOutValue(
+        boost::function<void(const T&, const TimeSpec&, const RR_SHARED_PTR<RobotRaconteurException>&)> handler,
+        int32_t timeout = RR_TIMEOUT_INFINITE) = 0;
+
+    /**
+     * @brief Asynchronously poke the OutValue
+     *
+     * Same as PokeOutValue(), but returns asynchronously
+     *
+     * Only valid on clients. Will throw InvalidOperationException on the service side.
+     *
+     * @param handler A handler function to invoke on completion, with possible exception
+     * @param value The new OutValue
+     * @param timeout Timeout in milliseconds, or RR_TIMEOUT_INFINITE for no timeout
+     */
+    virtual void AsyncPokeOutValue(const T& value,
+                                   boost::function<void(const RR_SHARED_PTR<RobotRaconteurException>&)> handler,
+                                   int32_t timeout = RR_TIMEOUT_INFINITE) = 0;
+
+    /**
+     * @brief Get the currently configured wire connected callback function
+     *
+     * Only valid for services. Will throw InvalidOperationException on client side.
+     *
+     * @return boost::function<void(RR_SHARED_PTR<WireConnection<T> >)> The currently configured callback function
+     */
+    virtual boost::function<void(const RR_SHARED_PTR<WireConnection<T> >&)> GetWireConnectCallback() = 0;
+
+    /**
+     * @brief Set wire connected callback function
+     *
+     * Callback function invoked when a client attempts to connect a the wire. The callback
+     * will receive the incoming wire connection as a parameter. The service must maintain a
+     * reference to the wire connection, but the wire will retain ownership of the wire connection
+     * until it is closed. Using  boost::weak_ptr to store the reference to the connection
+     * is recommended.
+     *
+     * The callback may throw an exception to reject incoming connect request.
+     *
+     * Note: Connect callback is configured automatically by WireBroadcaster or
+     * WireUnicastReceiver
+     *
+     * Only valid for services. Will throw InvalidOperationException on the client side.
+     *
+     * @param function Callback function to receive the incoming connection
+     */
+    virtual void SetWireConnectCallback(boost::function<void(const RR_SHARED_PTR<WireConnection<T> >&)> function) = 0;
+
+    /**
+     * @brief Get the currently configure PeekInValue callback
+     *
+     * Only valid for services. Will throw InvalidOperationException on the client side.
+     *
+     * @return boost::function<T(const uint32_t&)> The currently configured callback function
+     */
+    virtual boost::function<T(const uint32_t&)> GetPeekInValueCallback() = 0;
+
+    /**
+     * @brief Set the PeekInValue callback function
+     *
+     * Peek and poke operations are used when a streaming connection of the most recent value
+     * is not required. Clients initiate peek and poke operations using PeekInValue(), PeekOutValue(),
+     * PokeOutValue(), or their asynchronous equivalents. Services receive the peek and poke
+     * requests through callbacks.
+     *
+     * SetPeekInValueCallback() configures the service callback for PeekInValue() requests.
+     *
+     * The specified callback function should have the following signature:
+     *
+     *     T peek_invalue_callback(uint32 client_endpoint);
+     *
+     * The function receives the client endpoint ID, and returns the current InValue.
+     *
+     * Note: Callback is configured automatically by WireBroadcaster or
+     * WireUnicastReceiver
+     *
+     * Only valid for services. Will throw InvalidOperationException on the client side.
+     *
+     * @param function The callback function
+     */
+    virtual void SetPeekInValueCallback(boost::function<T(const uint32_t&)> function) = 0;
+
+    /**
+     * @brief Get the currently configure PeekOutValue callback
+     *
+     * Only valid for services. Will throw InvalidOperationException on the client side.
+     *
+     * @return boost::function<T(const uint32_t&)> The currently configured callback function
+     */
+    virtual boost::function<T(const uint32_t&)> GetPeekOutValueCallback() = 0;
+
+    /**
+     * @brief Set the PeekOutValue callback function
+     *
+     * Peek and poke operations are used when a streaming connection of the most recent value
+     * is not required. Clients initiate peek and poke operations using PeekInValue(), PeekOutValue(),
+     * PokeOutValue(), or their asynchronous equivalents. Services receive the peek and poke
+     * requests through callbacks.
+     *
+     * SetPeekOutValueCallback() configures the service callback for PeekOutValue() requests.
+     *
+     * The specified callback function should have the following signature:
+     *
+     *     T peek_outvalue_callback(uint32 client_endpoint);
+     *
+     * The function receives the client endpoint ID, and returns the current OutValue.
+     *
+     * Note: Callback is configured automatically by WireBroadcaster or
+     * WireUnicastReceiver
+     *
+     * Only valid for services. Will throw InvalidOperationException on the client side.
+     *
+     * @param function The callback function
+     */
+    virtual void SetPeekOutValueCallback(boost::function<T(const uint32_t&)> function) = 0;
+
+    /**
+     * @brief Get the currently configure PokeOutValue callback
+     *
+     * Only valid for services. Will throw InvalidOperationException on the client side.
+     *
+     * @return boost::function<void(const T&, const TimeSpec&, const uint32_t&)> The currently configured
+     *     callback function
+     */
+    virtual boost::function<void(const T&, const TimeSpec&, const uint32_t&)> GetPokeOutValueCallback() = 0;
+
+    /**
+     * @brief Set the PokeOutValue callback function
+     *
+     * Peek and poke operations are used when a streaming connection of the most recent value
+     * is not required. Clients initiate peek and poke operations using PeekInValue(), PeekOutValue(),
+     * PokeOutValue(), or their asynchronous equivalents. Services receive the peek and poke
+     * requests through callbacks.
+     *
+     * SetPokeOutValueCallback() configures the service callback for PokeOutValue() requests.
+     *
+     * The specified callback function should have the following signature:
+     *
+     *     void poke_outvalue_callback(const T& value, const TimeSpec& timestamp, uint32 client_endpoint);
+     *
+     * The function receives the new out value, the new out value timestamp in the client's clock,
+     * and the client endpoint ID.
+     *
+     * Note: Callback is configured automatically by WireBroadcaster or
+     * WireUnicastReceiver
+     *
+     * Only valid for services. Will throw InvalidOperationException on the client side.
+     *
+     * @param function The callback function
+     */
+    virtual void SetPokeOutValueCallback(
+        boost::function<void(const T&, const TimeSpec&, const uint32_t&)> function) = 0;
+
+  protected:
+    RR_OVIRTUAL RR_INTRUSIVE_PTR<MessageElementData> PackData(const RR_INTRUSIVE_PTR<RRValue>& data) RR_OVERRIDE
+    {
+        if (verify)
+        {
+            verify(data);
+        }
+        return GetNode()->template PackAnyType<typename RRPrimUtil<T>::BoxedType>(data);
+    }
+
+    RR_OVIRTUAL RR_INTRUSIVE_PTR<RRValue> UnpackData(const RR_INTRUSIVE_PTR<MessageElement>& mdata) RR_OVERRIDE
+    {
+        if (!verify)
+        {
+            return GetNode()->template UnpackAnyType<typename RRPrimUtil<T>::BoxedType>(mdata);
+        }
+        else
+        {
+            RR_INTRUSIVE_PTR<RRValue> ret = GetNode()->template UnpackAnyType<typename RRPrimUtil<T>::BoxedType>(mdata);
+            verify(ret);
+            return ret;
+        }
+    }
+
+    boost::function<void(const RR_INTRUSIVE_PTR<RRValue>&)> verify;
+};
+
+class ROBOTRACONTEUR_CORE_API ServiceStub;
+
+class ROBOTRACONTEUR_CORE_API WireClientBase : public virtual WireBase
+{
+    friend class WireConnectionBase;
+    friend class WireSubscriptionBase;
+    friend class detail::WireSubscription_connection;
+
+  public:
+    RR_OVIRTUAL ~WireClientBase() RR_OVERRIDE {}
+
+    RR_OVIRTUAL std::string GetMemberName() RR_OVERRIDE;
+
+    RR_OVIRTUAL std::string GetServicePath() RR_OVERRIDE;
+
+    RR_OVIRTUAL void WirePacketReceived(const RR_INTRUSIVE_PTR<MessageEntry>& m, uint32_t e = 0) RR_OVERRIDE;
+
+    RR_OVIRTUAL void Shutdown() RR_OVERRIDE;
+
+    RR_OVIRTUAL void AsyncClose(const RR_SHARED_PTR<WireConnectionBase>& endpoint, bool remote, uint32_t ee,
+                                RR_MOVE_ARG(boost::function<void(const RR_SHARED_PTR<RobotRaconteurException>&)>)
+                                    handler,
+                                int32_t timeout) RR_OVERRIDE;
+
+    RR_SHARED_PTR<ServiceStub> GetStub();
+
+  protected:
+    RR_OVIRTUAL void SendWirePacket(const RR_INTRUSIVE_PTR<RRValue>& packet, TimeSpec time,
+                                    uint32_t endpoint) RR_OVERRIDE;
+
+    std::string m_MemberName;
+    std::string service_path;
+    uint32_t endpoint;
+
+    RR_SHARED_PTR<WireConnectionBase> connection;
+    boost::mutex connection_lock;
+
+    RR_WEAK_PTR<ServiceStub> stub;
+
+    void AsyncConnect_internal(RR_MOVE_ARG(boost::function<void(const RR_SHARED_PTR<WireConnectionBase>&,
+                                                                const RR_SHARED_PTR<RobotRaconteurException>&)>)
+                                   handler,
+                               int32_t timeout);
+
+    void AsyncConnect_internal1(const RR_INTRUSIVE_PTR<MessageEntry>& ret,
+                                const RR_SHARED_PTR<RobotRaconteurException>& err,
+                                boost::function<void(const RR_SHARED_PTR<WireConnectionBase>&,
+                                                     const RR_SHARED_PTR<RobotRaconteurException>&)>& handler);
+
+    WireClientBase(boost::string_ref name, const RR_SHARED_PTR<ServiceStub>& stub,
+                   MemberDefinition_Direction direction);
+
+    virtual RR_SHARED_PTR<WireConnectionBase> CreateNewWireConnection(MemberDefinition_Direction direction) = 0;
+
+    RR_INTRUSIVE_PTR<RRValue> PeekInValueBase(TimeSpec& ts);
+    RR_INTRUSIVE_PTR<RRValue> PeekOutValueBase(TimeSpec& ts);
+    void PokeOutValueBase(const RR_INTRUSIVE_PTR<RRValue>& value);
+
+    void AsyncPeekInValueBase(RR_MOVE_ARG(boost::function<void(const RR_INTRUSIVE_PTR<RRValue>&, const TimeSpec&,
+                                                               const RR_SHARED_PTR<RobotRaconteurException>&)>) handler,
+                              int32_t timeout = RR_TIMEOUT_INFINITE);
+    void AsyncPeekOutValueBase(RR_MOVE_ARG(boost::function<void(const RR_INTRUSIVE_PTR<RRValue>&, const TimeSpec&,
+                                                                const RR_SHARED_PTR<RobotRaconteurException>&)>)
+                                   handler,
+                               int32_t timeout = RR_TIMEOUT_INFINITE);
+    void AsyncPokeOutValueBase(const RR_INTRUSIVE_PTR<RRValue>& value,
+                               RR_MOVE_ARG(boost::function<void(const RR_SHARED_PTR<RobotRaconteurException>&)>)
+                                   handler,
+                               int32_t timeout = RR_TIMEOUT_INFINITE);
+
+    void AsyncPeekValueBaseEnd1(const RR_INTRUSIVE_PTR<MessageEntry>& m,
+                                const RR_SHARED_PTR<RobotRaconteurException>& err,
+                                boost::function<void(const RR_INTRUSIVE_PTR<RRValue>&, const TimeSpec&,
+                                                     const RR_SHARED_PTR<RobotRaconteurException>&)>& handler);
+};
+
+template <typename T>
+class WireClient : public virtual Wire<T>, public virtual WireClientBase
+{
+  public:
+    WireClient(boost::string_ref name, const RR_SHARED_PTR<ServiceStub>& stub,
+               MemberDefinition_Direction direction = MemberDefinition_Direction_both,
+               boost::function<void(const RR_INTRUSIVE_PTR<RRValue>&)> verify = RR_NULL_FN)
+        : WireClientBase(name, stub, direction), Wire<T>(verify)
+    {
+        rawelements = (boost::is_same<T, RR_INTRUSIVE_PTR<MessageElement> >::value);
+    }
+
+    RR_OVIRTUAL ~WireClient() RR_OVERRIDE {}
+
+    RR_OVIRTUAL void AsyncConnect(
+        boost::function<void(const RR_SHARED_PTR<WireConnection<T> >&, const RR_SHARED_PTR<RobotRaconteurException>&)>
+            handler,
+        int32_t timeout = RR_TIMEOUT_INFINITE) RR_OVERRIDE
+    {
+        AsyncConnect_internal(boost::bind(handler,
+                                          boost::bind(&WireClient<T>::AsyncConnect_cast, RR_BOOST_PLACEHOLDERS(_1)),
+                                          RR_BOOST_PLACEHOLDERS(_2)),
+                              timeout);
+    }
+
+    RR_OVIRTUAL RR_SHARED_PTR<WireConnection<T> > Connect() RR_OVERRIDE
+    {
+        ROBOTRACONTEUR_ASSERT_MULTITHREADED(node);
+
+        RR_SHARED_PTR<detail::sync_async_handler<WireConnection<T> > > t =
+            RR_MAKE_SHARED<detail::sync_async_handler<WireConnection<T> > >();
+        AsyncConnect(boost::bind(&detail::sync_async_handler<WireConnection<T> >::operator(), t,
+                                 RR_BOOST_PLACEHOLDERS(_1), RR_BOOST_PLACEHOLDERS(_2)),
+                     GetNode()->GetRequestTimeout());
+        return t->end();
+    }
+
+  protected:
+    static RR_SHARED_PTR<WireConnection<T> > AsyncConnect_cast(const RR_SHARED_PTR<WireConnectionBase>& b)
+    {
+        return rr_cast<WireConnection<T> >(b);
+    }
+
+    void AsyncPeekValueBaseEnd2(
+        const RR_INTRUSIVE_PTR<RRValue>& value, const TimeSpec& ts, const RR_SHARED_PTR<RobotRaconteurException>& err,
+        const boost::function<void(const T&, const TimeSpec&, const RR_SHARED_PTR<RobotRaconteurException>&)>& handler)
+    {
+
+        if (err)
+        {
+            typename boost::initialized<T> err_value;
+            handler(err_value, ts, err);
+            return;
+        }
+
+        T value2;
+        try
+        {
+            value2 = RRPrimUtil<T>::PreUnpack(value);
+        }
+        catch (std::exception& exp)
+        {
+            typename boost::initialized<T> err_value;
+            RR_SHARED_PTR<RobotRaconteurException> err = RobotRaconteurExceptionUtil::ExceptionToSharedPtr(exp);
+            handler(err_value, ts, err);
+            return;
+        }
+
+        handler(value2, ts, err);
+    }
+
+  public:
+    RR_OVIRTUAL T PeekInValue(TimeSpec& ts) RR_OVERRIDE { return RRPrimUtil<T>::PreUnpack(PeekInValueBase(ts)); }
+    RR_OVIRTUAL T PeekOutValue(TimeSpec& ts) RR_OVERRIDE { return RRPrimUtil<T>::PreUnpack(PeekOutValueBase(ts)); }
+    RR_OVIRTUAL void PokeOutValue(const T& value) RR_OVERRIDE
+    {
+        return PokeOutValueBase(RRPrimUtil<T>::PrePack(value));
+    }
+    RR_OVIRTUAL void AsyncPeekInValue(
+        boost::function<void(const T&, const TimeSpec&, const RR_SHARED_PTR<RobotRaconteurException>&)> handler,
+        int32_t timeout = RR_TIMEOUT_INFINITE) RR_OVERRIDE
+    {
+        AsyncPeekInValueBase(boost::bind(&WireClient::AsyncPeekValueBaseEnd2,
+                                         RR_DYNAMIC_POINTER_CAST<WireClient>(shared_from_this()),
+                                         RR_BOOST_PLACEHOLDERS(_1), RR_BOOST_PLACEHOLDERS(_2),
+                                         RR_BOOST_PLACEHOLDERS(_3), RR_MOVE(handler)),
+                             timeout);
+    }
+    RR_OVIRTUAL void AsyncPeekOutValue(
+        boost::function<void(const T&, const TimeSpec&, const RR_SHARED_PTR<RobotRaconteurException>&)> handler,
+        int32_t timeout = RR_TIMEOUT_INFINITE) RR_OVERRIDE
+    {
+        AsyncPeekOutValueBase(boost::bind(&WireClient::AsyncPeekValueBaseEnd2,
+                                          RR_DYNAMIC_POINTER_CAST<WireClient>(shared_from_this()),
+                                          RR_BOOST_PLACEHOLDERS(_1), RR_BOOST_PLACEHOLDERS(_2),
+                                          RR_BOOST_PLACEHOLDERS(_3), RR_MOVE(handler)),
+                              timeout);
+    }
+    RR_OVIRTUAL void AsyncPokeOutValue(const T& value,
+                                       boost::function<void(const RR_SHARED_PTR<RobotRaconteurException>&)> handler,
+                                       int32_t timeout = RR_TIMEOUT_INFINITE) RR_OVERRIDE
+    {
+        AsyncPokeOutValueBase(RRPrimUtil<T>::PrePack(value), RR_MOVE(handler), timeout);
+    }
+
+    // Unused service-side functions
+    RR_OVIRTUAL boost::function<void(const RR_SHARED_PTR<WireConnection<T> >&)> GetWireConnectCallback() RR_OVERRIDE
+    {
+        ROBOTRACONTEUR_LOG_DEBUG_COMPONENT_PATH(node, Member, endpoint, service_path, m_MemberName,
+                                                "GetWireConnectCallback is not valid for WireClient");
+        throw InvalidOperationException("Not valid for client");
+    }
+    RR_OVIRTUAL void SetWireConnectCallback(boost::function<void(const RR_SHARED_PTR<WireConnection<T> >&)> function)
+        RR_OVERRIDE
+    {
+        RR_UNUSED(function);
+        ROBOTRACONTEUR_LOG_DEBUG_COMPONENT_PATH(node, Member, endpoint, service_path, m_MemberName,
+                                                "SetWireConnectCallback is not valid for WireClient");
+        throw InvalidOperationException("Not valid for client");
+    }
+    RR_OVIRTUAL boost::function<T(const uint32_t&)> GetPeekInValueCallback() RR_OVERRIDE
+    {
+        ROBOTRACONTEUR_LOG_DEBUG_COMPONENT_PATH(node, Member, endpoint, service_path, m_MemberName,
+                                                "GetPeekInValueCallback is not valid for WireClient");
+        throw InvalidOperationException("Not valid for client");
+    }
+    RR_OVIRTUAL void SetPeekInValueCallback(boost::function<T(const uint32_t&)> function) RR_OVERRIDE
+    {
+        RR_UNUSED(function);
+        ROBOTRACONTEUR_LOG_DEBUG_COMPONENT_PATH(node, Member, endpoint, service_path, m_MemberName,
+                                                "SetPeekInValueCallback is not valid for WireClient");
+        throw InvalidOperationException("Not valid for client");
+    }
+    RR_OVIRTUAL boost::function<T(const uint32_t&)> GetPeekOutValueCallback() RR_OVERRIDE
+    {
+        ROBOTRACONTEUR_LOG_DEBUG_COMPONENT_PATH(node, Member, endpoint, service_path, m_MemberName,
+                                                "GetPeekOutValueCallback is not valid for WireClient");
+        throw InvalidOperationException("Not valid for client");
+    }
+    RR_OVIRTUAL void SetPeekOutValueCallback(boost::function<T(const uint32_t&)> function) RR_OVERRIDE
+    {
+        RR_UNUSED(function);
+        ROBOTRACONTEUR_LOG_DEBUG_COMPONENT_PATH(node, Member, endpoint, service_path, m_MemberName,
+                                                "SetPeekOutValueCallback is not valid for WireClient");
+        throw InvalidOperationException("Not valid for client");
+    }
+    RR_OVIRTUAL boost::function<void(const T&, const TimeSpec&, const uint32_t&)> GetPokeOutValueCallback() RR_OVERRIDE
+    {
+        ROBOTRACONTEUR_LOG_DEBUG_COMPONENT_PATH(node, Member, endpoint, service_path, m_MemberName,
+                                                "GetPokeOutValueCallback is not valid for WireClient");
+        throw InvalidOperationException("Not valid for client");
+    }
+    RR_OVIRTUAL void SetPokeOutValueCallback(boost::function<void(const T&, const TimeSpec&, const uint32_t&)> function)
+        RR_OVERRIDE
+    {
+        RR_UNUSED(function);
+        ROBOTRACONTEUR_LOG_DEBUG_COMPONENT_PATH(node, Member, endpoint, service_path, m_MemberName,
+                                                "SetPokeOutValueCallback is not valid for WireClient");
+        throw InvalidOperationException("Not valid for client");
+    }
+
+  protected:
+    RR_OVIRTUAL RR_SHARED_PTR<WireConnectionBase> CreateNewWireConnection(MemberDefinition_Direction direction)
+        RR_OVERRIDE
+    {
+        return RR_MAKE_SHARED<WireConnection<T> >(RR_STATIC_POINTER_CAST<WireBase>(shared_from_this()), 0, direction);
+    }
+};
+
+class ROBOTRACONTEUR_CORE_API ServiceSkel;
+class ROBOTRACONTEUR_CORE_API WireServerBase : public virtual WireBase
+{
+    friend class WireConnectionBase;
+
+  public:
+    RR_OVIRTUAL ~WireServerBase() RR_OVERRIDE {}
+
+    RR_OVIRTUAL std::string GetMemberName() RR_OVERRIDE;
+
+    RR_OVIRTUAL std::string GetServicePath() RR_OVERRIDE;
+
+    RR_OVIRTUAL void WirePacketReceived(const RR_INTRUSIVE_PTR<MessageEntry>& m, uint32_t e = 0) RR_OVERRIDE;
+
+    RR_OVIRTUAL void Shutdown() RR_OVERRIDE;
+
+    RR_OVIRTUAL void AsyncClose(const RR_SHARED_PTR<WireConnectionBase>& endpoint, bool remote, uint32_t ee,
+                                RR_MOVE_ARG(boost::function<void(const RR_SHARED_PTR<RobotRaconteurException>&)>)
+                                    handler,
+                                int32_t timeout) RR_OVERRIDE;
+
+    virtual RR_INTRUSIVE_PTR<MessageEntry> WireCommand(const RR_INTRUSIVE_PTR<MessageEntry>& m, uint32_t e);
+
+    RR_SHARED_PTR<ServiceSkel> GetSkel();
+
+  protected:
+    RR_OVIRTUAL void SendWirePacket(const RR_INTRUSIVE_PTR<RRValue>& packet, TimeSpec time,
+                                    uint32_t endpoint) RR_OVERRIDE;
+
+    std::string m_MemberName;
+    std::string service_path;
+
+    RR_UNORDERED_MAP<uint32_t, RR_SHARED_PTR<WireConnectionBase> > connections;
+    boost::mutex connections_lock;
+
+    RR_WEAK_PTR<ServiceSkel> skel;
+
+    WireServerBase(boost::string_ref name, const RR_SHARED_PTR<ServiceSkel>& skel,
+                   MemberDefinition_Direction direction);
+
+    virtual RR_SHARED_PTR<WireConnectionBase> CreateNewWireConnection(uint32_t e,
+                                                                      MemberDefinition_Direction direction) = 0;
+
+    virtual void fire_WireConnectCallback(const RR_SHARED_PTR<WireConnectionBase>& e) = 0;
+
+    bool init;
+    boost::signals2::connection listener_connection;
+
+  public:
+    void ClientDisconnected(const RR_SHARED_PTR<ServerContext>& context, ServerServiceListenerEventType ev,
+                            const RR_SHARED_PTR<void>& param);
+
+  protected:
+    virtual RR_INTRUSIVE_PTR<RRValue> do_PeekInValue(const uint32_t&) = 0;
+    virtual RR_INTRUSIVE_PTR<RRValue> do_PeekOutValue(const uint32_t&) = 0;
+    virtual void do_PokeOutValue(const RR_INTRUSIVE_PTR<RRValue>& value, const TimeSpec&, const uint32_t& ep) = 0;
+};
+
+template <typename T>
+class WireServer : public virtual WireServerBase, public virtual Wire<T>
+{
+
+  public:
+    WireServer(boost::string_ref name, const RR_SHARED_PTR<ServiceSkel>& skel,
+               MemberDefinition_Direction direction = MemberDefinition_Direction_both,
+               boost::function<void(const RR_INTRUSIVE_PTR<RRValue>&)> verify = RR_NULL_FN)
+        : WireServerBase(name, skel, direction), Wire<T>(verify)
+    {
+        rawelements = (boost::is_same<T, RR_INTRUSIVE_PTR<MessageElement> >::value);
+    }
+
+    RR_OVIRTUAL ~WireServer() RR_OVERRIDE {}
+
+    RR_OVIRTUAL void AsyncConnect(
+        boost::function<void(const RR_SHARED_PTR<WireConnection<T> >&, const RR_SHARED_PTR<RobotRaconteurException>&)>
+            handler,
+        int32_t timeout = RR_TIMEOUT_INFINITE) RR_OVERRIDE
+    {
+        RR_UNUSED(handler);
+        RR_UNUSED(timeout);
+        ROBOTRACONTEUR_LOG_DEBUG_COMPONENT_PATH(node, Member, -1, service_path, m_MemberName,
+                                                "AsyncConnect is not valid for WireServer");
+        throw InvalidOperationException("Not valid for server");
+    }
+    RR_OVIRTUAL RR_SHARED_PTR<WireConnection<T> > Connect() RR_OVERRIDE
+    {
+        ROBOTRACONTEUR_LOG_DEBUG_COMPONENT_PATH(node, Member, -1, service_path, m_MemberName,
+                                                "Connect is not valid for WireServer");
+        throw InvalidOperationException("Not valid for server");
+    }
+    RR_OVIRTUAL T PeekInValue(TimeSpec& ts) RR_OVERRIDE
+    {
+        RR_UNUSED(ts);
+        ROBOTRACONTEUR_LOG_DEBUG_COMPONENT_PATH(node, Member, -1, service_path, m_MemberName,
+                                                "PeekInValue is not valid for WireServer");
+        throw InvalidOperationException("Not valid for server");
+    }
+    RR_OVIRTUAL T PeekOutValue(TimeSpec& ts) RR_OVERRIDE
+    {
+        RR_UNUSED(ts);
+        ROBOTRACONTEUR_LOG_DEBUG_COMPONENT_PATH(node, Member, -1, service_path, m_MemberName,
+                                                "PeekOutValue is not valid for WireServer");
+        throw InvalidOperationException("Not valid for server");
+    }
+    RR_OVIRTUAL void PokeOutValue(const T& value) RR_OVERRIDE
+    {
+        RR_UNUSED(value);
+        ROBOTRACONTEUR_LOG_DEBUG_COMPONENT_PATH(node, Member, -1, service_path, m_MemberName,
+                                                "PokeOutValue is not valid for WireServer");
+        throw InvalidOperationException("Not valid for server");
+    }
+    RR_OVIRTUAL void AsyncPeekInValue(
+        boost::function<void(const T&, const TimeSpec&, const RR_SHARED_PTR<RobotRaconteurException>&)> handler,
+        int32_t timeout = RR_TIMEOUT_INFINITE) RR_OVERRIDE
+    {
+        RR_UNUSED(handler);
+        RR_UNUSED(timeout);
+        ROBOTRACONTEUR_LOG_DEBUG_COMPONENT_PATH(node, Member, -1, service_path, m_MemberName,
+                                                "AsyncPeekInValue is not valid for WireServer");
+        throw InvalidOperationException("Not valid for server");
+    }
+    RR_OVIRTUAL void AsyncPeekOutValue(
+        boost::function<void(const T&, const TimeSpec&, const RR_SHARED_PTR<RobotRaconteurException>&)> handler,
+        int32_t timeout = RR_TIMEOUT_INFINITE) RR_OVERRIDE
+    {
+        RR_UNUSED(handler);
+        RR_UNUSED(timeout);
+        ROBOTRACONTEUR_LOG_DEBUG_COMPONENT_PATH(node, Member, -1, service_path, m_MemberName,
+                                                "AsyncPeekOutValue is not valid for WireServer");
+        throw InvalidOperationException("Not valid for server");
+    }
+    RR_OVIRTUAL void AsyncPokeOutValue(const T& value,
+                                       boost::function<void(const RR_SHARED_PTR<RobotRaconteurException>&)> handler,
+                                       int32_t timeout = RR_TIMEOUT_INFINITE) RR_OVERRIDE
+    {
+        RR_UNUSED(value);
+        RR_UNUSED(handler);
+        RR_UNUSED(timeout);
+        ROBOTRACONTEUR_LOG_DEBUG_COMPONENT_PATH(node, Member, -1, service_path, m_MemberName,
+                                                "AsyncPokeOutValue is not valid for WireServer");
+        throw InvalidOperationException("Not valid for server");
+    }
+
+    RR_OVIRTUAL boost::function<void(const RR_SHARED_PTR<WireConnection<T> >&)> GetWireConnectCallback() RR_OVERRIDE
+    {
+        return callback;
+    }
+    RR_OVIRTUAL void SetWireConnectCallback(boost::function<void(const RR_SHARED_PTR<WireConnection<T> >&)> function)
+        RR_OVERRIDE
+    {
+        callback = function;
+    }
+    RR_OVIRTUAL boost::function<T(const uint32_t&)> GetPeekInValueCallback() RR_OVERRIDE { return peek_in_callback; }
+    RR_OVIRTUAL void SetPeekInValueCallback(boost::function<T(const uint32_t&)> function) RR_OVERRIDE
+    {
+        peek_in_callback = function;
+    }
+    RR_OVIRTUAL boost::function<T(const uint32_t&)> GetPeekOutValueCallback() RR_OVERRIDE { return peek_out_callback; }
+    RR_OVIRTUAL void SetPeekOutValueCallback(boost::function<T(const uint32_t&)> function) RR_OVERRIDE
+    {
+        peek_out_callback = function;
+    }
+    RR_OVIRTUAL boost::function<void(const T&, const TimeSpec&, const uint32_t&)> GetPokeOutValueCallback() RR_OVERRIDE
+    {
+        return poke_out_callback;
+    }
+    RR_OVIRTUAL void SetPokeOutValueCallback(boost::function<void(const T&, const TimeSpec&, const uint32_t&)> function)
+        RR_OVERRIDE
+    {
+        poke_out_callback = function;
+    }
+
+  protected:
+    RR_OVIRTUAL RR_SHARED_PTR<WireConnectionBase> CreateNewWireConnection(
+        uint32_t e, MemberDefinition_Direction direction) RR_OVERRIDE
+    {
+        return RR_MAKE_SHARED<WireConnection<T> >(RR_STATIC_POINTER_CAST<WireBase>(shared_from_this()), e, direction);
+    }
+
+    boost::function<void(RR_SHARED_PTR<WireConnection<T> >)> callback;
+    boost::function<T(const uint32_t&)> peek_in_callback;
+    boost::function<T(const uint32_t&)> peek_out_callback;
+    boost::function<void(const T&, const TimeSpec&, const uint32_t&)> poke_out_callback;
+
+    RR_OVIRTUAL void fire_WireConnectCallback(const RR_SHARED_PTR<WireConnectionBase>& e) RR_OVERRIDE
+    {
+        if (!callback)
+            return;
+        callback(RR_STATIC_POINTER_CAST<WireConnection<T> >(e));
+    }
+
+    RR_OVIRTUAL RR_INTRUSIVE_PTR<RRValue> do_PeekInValue(const uint32_t& ep) RR_OVERRIDE
+    {
+        if (!peek_in_callback)
+        {
+            ROBOTRACONTEUR_LOG_DEBUG_COMPONENT_PATH(node, Member, ep, service_path, m_MemberName,
+                                                    "Attempt to call PeekInValue when callback not set");
+            throw InvalidOperationException("Invalid operation");
+        }
+        return RRPrimUtil<T>::PrePack(peek_in_callback(ep));
+    }
+
+    RR_OVIRTUAL RR_INTRUSIVE_PTR<RRValue> do_PeekOutValue(const uint32_t& ep) RR_OVERRIDE
+    {
+        if (!peek_out_callback)
+        {
+            ROBOTRACONTEUR_LOG_DEBUG_COMPONENT_PATH(node, Member, ep, service_path, m_MemberName,
+                                                    "Attempt to call PeekOutValue when callback not set");
+            throw InvalidOperationException("Invalid operation");
+        }
+        return RRPrimUtil<T>::PrePack(peek_out_callback(ep));
+    }
+
+    RR_OVIRTUAL void do_PokeOutValue(const RR_INTRUSIVE_PTR<RRValue>& value, const TimeSpec& ts,
+                                     const uint32_t& ep) RR_OVERRIDE
+    {
+        if (!poke_out_callback)
+        {
+            ROBOTRACONTEUR_LOG_DEBUG_COMPONENT_PATH(node, Member, ep, service_path, m_MemberName,
+                                                    "Attempt to call PokeOutValue when callback not set");
+            throw InvalidOperationException("Invalid operation");
+        }
+        return poke_out_callback(RRPrimUtil<T>::PreUnpack(value), ts, ep);
+    }
+
+  public:
+    RR_OVIRTUAL void Shutdown() RR_OVERRIDE
+    {
+        WireServerBase::Shutdown();
+        callback.clear();
+        peek_in_callback.clear();
+        peek_out_callback.clear();
+        poke_out_callback.clear();
+    }
+};
+
+namespace detail
+{
+template <typename T>
+class Wire_traits;
+
+template <typename T>
+class Wire_traits<Wire<T> >
+{
+  public:
+    typedef WireConnection<T> wireconnection_type;
+    typedef WireClient<T> wireclient_type;
+    typedef WireServer<T> wireserver_type;
+};
+
+} // namespace detail
+
+namespace detail
+{
+class WireBroadcaster_connected_connection;
+}
+
+/**
+ * @brief Base class for WireBroadcaster
+ *
+ * Base class for templated WireBroadcaster class
+ *
+ */
+class ROBOTRACONTEUR_CORE_API WireBroadcasterBase : public RR_ENABLE_SHARED_FROM_THIS<WireBroadcasterBase>
+{
+  public:
+    size_t GetActiveWireConnectionCount();
+
+    virtual ~WireBroadcasterBase();
+
+    /**
+     * @brief Get the current predicate callback function
+     *
+     * @return boost::function<bool(RR_SHARED_PTR<PipeBroadcasterBase>&, uint32_t, int32_t) > The predicate callback
+     * function
+     */
+    boost::function<bool(RR_SHARED_PTR<WireBroadcasterBase>&, uint32_t)> GetPredicate();
+
+    /**
+     * @brief Set the predicate callback function
+     *
+     * A predicate is optionally used to regulate when values are sent to clients. This is used by the
+     * BroadcastDownsampler to regulate update rates of values sent to clients.
+     *
+     * The predicate callback is invoked before the broadcaster sets the OutValue of a connection. If the predicate
+     * returns true, the OutValue packet will be sent. If it is false, the OutValue packet will not be sent to that
+     * endpoint. The predicate callback must have the following signature:
+     *
+     *     bool broadcaster_predicate(WireBroadcasterBasePtr& broadcaster, uint32_t client_endpoint);
+     *
+     * It receives the broadcaster and the client endpoint ID. It returns true to send the OutValue packet,
+     * or false to not send the OutValue packet.
+     *
+     * @param f The predicate callback function
+     */
+    void SetPredicate(boost::function<bool(const RR_SHARED_PTR<WireBroadcasterBase>&, uint32_t)> f);
+
+    /** @copydoc WireConnectionBase::GetOutValueLifespan() */
+    int32_t GetOutValueLifespan();
+
+    /** @copydoc WireConnectionBase::SetOutValueLifespan() */
+    void SetOutValueLifespan(int32_t millis);
+
+  protected:
+    WireBroadcasterBase();
+
+    void InitBase(const RR_SHARED_PTR<WireBase>& wire);
+
+    void ConnectionClosedBase(const RR_SHARED_PTR<detail::WireBroadcaster_connected_connection>& ep);
+
+    void ConnectionConnectedBase(const RR_SHARED_PTR<WireConnectionBase>& ep);
+
+    void SetOutValueBase(const RR_INTRUSIVE_PTR<RRValue>& value);
+
+    virtual void AttachWireServerEvents(const RR_SHARED_PTR<WireServerBase>& w);
+
+    virtual void AttachWireConnectionEvents(const RR_SHARED_PTR<WireConnectionBase>& w,
+                                            const RR_SHARED_PTR<detail::WireBroadcaster_connected_connection>& cep);
+
+    RR_INTRUSIVE_PTR<RRValue> ClientPeekInValueBase();
+
+    std::list<RR_SHARED_PTR<detail::WireBroadcaster_connected_connection> > connected_wires;
+    boost::mutex connected_wires_lock;
+    RR_WEAK_PTR<WireServerBase> wire;
+    RR_WEAK_PTR<RobotRaconteurNode> node;
+    std::string service_path;
+    std::string member_name;
+
+    bool copy_element;
+
+    boost::function<bool(RR_SHARED_PTR<WireBroadcasterBase>&, uint32_t)> predicate;
+
+    RR_INTRUSIVE_PTR<RRValue> out_value;
+    boost::initialized<bool> out_value_valid;
+
+    int32_t out_value_lifespan;
+    boost::posix_time::ptime out_value_lasttime_local;
+
+    void ServiceEvent(ServerServiceListenerEventType evt);
+
+    RR_SHARED_PTR<WireBase> GetWireBase();
+};
+
+/**
+ * @brief Broadcaster to send values to all connected clients
+ *
+ * WireBroadcaster is used by services to send values to all
+ * connected client endpoints. It attaches to the wire on the service
+ * side, and manages the lifecycle of connections. WireBroadcaster
+ * should only we used with wires that are declared *readonly*, since
+ * it has no provisions for receiving incoming values from clients.
+ *
+ * WireBroadcaster is initialized by the user, or by default implementation
+ * classes generated by RobotRaconteurGen (*_default_impl). Default
+ * implementation classes will automatically instantiate broadcasters for
+ * wires marked *readonly*. If default implementation classes are
+ * not used, the broadcaster must be instantiated manually. It is recommended this
+ * be done using the IRRServiceObject interface in the overridden
+ * IRRServiceObject::RRServiceObjectInit() function. This function is called after
+ * the wires have been instantiated by the service.
+ *
+ * Use SetOutValue() to broadcast values to all connected clients.
+ *
+ * The rate that packets are sent can be regulated using a callback function configured
+ * with the SetPredicate() function, or using the BroadcastDownsampler class.
+ *
+ * @tparam T The value data type
+ */
+template <typename T>
+class WireBroadcaster : public WireBroadcasterBase
+{
+  public:
+    /**
+     * @brief Construct a new WireBroadcaster
+     *
+     * Must use boost::make_shared<WireBroadcaster<T> > to construct.
+     * Must call Init() after construction.
+     *
+     */
+    WireBroadcaster() {}
+
+    /**
+     * @brief Initialize the WireBroadcaster
+     *
+     * Initialize the WireBroadcaster for use. Must be called after construction.
+     *
+     * @param wire The wire to use for broadcasting. Must be a wire from a service object.
+     * Specifying a client wire will result in an exception.
+     */
+    void Init(RR_SHARED_PTR<Wire<T> > wire) { InitBase(wire); }
+
+    /**
+     * @brief Set the OutValue for all connections
+     *
+     * Sets the OutValue for all connections. This will transmit the value
+     * to all connected clients using packets. The value will become the clients'
+     * InValue.
+     *
+     * The value will be returned when clients call Wire::PeekInValue() or
+     * Wire::AsyncPeekInValue()
+     *
+     * @param value The new OutValue
+     */
+    void SetOutValue(T value) { SetOutValueBase(RRPrimUtil<T>::PrePack(value)); }
+
+    RR_SHARED_PTR<Wire<T> > GetWire() { return rr_cast<Wire<T> >(GetWireBase()); }
+
+  protected:
+    T ClientPeekInValue() { return RRPrimUtil<T>::PreUnpack(ClientPeekInValueBase()); }
+
+    static T ClientPeekOutValue() { throw ReadOnlyMemberException("Read only wire"); }
+    static T ClientPokeOutValue() { throw ReadOnlyMemberException("Read only wire"); }
+
+    RR_OVIRTUAL void AttachWireServerEvents(const RR_SHARED_PTR<WireServerBase>& w) RR_OVERRIDE
+    {
+        RR_SHARED_PTR<WireServer<T> > w_T = rr_cast<WireServer<T> >(w);
+        w_T->SetWireConnectCallback(boost::bind(&WireBroadcaster::ConnectionConnectedBase, this->shared_from_this(),
+                                                RR_BOOST_PLACEHOLDERS(_1)));
+        w_T->SetPeekInValueCallback(boost::bind(&WireBroadcaster<T>::ClientPeekInValue,
+                                                RR_STATIC_POINTER_CAST<WireBroadcaster<T> >(this->shared_from_this())));
+        w_T->SetPeekOutValueCallback(boost::bind(&WireBroadcaster<T>::ClientPeekOutValue));
+        w_T->SetPokeOutValueCallback(boost::bind(&WireBroadcaster<T>::ClientPokeOutValue));
+    }
+
+    RR_OVIRTUAL void AttachWireConnectionEvents(const RR_SHARED_PTR<WireConnectionBase>& w,
+                                                const RR_SHARED_PTR<detail::WireBroadcaster_connected_connection>& c)
+        RR_OVERRIDE
+    {
+        RR_SHARED_PTR<WireConnection<T> > w_T = rr_cast<WireConnection<T> >(w);
+        w_T->SetWireConnectionClosedCallback(
+            boost::bind(&WireBroadcaster::ConnectionClosedBase, this->shared_from_this(), c));
+    }
+};
+
+namespace detail
+{
+static void WireUnicastReceiverBase_empty_close_handler(const RR_SHARED_PTR<RobotRaconteurException>& err) {}
+} // namespace detail
+
+template <typename T, typename U>
+class WireUnicastReceiverBase : public RR_ENABLE_SHARED_FROM_THIS<WireUnicastReceiverBase<T, U> >
+{
+  public:
+    typedef typename detail::Wire_traits<T>::wireserver_type wireserver_type;
+    typedef typename detail::Wire_traits<T>::wireconnection_type wireconnection_type;
+
+    /**
+     * @brief Construct a new WireUnicastReceiverBase
+     *
+     * Must use boost::make_shared<WireUnicastReceiver<T> > to construct.
+     * Must call Init() after construction.
+     *
+     */
+    WireUnicastReceiverBase() : in_value_lifespan(-1) {}
+    virtual ~WireUnicastReceiverBase() {}
+
+    /**
+     * @brief Initialize the WireUnicastReceiver
+     *
+     * Initialize the WireUnicastReceiver. Must be called after construction.
+     *
+     * @param wire The wire to use for broadcasting. Must be a wire from a service object.
+     * Specifying a client wire will result in an exception.
+     */
+    void Init(const RR_SHARED_PTR<T>& wire)
+    {
+        node = wire->GetNode();
+        in_value_lifespan = -1;
+        RR_SHARED_PTR<wireserver_type> wire_server = RR_DYNAMIC_POINTER_CAST<wireserver_type>(wire);
+        if (!wire_server)
+        {
+            ROBOTRACONTEUR_LOG_DEBUG_COMPONENT_PATH(node, Member, -1, service_path, member_name,
+                                                    "WireUnicastReceiver init must be passed a WireServer");
+            throw InvalidOperationException("WireServer required for WireUnicastReceiver");
+        }
+        this->wire = wire_server;
+        wire_server->SetWireConnectCallback(boost::bind(&WireUnicastReceiverBase<T, U>::ConnectionConnected,
+                                                        this->shared_from_this(), RR_BOOST_PLACEHOLDERS(_1)));
+        wire_server->SetPeekInValueCallback(boost::bind(&WireUnicastReceiverBase<T, U>::ClientPeekInValue));
+        wire_server->SetPeekOutValueCallback(
+            boost::bind(&WireUnicastReceiverBase<T, U>::ClientPeekOutValue, this->shared_from_this()));
+        wire_server->SetPokeOutValueCallback(boost::bind(&WireUnicastReceiverBase<T, U>::ClientPokeOutValue,
+                                                         this->shared_from_this(), RR_BOOST_PLACEHOLDERS(_1),
+                                                         RR_BOOST_PLACEHOLDERS(_2), RR_BOOST_PLACEHOLDERS(_3)));
+
+        wire_server->GetSkel()->GetContext()->ServerServiceListener.connect(
+            boost::signals2::signal<void(
+                const RR_SHARED_PTR<ServerContext>&, ServerServiceListenerEventType,
+                const RR_SHARED_PTR<void>&)>::slot_type(boost::bind(&WireUnicastReceiverBase::ServiceEvent, this,
+                                                                    RR_BOOST_PLACEHOLDERS(_2)))
+                .track(this->shared_from_this()));
+
+        this->service_path = wire_server->GetServicePath();
+        this->member_name = wire_server->GetMemberName();
+
+        ROBOTRACONTEUR_LOG_TRACE_COMPONENT_PATH(node, Member, -1, service_path, member_name,
+                                                "WireUnicastReceiver initialized");
+    }
+
+    /**
+     * @brief Get the current InValue
+     *
+     * Gets the current InValue that was received from the active connection.
+     * Throws ValueNotSetException if no value has been received, or
+     * the most recent value lifespan has expired.
+     *
+     * @param ts [out] The current InValue timestamp
+     * @param ep [out] The client endpoint ID of the InValue
+     * @return U The current InValue
+     */
+    U GetInValue(TimeSpec& ts, uint32_t& ep)
+    {
+        boost::mutex::scoped_lock lock(this_lock);
+        if (!in_value_valid.data())
+            throw ValueNotSetException("Value not set");
+        if (detail::WireConnectionBase_IsValueExpired(node, in_value_lasttime_local, in_value_lifespan))
+        {
+            throw ValueNotSetException("Value expired");
+        }
+        ts = in_value_ts;
+        ep = in_value_ep;
+        return in_value;
+    }
+
+    /**
+     * @brief Try getting the current InValue, returning true on success or false on failure
+     *
+     * Gets the current InValue, its timestamp, and the client endpoint ID. Returns true if
+     * value is valid, or false if value is invalid. Value will be invalid if no value has
+     * been received, or the value lifespan has expired.
+     *
+     * @param value [out] The current InValue
+     * @param ts [out] The current InValue timestamp
+     * @param ep [out] The client endpoint ID of the InValue
+     * @return true value is valid
+     * @return false value is invalid
+     */
+    bool TryGetInValue(U& value, TimeSpec& ts, uint32_t& ep)
+    {
+        boost::mutex::scoped_lock lock(this_lock);
+        if (!in_value_valid)
+            return false;
+        if (detail::WireConnectionBase_IsValueExpired(node, in_value_lasttime_local, in_value_lifespan))
+        {
+            return false;
+        }
+        value = in_value;
+        ts = in_value_ts;
+        ep = in_value_ep;
+        return true;
+    }
+
+    /**
+     * @brief Signal invoked when the InValue has changed
+     *
+     * Callback function must accept three arguments, receiving the new value,
+     * value's TimeSpec timestamp, and the client endpoint ID.
+     */
+    boost::signals2::signal<void(const U&, const TimeSpec&, const uint32_t&)> InValueChanged;
+
+    /** @copydoc WireConnectionBase::GetInValueLifespan() */
+    int32_t GetInValueLifespan()
+    {
+        boost::mutex::scoped_lock lock(this_lock);
+        return in_value_lifespan;
+    }
+
+    /** @copydoc WireConnectionBase::SetInValueLifespan() */
+    void SetInValueLifespan(int32_t millis)
+    {
+        boost::mutex::scoped_lock lock(this_lock);
+        in_value_lifespan = millis;
+    }
+
+    RR_SHARED_PTR<T> GetWire() { return wire; }
+
+  protected:
+    void ConnectionConnected(const RR_SHARED_PTR<wireconnection_type>& connection)
+    {
+        boost::mutex::scoped_lock lock(this_lock);
+        if (active_connection)
+        {
+            uint32_t active_ep = active_connection->GetEndpoint();
+            try
+            {
+                active_connection->AsyncClose(&detail::WireUnicastReceiverBase_empty_close_handler);
+            }
+            catch (std::exception&)
+            {}
+            active_connection.reset();
+
+            ROBOTRACONTEUR_LOG_TRACE_COMPONENT_PATH(node, Member, active_ep, service_path, member_name,
+                                                    "WireUnicastReceiver active wire closed for new connection");
+        }
+        active_connection = connection;
+        connection->SetWireConnectionClosedCallback(boost::bind(&WireUnicastReceiverBase<T, U>::ConnectionClosed,
+                                                                this->shared_from_this(), RR_BOOST_PLACEHOLDERS(_1)));
+        connection->WireValueChanged.connect(boost::bind(&WireUnicastReceiverBase<T, U>::ConnectionInValueChanged,
+                                                         this->shared_from_this(), RR_BOOST_PLACEHOLDERS(_1),
+                                                         RR_BOOST_PLACEHOLDERS(_2), RR_BOOST_PLACEHOLDERS(_3)));
+
+        ROBOTRACONTEUR_LOG_TRACE_COMPONENT_PATH(node, Member, -1, service_path, member_name,
+                                                "WireUnicastReceiver wire connected, made active wire");
+    }
+
+    void ConnectionClosed(const RR_SHARED_PTR<wireconnection_type>& connection)
+    {
+        boost::mutex::scoped_lock lock(this_lock);
+        if (active_connection == connection)
+        {
+            active_connection.reset();
+        }
+    }
+
+    void ConnectionInValueChanged(const RR_SHARED_PTR<wireconnection_type>& connection, const U& value,
+                                  const TimeSpec& time)
+    {
+        ClientPokeOutValue(value, time, connection->GetEndpoint());
+    }
+
+    static U ClientPeekInValue() { throw WriteOnlyMemberException("Write only wire"); }
+
+    U ClientPeekOutValue()
+    {
+        boost::mutex::scoped_lock lock(this_lock);
+        if (!in_value_valid)
+            throw ValueNotSetException("Value not set");
+        return in_value;
+    }
+
+    void ClientPokeOutValue(const U& value, const TimeSpec& ts, const uint32_t& ep)
+    {
+        RR_SHARED_PTR<RobotRaconteurNode> n = node.lock();
+        boost::mutex::scoped_lock lock(this_lock);
+        in_value = value;
+        in_value_ts = ts;
+        in_value_valid.data() = true;
+        in_value_ep.data() = ep;
+        if (n)
+        {
+            in_value_lasttime_local = n->NowNodeTime();
+        }
+
+        lock.unlock();
+
+        InValueChanged(value, ts, ep);
+
+        ROBOTRACONTEUR_LOG_TRACE_COMPONENT_PATH(node, Member, ep, service_path, member_name,
+                                                "WireUnicastReceiver value changed");
+    }
+
+    void ServiceEvent(ServerServiceListenerEventType evt)
+    {
+        if (evt != ServerServiceListenerEventType_ServiceClosed)
+            return;
+        boost::mutex::scoped_lock lock(this_lock);
+        InValueChanged.disconnect_all_slots();
+    }
+
+    RR_SHARED_PTR<wireserver_type> wire;
+    RR_SHARED_PTR<wireconnection_type> active_connection;
+    boost::mutex this_lock;
+    U in_value;
+    TimeSpec in_value_ts;
+    boost::initialized<bool> in_value_valid;
+    boost::initialized<uint32_t> in_value_ep;
+    boost::posix_time::ptime in_value_lasttime_local;
+    int32_t in_value_lifespan;
+
+    std::string member_name;
+    std::string service_path;
+    RR_WEAK_PTR<RobotRaconteurNode> node;
+};
+
+/**
+ * @brief Receive the InValue from the most recent connection
+ *
+ * WireUnicastReceiver is used by services to receive a value from a single client.
+ * When a client sets its OutValue, this value is transmitted to the service using
+ * packets, and becomes the service's InValue for that connection. Service wires
+ * can have multiple active clients, so the service needs to choose which connection
+ * is "active". The WireUnicastReceiver selects the "most recent" connection, and
+ * returns that connection's InValue. Any existing connections are closed.
+ * WireUnicastReceiver should only be used with wires that are declared *writeonly*.
+ * It is recommended that object locks be used to protect from concurrent
+ * access when unicast receivers are used.
+ *
+ * WireUnicastReceiver is initialized by the user, or by default implementation
+ * classes generated by RobotRaconteurGen (*_default_impl). Default
+ * implementation classes will automatically instantiate unicast receivers for
+ * wires marked *writeonly*. If default implementation classes are
+ * not used, the unicast receiver must be instantiated manually. It is recommended this
+ * be done using the IRRServiceObject interface in the overridden
+ * IRRServiceObject::RRServiceObjectInit() function. This function is called after
+ * the wires have been instantiated by the service.
+ *
+ * The current InValue is received using GetInValue() or TryGetInValue(). The
+ * InValueChanged signal can be used to monitor for changes to the InValue.
+ *
+ * Clients may also use PokeOutValue() or AsyncPokeOutValue() to update the
+ * unicast receiver's value.
+ *
+ * @tparam T The value type
+ */
+template <typename T>
+class WireUnicastReceiver : public WireUnicastReceiverBase<Wire<T>, T>
+{
+};
+#ifndef BOOST_NO_CXX11_TEMPLATE_ALIASES
+/** @brief Convenience alias for WireConnectionBase shared_ptr */
+using WireConnectionBasePtr = RR_SHARED_PTR<WireConnectionBase>;
+/** @brief Convenience alias for WireConnection shared_ptr */
+template <typename T>
+using WireConnectionPtr = RR_SHARED_PTR<WireConnection<T> >;
+/** @brief Convenience alias for WireBase shared_ptr */
+using WireBasePtr = RR_SHARED_PTR<WireBase>;
+/** @brief Convenience alias for Wire shared_ptr */
+template <typename T>
+using WirePtr = RR_SHARED_PTR<Wire<T> >;
+/** @brief Convenience alias for WireBroadcaster shared_ptr */
+template <typename T>
+using WireBroadcasterPtr = RR_SHARED_PTR<WireBroadcaster<T> >;
+/** @brief Convenience alias for WireUnicastReceiver shared_ptr */
+template <typename T>
+using WireUnicastReceiverPtr = RR_SHARED_PTR<WireUnicastReceiver<T> >;
+#endif
+
+} // namespace RobotRaconteur
+
+#pragma warning(pop)