/**
 * @file DataTypesPacking.h
 *
 * @author John Wason, PhD
 *
 * @copyright Copyright 2011-2020 Wason Technology, LLC
 *
 * @par License
 * Software License Agreement (Apache License)
 * @par
 * Licensed under the Apache License, Version 2.0 (the "License");
 * you may not use this file except in compliance with the License.
 * You may obtain a copy of the License at
 * @par
 * http://www.apache.org/licenses/LICENSE-2.0
 * @par
 * Unless required by applicable law or agreed to in writing, software
 * distributed under the License is distributed on an "AS IS" BASIS,
 * WITHOUT WARRANTIES OR CONDITIONS OF ANY KIND, either express or implied.
 * See the License for the specific language governing permissions and
 * limitations under the License.
 */

#include "RobotRaconteur/DataTypes.h"

#pragma once

namespace RobotRaconteur
{

class ROBOTRACONTEUR_CORE_API RobotRaconteurNode;

namespace detail
{
namespace packing
{
ROBOTRACONTEUR_CORE_API RR_INTRUSIVE_PTR<MessageElementNestedElementList> PackStructure(
    const RR_INTRUSIVE_PTR<RRStructure>& structure, RobotRaconteurNode* node);

ROBOTRACONTEUR_CORE_API RR_INTRUSIVE_PTR<RRStructure> UnpackStructure(
    const RR_INTRUSIVE_PTR<MessageElementNestedElementList>& structure, RobotRaconteurNode* node);

ROBOTRACONTEUR_CORE_API RR_INTRUSIVE_PTR<MessageElementNestedElementList> PackPodArray(
    const RR_INTRUSIVE_PTR<RRPodBaseArray>& structure, RobotRaconteurNode* node);

ROBOTRACONTEUR_CORE_API RR_INTRUSIVE_PTR<RRPodBaseArray> UnpackPodArray(
    const RR_INTRUSIVE_PTR<MessageElementNestedElementList>& structure, RobotRaconteurNode* node);

ROBOTRACONTEUR_CORE_API RR_INTRUSIVE_PTR<MessageElementNestedElementList> PackPodMultiDimArray(
    const RR_INTRUSIVE_PTR<RRPodBaseMultiDimArray>& structure, RobotRaconteurNode* node);

ROBOTRACONTEUR_CORE_API RR_INTRUSIVE_PTR<RRPodBaseMultiDimArray> UnpackPodMultiDimArray(
    const RR_INTRUSIVE_PTR<MessageElementNestedElementList>& structure, RobotRaconteurNode* node);

ROBOTRACONTEUR_CORE_API RR_INTRUSIVE_PTR<MessageElementNestedElementList> PackNamedArray(
    const RR_INTRUSIVE_PTR<RRNamedBaseArray>& structure, RobotRaconteurNode* node);

ROBOTRACONTEUR_CORE_API RR_INTRUSIVE_PTR<RRNamedBaseArray> UnpackNamedArray(
    const RR_INTRUSIVE_PTR<MessageElementNestedElementList>& structure, RobotRaconteurNode* node);

ROBOTRACONTEUR_CORE_API RR_INTRUSIVE_PTR<MessageElementNestedElementList> PackNamedMultiDimArray(
    const RR_INTRUSIVE_PTR<RRNamedBaseMultiDimArray>& structure, RobotRaconteurNode* node);

<<<<<<< HEAD
	template<typename K, typename T>
	class PackMapTypeSupport
	{
	public:
		static RR_INTRUSIVE_PTR<MessageElementNestedElementList> PackMapType(RobotRaconteurNode* node, const RR_INTRUSIVE_PTR<RRValue> set)
		{
			BOOST_STATIC_ASSERT(sizeof(T) == 0);
			return NULL;
		}

		static RR_INTRUSIVE_PTR<RRValue> UnpackMapType(RobotRaconteurNode* node, const RR_INTRUSIVE_PTR<MessageElementNestedElementList> mset)
		{
			BOOST_STATIC_ASSERT(sizeof(T) == 0);
			return NULL;
		}

	};

	template<typename T>
	class PackMapTypeSupport<int32_t, T>
	{
	public:
		template<typename U>
		static RR_INTRUSIVE_PTR<MessageElementNestedElementList > PackMapType(RobotRaconteurNode* node, const U& set)
		{
			if (!set) return RR_INTRUSIVE_PTR<MessageElementNestedElementList>();

			RR_INTRUSIVE_PTR<RRMap<int32_t, T> > set2 = rr_cast<RRMap<int32_t, T> >(set);

			std::vector<RR_INTRUSIVE_PTR<MessageElement> > mret;
			mret.reserve(set2->size());


			for (typename std::map<int32_t, RR_INTRUSIVE_PTR<T> >::iterator e = set2->begin(); e != set2->end(); e++)
			{
				int32_t key = e->first;
=======
ROBOTRACONTEUR_CORE_API RR_INTRUSIVE_PTR<RRNamedBaseMultiDimArray> UnpackNamedMultiDimArray(
    const RR_INTRUSIVE_PTR<MessageElementNestedElementList>& structure, RobotRaconteurNode* node);

template <typename T>
RR_INTRUSIVE_PTR<MessageElementNestedElementList> PackMultiDimArray(const RR_INTRUSIVE_PTR<RRMultiDimArray<T> >& arr)
{
    if (!arr)
        return RR_INTRUSIVE_PTR<MessageElementNestedElementList>();

    std::vector<RR_INTRUSIVE_PTR<MessageElement> > ar;
    ar.reserve(2);
    ar.push_back(CreateMessageElement("dims", arr->Dims));
    ar.push_back(CreateMessageElement("array", arr->Array));
    return CreateMessageElementNestedElementList(DataTypes_multidimarray_t, "", RR_MOVE(ar));
}
>>>>>>> c8c85e54

template <typename T>
RR_INTRUSIVE_PTR<RRMultiDimArray<T> > UnpackMultiDimArray(const RR_INTRUSIVE_PTR<MessageElementNestedElementList>& ar)
{
    if (!ar)
        return RR_INTRUSIVE_PTR<RRMultiDimArray<T> >();
    if (ar->GetTypeID() != DataTypes_multidimarray_t)
        throw DataTypeMismatchException("Expected a multidimarray");

    RR_INTRUSIVE_PTR<RRMultiDimArray<T> > arr = AllocateEmptyRRMultiDimArray<T>();
    arr->Dims = MessageElement::FindElement(ar->Elements, "dims")->CastData<RRArray<uint32_t> >();
    arr->Array = MessageElement::FindElement(ar->Elements, "array")->CastData<RRArray<T> >();
    return arr;
}

ROBOTRACONTEUR_CORE_API RR_INTRUSIVE_PTR<MessageElementData> PackVarType(const RR_INTRUSIVE_PTR<RRValue>& vardata,
                                                                         RobotRaconteurNode* node);

ROBOTRACONTEUR_CORE_API RR_INTRUSIVE_PTR<RRValue> UnpackVarType(const RR_INTRUSIVE_PTR<MessageElement>& mvardata,
                                                                RobotRaconteurNode* node);

template <typename T, typename U>
RR_INTRUSIVE_PTR<MessageElementData> PackAnyType(const RR_INTRUSIVE_PTR<U>& data, RobotRaconteurNode* node);

template <typename T>
T UnpackAnyType(const RR_INTRUSIVE_PTR<MessageElement>& mdata, RobotRaconteurNode* node);

template <typename K, typename T>
class PackMapTypeSupport
{
  public:
    static RR_INTRUSIVE_PTR<MessageElementNestedElementList> PackMapType(RobotRaconteurNode* node,
                                                                         const RR_INTRUSIVE_PTR<RRValue>& set)
    {
        RR_UNUSED(node);
        RR_UNUSED(set);
        BOOST_STATIC_ASSERT(sizeof(T) == 0);
        return RR_INTRUSIVE_PTR<MessageElementNestedElementList>();
    }

    static RR_INTRUSIVE_PTR<RRValue> UnpackMapType(RobotRaconteurNode* node,
                                                   const RR_INTRUSIVE_PTR<MessageElementNestedElementList>& mset)
    {
        RR_UNUSED(node);
        RR_UNUSED(mset);
        BOOST_STATIC_ASSERT(sizeof(T) == 0);
        return RR_INTRUSIVE_PTR<RRValue>();
    }
};

template <typename T>
class PackMapTypeSupport<int32_t, T>
{
  public:
    template <typename U>
    static RR_INTRUSIVE_PTR<MessageElementNestedElementList> PackMapType(RobotRaconteurNode* node, const U& set)
    {
        if (!set)
            return RR_INTRUSIVE_PTR<MessageElementNestedElementList>();

        RR_INTRUSIVE_PTR<RRMap<int32_t, T> > set2 = rr_cast<RRMap<int32_t, T> >(set);

        std::vector<RR_INTRUSIVE_PTR<MessageElement> > mret;
        mret.reserve(set2->size());

        for (typename std::map<int32_t, RR_INTRUSIVE_PTR<T> >::iterator e = set2->begin(); e != set2->end(); e++)
        {
            int32_t key = e->first;

            RR_INTRUSIVE_PTR<MessageElementData> dat = PackAnyType<RR_INTRUSIVE_PTR<T> >(e->second, node);

            RR_INTRUSIVE_PTR<MessageElement> m = CreateMessageElement(key, dat);
            mret.push_back(m);
        }

        return CreateMessageElementNestedElementList(DataTypes_vector_t, "", RR_MOVE(mret));
    }

    static RR_INTRUSIVE_PTR<RRMap<int32_t, T> > UnpackMapType(
        RobotRaconteurNode* node, const RR_INTRUSIVE_PTR<MessageElementNestedElementList>& mset)
    {
        if (!mset)
            return RR_INTRUSIVE_PTR<RRMap<int32_t, T> >();
        if (mset->GetTypeID() != DataTypes_vector_t)
            throw DataTypeMismatchException("Expected an int32 map");

        RR_INTRUSIVE_PTR<RRMap<int32_t, T> > ret = AllocateEmptyRRMap<int32_t, T>();

        for (std::vector<RR_INTRUSIVE_PTR<MessageElement> >::iterator e = mset->Elements.begin();
             e != mset->Elements.end(); e++)
        {
            RR_INTRUSIVE_PTR<MessageElement> m = *e;
            int32_t key = 0;
            if (!MessageElement_GetElementNumber(m, key))
            {
                throw DataTypeException("Invalid map format");
            }

            RR_INTRUSIVE_PTR<T> dat = UnpackAnyType<RR_INTRUSIVE_PTR<T> >(m, node);
            ret->insert(std::make_pair(key, dat));
        }

        return ret;
    }
};

template <typename T>
class PackMapTypeSupport<std::string, T>
{
  public:
    template <typename U>
    static RR_INTRUSIVE_PTR<MessageElementNestedElementList> PackMapType(RobotRaconteurNode* node, const U& set)
    {
        if (!set)
            return RR_INTRUSIVE_PTR<MessageElementNestedElementList>();

        RR_INTRUSIVE_PTR<RRMap<std::string, T> > set2 = rr_cast<RRMap<std::string, T> >(set);

        std::vector<RR_INTRUSIVE_PTR<MessageElement> > mret;
        mret.reserve(set2->size());

        for (typename std::map<std::string, RR_INTRUSIVE_PTR<T> >::iterator e = set2->begin(); e != set2->end(); e++)
        {
            RR_INTRUSIVE_PTR<MessageElementData> dat = PackAnyType<RR_INTRUSIVE_PTR<T> >(e->second, node);

            RR_INTRUSIVE_PTR<MessageElement> m = CreateMessageElement("", dat);
            m->ElementName = e->first;
            mret.push_back(m);
        }

        return CreateMessageElementNestedElementList(DataTypes_dictionary_t, "", RR_MOVE(mret));
    }

    static RR_INTRUSIVE_PTR<RRMap<std::string, T> > UnpackMapType(
        RobotRaconteurNode* node, const RR_INTRUSIVE_PTR<MessageElementNestedElementList>& mset)
    {
        if (!mset)
            return RR_INTRUSIVE_PTR<RRMap<std::string, T> >();
        if (mset->GetTypeID() != DataTypes_dictionary_t)
            throw DataTypeMismatchException("Expected a string map");

        RR_INTRUSIVE_PTR<RRMap<std::string, T> > ret = AllocateEmptyRRMap<std::string, T>();

        for (std::vector<RR_INTRUSIVE_PTR<MessageElement> >::iterator e = mset->Elements.begin();
             e != mset->Elements.end(); e++)
        {
            RR_INTRUSIVE_PTR<MessageElement> m = *e;

            MessageStringPtr key;

            if (!MessageElement_GetElementName(m, key))
            {
                throw DataTypeException("Invalid map format");
            }

            RR_INTRUSIVE_PTR<T> dat = UnpackAnyType<RR_INTRUSIVE_PTR<T> >(m, node);
            ret->insert(std::make_pair(RR_MOVE(key.str().to_string()), dat));
        }

        return ret;
    }
};

template <typename K, typename T, typename U>
RR_INTRUSIVE_PTR<MessageElementNestedElementList> PackMapType(const U& set, RobotRaconteurNode* node)
{
    return detail::packing::PackMapTypeSupport<K, T>::PackMapType(node, set);
}

template <typename K, typename T>
RR_INTRUSIVE_PTR<RRMap<K, T> > UnpackMapType(const RR_INTRUSIVE_PTR<MessageElementNestedElementList>& mset,
                                             RobotRaconteurNode* node)
{
    return detail::packing::PackMapTypeSupport<K, T>::UnpackMapType(node, mset);
}

template <typename T, typename U>
RR_INTRUSIVE_PTR<MessageElementNestedElementList> PackListType(U& set, RobotRaconteurNode* node)
{
    if (!set)
        return RR_INTRUSIVE_PTR<MessageElementNestedElementList>();

    RR_INTRUSIVE_PTR<RRList<T> > set2 = rr_cast<RRList<T> >(set);

    std::vector<RR_INTRUSIVE_PTR<MessageElement> > mret;
    mret.reserve(set2->size());

    typename RRList<T>::iterator set2_iter = set2->begin();
    for (int32_t i = 0; i < boost::numeric_cast<int32_t>(set2->size()); i++)
    {
        int32_t key = i;

        RR_INTRUSIVE_PTR<MessageElementData> dat = PackAnyType<RR_INTRUSIVE_PTR<T> >(*set2_iter, node);

        RR_INTRUSIVE_PTR<MessageElement> m = CreateMessageElement(key, dat);
        mret.push_back(m);
        ++set2_iter;
    }

    return CreateMessageElementNestedElementList(DataTypes_list_t, "", RR_MOVE(mret));
}

template <typename T>
RR_INTRUSIVE_PTR<RRList<T> > UnpackListType(const RR_INTRUSIVE_PTR<MessageElementNestedElementList>& mset,
                                            RobotRaconteurNode* node)
{
    if (!mset)
        return RR_INTRUSIVE_PTR<RRList<T> >();
    if (mset->GetTypeID() != DataTypes_list_t)
        throw DataTypeMismatchException("Expected message element list");

    RR_INTRUSIVE_PTR<RRList<T> > ret = AllocateEmptyRRList<T>();

    for (int32_t i = 0; i < boost::numeric_cast<int32_t>(mset->Elements.size()); i++)
    {
        RR_INTRUSIVE_PTR<MessageElement> m = mset->Elements.at(i);
        int32_t key = 0;
        if (!MessageElement_GetElementNumber(m, key))
        {
            throw DataTypeException("Invalid list format");
        }

        if (key != i)
            throw DataTypeException("Invalid list format");

        RR_INTRUSIVE_PTR<T> dat = UnpackAnyType<RR_INTRUSIVE_PTR<T> >(m, node);
        ret->push_back(dat);
    }

    return ret;
}

template <typename T>
class PackAnyTypeSupport
{
  public:
    template <typename NodeType>
    static RR_INTRUSIVE_PTR<MessageElementData> PackAnyType(const RR_INTRUSIVE_PTR<RRValue>& data, NodeType node)
    {
        return PackVarType(data, node);
    }

    template <typename NodeType>
    static RR_INTRUSIVE_PTR<RRValue> UnpackAnyType(const RR_INTRUSIVE_PTR<MessageElement>& mdata, NodeType node)
    {
        return UnpackVarType(mdata, node);
    }
};

template <typename T>
class PackAnyTypeSupport<RR_INTRUSIVE_PTR<T> >
{
  public:
    template <typename U, typename NodeType>
    static RR_INTRUSIVE_PTR<MessageElementData> PackAnyType(const U& data, NodeType node)
    {
        if (boost::is_base_of<RRStructure, T>::value)
        {
            return PackStructure(rr_cast<RRStructure>(data), node);
        }
        return PackVarType(data, node);
    }

    template <typename NodeType>
    static RR_INTRUSIVE_PTR<T> UnpackAnyType(const RR_INTRUSIVE_PTR<MessageElement>& mdata, NodeType node)
    {
        if (boost::is_base_of<RRStructure, T>::value)
        {
            return rr_cast<T>(UnpackStructure(mdata->CastDataToNestedList(DataTypes_structure_t), node));
        }

        return rr_cast<T>(UnpackVarType(mdata, node));
    }
};

template <typename T>
class PackAnyTypeSupport<RR_INTRUSIVE_PTR<RRArray<T> > >
{
  public:
    template <typename U, typename NodeType>
    static RR_INTRUSIVE_PTR<MessageElementData> PackAnyType(const U& data, NodeType node)
    {
        RR_UNUSED(node);
        return RR_STATIC_POINTER_CAST<MessageElementData>(data);
    }

    template <typename NodeType>
    static RR_INTRUSIVE_PTR<RRArray<T> > UnpackAnyType(const RR_INTRUSIVE_PTR<MessageElement>& mdata, NodeType node)
    {
        RR_UNUSED(node);
        return mdata->CastData<RRArray<T> >();
    }
};

template <typename K, typename T>
class PackAnyTypeSupport<RR_INTRUSIVE_PTR<RRMap<K, T> > >
{
  public:
    template <typename U, typename NodeType>
    static RR_INTRUSIVE_PTR<MessageElementData> PackAnyType(const U& data, NodeType node)
    {
        return PackMapType<K, T>(data, node);
    }

    template <typename NodeType>
    static RR_INTRUSIVE_PTR<RRMap<K, T> > UnpackAnyType(const RR_INTRUSIVE_PTR<MessageElement>& mdata, NodeType node)
    {
        return UnpackMapType<K, T>(mdata->CastDataToNestedList(), node);
    }
};

template <typename T>
class PackAnyTypeSupport<RR_INTRUSIVE_PTR<RRList<T> > >
{
  public:
    template <typename U, typename NodeType>
    static RR_INTRUSIVE_PTR<MessageElementData> PackAnyType(const U& data, NodeType node)
    {
        return PackListType<T>(data, node);
    }

    template <typename NodeType>
    static RR_INTRUSIVE_PTR<RRList<T> > UnpackAnyType(const RR_INTRUSIVE_PTR<MessageElement>& mdata, NodeType node)
    {
        return UnpackListType<T>(mdata->CastDataToNestedList(), node);
    }
};

template <typename T>
class PackAnyTypeSupport<RR_INTRUSIVE_PTR<RRMultiDimArray<T> > >
{
  public:
    template <typename U, typename NodeType>
    static RR_INTRUSIVE_PTR<MessageElementData> PackAnyType(const U& data, NodeType node)
    {
        RR_UNUSED(node);
        return PackMultiDimArray<T>(rr_cast<RRMultiDimArray<T> >(data));
    }

    template <typename NodeType>
    static RR_INTRUSIVE_PTR<RRMultiDimArray<T> > UnpackAnyType(const RR_INTRUSIVE_PTR<MessageElement>& mdata,
                                                               NodeType node)
    {
        RR_UNUSED(node);
        return UnpackMultiDimArray<T>(mdata->CastDataToNestedList(DataTypes_multidimarray_t));
    }
};

template <typename T, typename U>
RR_INTRUSIVE_PTR<MessageElementData> PackAnyType(const RR_INTRUSIVE_PTR<U>& data, RobotRaconteurNode* node)
{
    return PackAnyTypeSupport<T>::PackAnyType(data, node);
}

template <typename T>
T UnpackAnyType(const RR_INTRUSIVE_PTR<MessageElement>& mdata, RobotRaconteurNode* node)
{
    return PackAnyTypeSupport<T>::UnpackAnyType(mdata, node);
}

} // namespace packing
} // namespace detail
} // namespace RobotRaconteur<|MERGE_RESOLUTION|>--- conflicted
+++ resolved
@@ -61,44 +61,6 @@
 ROBOTRACONTEUR_CORE_API RR_INTRUSIVE_PTR<MessageElementNestedElementList> PackNamedMultiDimArray(
     const RR_INTRUSIVE_PTR<RRNamedBaseMultiDimArray>& structure, RobotRaconteurNode* node);
 
-<<<<<<< HEAD
-	template<typename K, typename T>
-	class PackMapTypeSupport
-	{
-	public:
-		static RR_INTRUSIVE_PTR<MessageElementNestedElementList> PackMapType(RobotRaconteurNode* node, const RR_INTRUSIVE_PTR<RRValue> set)
-		{
-			BOOST_STATIC_ASSERT(sizeof(T) == 0);
-			return NULL;
-		}
-
-		static RR_INTRUSIVE_PTR<RRValue> UnpackMapType(RobotRaconteurNode* node, const RR_INTRUSIVE_PTR<MessageElementNestedElementList> mset)
-		{
-			BOOST_STATIC_ASSERT(sizeof(T) == 0);
-			return NULL;
-		}
-
-	};
-
-	template<typename T>
-	class PackMapTypeSupport<int32_t, T>
-	{
-	public:
-		template<typename U>
-		static RR_INTRUSIVE_PTR<MessageElementNestedElementList > PackMapType(RobotRaconteurNode* node, const U& set)
-		{
-			if (!set) return RR_INTRUSIVE_PTR<MessageElementNestedElementList>();
-
-			RR_INTRUSIVE_PTR<RRMap<int32_t, T> > set2 = rr_cast<RRMap<int32_t, T> >(set);
-
-			std::vector<RR_INTRUSIVE_PTR<MessageElement> > mret;
-			mret.reserve(set2->size());
-
-
-			for (typename std::map<int32_t, RR_INTRUSIVE_PTR<T> >::iterator e = set2->begin(); e != set2->end(); e++)
-			{
-				int32_t key = e->first;
-=======
 ROBOTRACONTEUR_CORE_API RR_INTRUSIVE_PTR<RRNamedBaseMultiDimArray> UnpackNamedMultiDimArray(
     const RR_INTRUSIVE_PTR<MessageElementNestedElementList>& structure, RobotRaconteurNode* node);
 
@@ -114,7 +76,6 @@
     ar.push_back(CreateMessageElement("array", arr->Array));
     return CreateMessageElementNestedElementList(DataTypes_multidimarray_t, "", RR_MOVE(ar));
 }
->>>>>>> c8c85e54
 
 template <typename T>
 RR_INTRUSIVE_PTR<RRMultiDimArray<T> > UnpackMultiDimArray(const RR_INTRUSIVE_PTR<MessageElementNestedElementList>& ar)
