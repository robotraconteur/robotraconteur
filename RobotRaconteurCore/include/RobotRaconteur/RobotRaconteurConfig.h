--- conflicted
+++ resolved
@@ -1,165 +1,160 @@
-/**
- * @file RobotRaconteurConfig.h
- *
- * @author John Wason, PhD
- *
- * @copyright Copyright 2011-2020 Wason Technology, LLC
- *
- * @par License
- * Software License Agreement (Apache License)
- * @par
- * Licensed under the Apache License, Version 2.0 (the "License");
- * you may not use this file except in compliance with the License.
- * You may obtain a copy of the License at
- * @par
- * http://www.apache.org/licenses/LICENSE-2.0
- * @par
- * Unless required by applicable law or agreed to in writing, software
- * distributed under the License is distributed on an "AS IS" BASIS,
- * WITHOUT WARRANTIES OR CONDITIONS OF ANY KIND, either express or implied.
- * See the License for the specific language governing permissions and
- * limitations under the License.
- */
-
-#pragma once
-
-#ifndef ROBOTRACONTEUR_VERSION
-// Boost Style Version Number
-#define ROBOTRACONTEUR_VERSION 001504
-#define ROBOTRACONTEUR_VERSION_TEXT "0.15.4"
-#endif
-
-#if (__GNUC__ == 4 && __GNUC_MINOR__ == 7)
-#error GCC 4.7 is bug riddled and does not produce reliable executables.  Use GCC 4.6 or a newer version.
-#endif
-
-#ifndef RR_STD_SHARED_PTR
-#include <boost/shared_ptr.hpp>
-#include <boost/make_shared.hpp>
-#include <boost/enable_shared_from_this.hpp>
-#include <boost/intrusive_ptr.hpp>
-
-#define RR_SHARED_PTR boost::shared_ptr
-#define RR_MAKE_SHARED boost::make_shared
-#define RR_WEAK_PTR boost::weak_ptr
-#define RR_ENABLE_SHARED_FROM_THIS boost::enable_shared_from_this
-#define RR_DYNAMIC_POINTER_CAST boost::dynamic_pointer_cast
-#define RR_STATIC_POINTER_CAST boost::static_pointer_cast
-
-#else
-
-#include <memory>
-
-#define RR_SHARED_PTR std::shared_ptr
-#define RR_MAKE_SHARED std::make_shared
-#define RR_WEAK_PTR std::weak_ptr
-#define RR_ENABLE_SHARED_FROM_THIS std::enable_shared_from_this
-#define RR_DYNAMIC_POINTER_CAST std::dynamic_pointer_cast
-#define RR_STATIC_POINTER_CAST std::static_pointer_cast
-
-#endif
-
-#define RR_INTRUSIVE_PTR boost::intrusive_ptr
-#define RR_INTRUSIVE_PTR boost::intrusive_ptr
-
-#define RR_UNORDERED_MAP boost::unordered_map
-
-#include <boost/thread.hpp>
-#include <boost/regex.hpp>
-
-#ifdef BOOST_WINDOWS
-#define ROBOTRACONTEUR_WINDOWS
-#elif defined(__linux__)
-#define ROBOTRACONTEUR_LINUX
-#ifdef ANDROID
-#define ROBOTRACONTEUR_ANDROID
-#endif
-#elif defined(__APPLE__)
-#define ROBOTRACONTEUR_APPLE
-#if defined(TARGET_OS_IPHONE) || defined(TARGET_IPHONE_SIMULATOR)
-#define ROBOTRACONTEUR_IOS
-#else
-#define ROBOTRACONTEUR_OSX
-#endif
-#endif
-
-#ifdef ROBOTRACONTEUR_WINDOWS
-#define ROBOTRACONTEUR_PATHSEP "\\"
-#else
-#define ROBOTRACONTEUR_PATHSEP "/"
-#endif
-
-#ifdef ROBOTRACONTEUR_WINDOWS
-#ifdef ROBOTRACONTEUR_CORE_EXPORTS
-#define ROBOTRACONTEUR_CORE_API __declspec(dllexport)
-#elif ROBOTRACONTEUR_CORE_IMPORTS
-#define ROBOTRACONTEUR_CORE_API __declspec(dllimport)
-#else
-#define ROBOTRACONTEUR_CORE_API
-#endif
-#else
-#define ROBOTRACONTEUR_CORE_API
-#endif
-
-// Small vector is relatively new
-#if BOOST_VERSION > 105800
-#define ROBOTRACONTEUR_USE_SMALL_VECTOR
-#endif
-
-// Use Boost ASIO move detection
-#if !defined(BOOST_NO_CXX11_RVALUE_REFERENCES)
-#define RR_MOVE_ARG(type) type&&
-#define RR_MOVE(x) std::move(x)
-#else
-#define RR_MOVE_ARG(type) type
-#define RR_MOVE(x) x
-#endif
-
-#include <boost/asio/version.hpp>
-
-#if BOOST_ASIO_VERSION < 101200
-#define RR_BOOST_ASIO_IO_CONTEXT boost::asio::io_service
-#define RR_BOOST_ASIO_STRAND boost::asio::io_service::strand
-#define RR_BOOST_ASIO_POST(context, func) context.post(func)
-#define RR_BOOST_ASIO_BUFFER_CAST(type, buf) boost::asio::buffer_cast<type>(buf)
-#define RR_BOOST_ASIO_STRAND_WRAP(strand, f) (strand).wrap(f)
-#define RR_BOOST_ASIO_NEW_STRAND(context) (new boost::asio::strand(context))
-#else
-#define RR_BOOST_ASIO_IO_CONTEXT boost::asio::io_context
-#define RR_BOOST_ASIO_STRAND boost::asio::strand<boost::asio::io_context::executor_type>
-#define RR_BOOST_ASIO_POST(context, func) boost::asio::post(context, func)
-#define RR_BOOST_ASIO_BUFFER_CAST(type, buf) (type)(buf).data()
-#define RR_BOOST_ASIO_STRAND_WRAP(strand, f) boost::asio::bind_executor(strand, f)
-#define RR_BOOST_ASIO_NEW_STRAND(context)                                                                              \
-    (new boost::asio::strand<boost::asio::io_context::executor_type>((context).get_executor()))
-#endif
-
-#if BOOST_VERSION <= 105900
-#define RR_BOOST_PLACEHOLDERS(arg) arg
-#else
-#define RR_BOOST_PLACEHOLDERS(arg) boost::placeholders::arg
-#endif
-
-<<<<<<< HEAD
-#define RR_UNUSED(var_) ((void)(var_))
-
-#ifndef BOOST_NO_CXX11_UNIFIED_INITIALIZATION_SYNTAX
-#define RR_MEMBER_ARRAY_INIT(x) , x({})
-#define RR_MEMBER_ARRAY_INIT2(x) : x({})
-#else
-#define RR_MEMBER_ARRAY_INIT(x)
-#define RR_MEMBER_ARRAY_INIT2(x)
-#endif
-
-#ifndef BOOST_NO_CXX11_OVERRIDE
-#define RR_OVERRIDE override
-#define RR_OVIRTUAL
-#else
-#define RR_OVERRIDE
-#define RR_OVIRTUAL virtual
-#endif
-
-=======
-#define	RR_NULL_FN	0
-
->>>>>>> 3a10767d
+/**
+ * @file RobotRaconteurConfig.h
+ *
+ * @author John Wason, PhD
+ *
+ * @copyright Copyright 2011-2020 Wason Technology, LLC
+ *
+ * @par License
+ * Software License Agreement (Apache License)
+ * @par
+ * Licensed under the Apache License, Version 2.0 (the "License");
+ * you may not use this file except in compliance with the License.
+ * You may obtain a copy of the License at
+ * @par
+ * http://www.apache.org/licenses/LICENSE-2.0
+ * @par
+ * Unless required by applicable law or agreed to in writing, software
+ * distributed under the License is distributed on an "AS IS" BASIS,
+ * WITHOUT WARRANTIES OR CONDITIONS OF ANY KIND, either express or implied.
+ * See the License for the specific language governing permissions and
+ * limitations under the License.
+ */
+
+#pragma once
+
+#ifndef ROBOTRACONTEUR_VERSION
+// Boost Style Version Number
+#define ROBOTRACONTEUR_VERSION 001504
+#define ROBOTRACONTEUR_VERSION_TEXT "0.15.4"
+#endif
+
+#if (__GNUC__ == 4 && __GNUC_MINOR__ == 7)
+#error GCC 4.7 is bug riddled and does not produce reliable executables.  Use GCC 4.6 or a newer version.
+#endif
+
+#ifndef RR_STD_SHARED_PTR
+#include <boost/shared_ptr.hpp>
+#include <boost/make_shared.hpp>
+#include <boost/enable_shared_from_this.hpp>
+#include <boost/intrusive_ptr.hpp>
+
+#define RR_SHARED_PTR boost::shared_ptr
+#define RR_MAKE_SHARED boost::make_shared
+#define RR_WEAK_PTR boost::weak_ptr
+#define RR_ENABLE_SHARED_FROM_THIS boost::enable_shared_from_this
+#define RR_DYNAMIC_POINTER_CAST boost::dynamic_pointer_cast
+#define RR_STATIC_POINTER_CAST boost::static_pointer_cast
+
+#else
+
+#include <memory>
+
+#define RR_SHARED_PTR std::shared_ptr
+#define RR_MAKE_SHARED std::make_shared
+#define RR_WEAK_PTR std::weak_ptr
+#define RR_ENABLE_SHARED_FROM_THIS std::enable_shared_from_this
+#define RR_DYNAMIC_POINTER_CAST std::dynamic_pointer_cast
+#define RR_STATIC_POINTER_CAST std::static_pointer_cast
+
+#endif
+
+#define RR_INTRUSIVE_PTR boost::intrusive_ptr
+#define RR_INTRUSIVE_PTR boost::intrusive_ptr
+
+#define RR_UNORDERED_MAP boost::unordered_map
+
+#include <boost/thread.hpp>
+#include <boost/regex.hpp>
+
+#ifdef BOOST_WINDOWS
+#define ROBOTRACONTEUR_WINDOWS
+#elif defined(__linux__)
+#define ROBOTRACONTEUR_LINUX
+#ifdef ANDROID
+#define ROBOTRACONTEUR_ANDROID
+#endif
+#elif defined(__APPLE__)
+#define ROBOTRACONTEUR_APPLE
+#if defined(TARGET_OS_IPHONE) || defined(TARGET_IPHONE_SIMULATOR)
+#define ROBOTRACONTEUR_IOS
+#else
+#define ROBOTRACONTEUR_OSX
+#endif
+#endif
+
+#ifdef ROBOTRACONTEUR_WINDOWS
+#define ROBOTRACONTEUR_PATHSEP "\\"
+#else
+#define ROBOTRACONTEUR_PATHSEP "/"
+#endif
+
+#ifdef ROBOTRACONTEUR_WINDOWS
+#ifdef ROBOTRACONTEUR_CORE_EXPORTS
+#define ROBOTRACONTEUR_CORE_API __declspec(dllexport)
+#elif ROBOTRACONTEUR_CORE_IMPORTS
+#define ROBOTRACONTEUR_CORE_API __declspec(dllimport)
+#else
+#define ROBOTRACONTEUR_CORE_API
+#endif
+#else
+#define ROBOTRACONTEUR_CORE_API
+#endif
+
+// Small vector is relatively new
+#if BOOST_VERSION > 105800
+#define ROBOTRACONTEUR_USE_SMALL_VECTOR
+#endif
+
+// Use Boost ASIO move detection
+#if !defined(BOOST_NO_CXX11_RVALUE_REFERENCES)
+#define RR_MOVE_ARG(type) type&&
+#define RR_MOVE(x) std::move(x)
+#else
+#define RR_MOVE_ARG(type) type
+#define RR_MOVE(x) x
+#endif
+
+#include <boost/asio/version.hpp>
+
+#if BOOST_ASIO_VERSION < 101200
+#define RR_BOOST_ASIO_IO_CONTEXT boost::asio::io_service
+#define RR_BOOST_ASIO_STRAND boost::asio::io_service::strand
+#define RR_BOOST_ASIO_POST(context, func) context.post(func)
+#define RR_BOOST_ASIO_BUFFER_CAST(type, buf) boost::asio::buffer_cast<type>(buf)
+#define RR_BOOST_ASIO_STRAND_WRAP(strand, f) (strand).wrap(f)
+#define RR_BOOST_ASIO_NEW_STRAND(context) (new boost::asio::strand(context))
+#else
+#define RR_BOOST_ASIO_IO_CONTEXT boost::asio::io_context
+#define RR_BOOST_ASIO_STRAND boost::asio::strand<boost::asio::io_context::executor_type>
+#define RR_BOOST_ASIO_POST(context, func) boost::asio::post(context, func)
+#define RR_BOOST_ASIO_BUFFER_CAST(type, buf) (type)(buf).data()
+#define RR_BOOST_ASIO_STRAND_WRAP(strand, f) boost::asio::bind_executor(strand, f)
+#define RR_BOOST_ASIO_NEW_STRAND(context)                                                                              \
+    (new boost::asio::strand<boost::asio::io_context::executor_type>((context).get_executor()))
+#endif
+
+#if BOOST_VERSION <= 105900
+#define RR_BOOST_PLACEHOLDERS(arg) arg
+#else
+#define RR_BOOST_PLACEHOLDERS(arg) boost::placeholders::arg
+#endif
+
+#define RR_UNUSED(var_) ((void)(var_))
+
+#ifndef BOOST_NO_CXX11_UNIFIED_INITIALIZATION_SYNTAX
+#define RR_MEMBER_ARRAY_INIT(x) , x({})
+#define RR_MEMBER_ARRAY_INIT2(x) : x({})
+#else
+#define RR_MEMBER_ARRAY_INIT(x)
+#define RR_MEMBER_ARRAY_INIT2(x)
+#endif
+
+#ifndef BOOST_NO_CXX11_OVERRIDE
+#define RR_OVERRIDE override
+#define RR_OVIRTUAL
+#else
+#define RR_OVERRIDE
+#define RR_OVIRTUAL virtual
+#endif
+#define	RR_NULL_FN	0