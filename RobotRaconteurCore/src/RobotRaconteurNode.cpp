--- conflicted
+++ resolved
@@ -456,10 +456,7 @@
             }
         }
 
-<<<<<<< HEAD
-=======
         // cSpell: ignore transportsv
->>>>>>> 5c170525
         std::vector<RR_SHARED_PTR<Transport> > transportsv;
         {
             boost::unique_lock<boost::shared_mutex> lock(transports_lock);
