--- conflicted
+++ resolved
@@ -26,7 +26,6 @@
 
 namespace RobotRaconteur
 {
-<<<<<<< HEAD
 ServiceInfo2::ServiceInfo2() {}
 
 ServiceInfo2::ServiceInfo2(const RobotRaconteurServiceIndex::ServiceInfo& info,
@@ -636,7 +635,7 @@
                 ROBOTRACONTEUR_LOG_TRACE_COMPONENT(node, Discovery, -1,
                                                    "FindServiceByType connecting to node using candidate URLs "
                                                        << boost::join(e, ", "));
-                node->AsyncConnectService(e, "", (RR_INTRUSIVE_PTR<RRMap<std::string, RRValue> >()), NULL, "",
+                node->AsyncConnectService(e, "", (RR_INTRUSIVE_PTR<RRMap<std::string, RRValue> >()), RR_NULL_FN, "",
                                           boost::bind(&Discovery_findservicebytype::connect_callback,
                                                       shared_from_this(), RR_BOOST_PLACEHOLDERS(_1),
                                                       RR_BOOST_PLACEHOLDERS(_2), e.front(), key),
@@ -998,7 +997,7 @@
                                            "UpdateServiceInfo connecting to remote node "
                                                << this->remote_nodeid.ToString() << " using candidate URLs "
                                                << boost::join(urls, ", "));
-        n->AsyncConnectService(urls, "", RR_INTRUSIVE_PTR<RRMap<std::string, RRValue> >(), NULL, "",
+        n->AsyncConnectService(urls, "", RR_INTRUSIVE_PTR<RRMap<std::string, RRValue> >(), RR_NULL_FN, "",
                                boost::bind(&Discovery_updateserviceinfo::connect_handler, shared_from_this(),
                                            RR_BOOST_PLACEHOLDERS(_1), RR_BOOST_PLACEHOLDERS(_2)),
                                15000);
@@ -2067,1839 +2066,4 @@
 }
 
 } // namespace detail
-} // namespace RobotRaconteur
-=======
-	ServiceInfo2::ServiceInfo2()
-	{
-
-	}
-
-	ServiceInfo2::ServiceInfo2(const RobotRaconteurServiceIndex::ServiceInfo &info, const RobotRaconteurServiceIndex::NodeInfo &ninfo)
-	{
-
-		Name = info.Name;
-		RootObjectType = info.RootObjectType;
-		if (info.RootObjectImplements)
-		{
-			BOOST_FOREACH(RR_INTRUSIVE_PTR<RobotRaconteur::RRArray<char> >& e, *info.RootObjectImplements | boost::adaptors::map_values)
-			{
-				RootObjectImplements.push_back(RRArrayToString(e));
-			}
-		}
-		if (info.ConnectionURL)
-		{
-			BOOST_FOREACH(RR_INTRUSIVE_PTR<RobotRaconteur::RRArray<char> >& e, *info.ConnectionURL | boost::adaptors::map_values)
-			{
-				ConnectionURL.push_back(RRArrayToString(e));
-			}
-		}
-
-		Attributes = info.Attributes->GetStorageContainer();
-		NodeID = RobotRaconteur::NodeID(RRArrayToArray<uint8_t, 16>(ninfo.NodeID));
-		NodeName = ninfo.NodeName;
-	}
-
-	namespace detail
-	{
-		
-		Discovery_updatediscoverednodes::Discovery_updatediscoverednodes(RR_SHARED_PTR<RobotRaconteurNode> node)
-		{
-			active_count = 0;
-			searching = true;
-			this->node = node;
-		}
-
-		void Discovery_updatediscoverednodes::timeout_timer_callback(const TimerEvent& e)
-		{
-			boost::mutex::scoped_lock lock(work_lock);
-
-			if (!e.stopped)
-			{
-				{
-					//boost::mutex::scoped_lock lock(searching_lock);
-					if (!searching) return;
-					searching = false;
-				}
-
-				{
-					boost::mutex::scoped_lock lock(timeout_timer_lock);
-					try
-					{
-						if (timeout_timer) timeout_timer->Stop();
-					}
-					catch (std::exception&) {}
-					timeout_timer.reset();
-				}
-
-				ROBOTRACONTEUR_LOG_TRACE_COMPONENT(node, Discovery, -1, "UpdateDiscoveredNodes timed out, returning current results");
-
-				detail::InvokeHandler(node, handler);
-								
-			}
-
-
-		}
-
-		void Discovery_updatediscoverednodes::getdetectednodes_callback(RR_SHARED_PTR<std::vector<NodeDiscoveryInfo> > ret, int32_t key)
-		{
-			boost::mutex::scoped_lock lock(work_lock);
-
-			bool c;
-			{
-				//boost::mutex::scoped_lock lock(searching_lock);
-				c = searching;
-			}
-
-			if (!c) return;
-
-			BOOST_FOREACH(NodeDiscoveryInfo& e, *ret)
-			{
-				node->NodeDetected(e);
-			}
-
-
-			bool done = false;
-
-			{
-				boost::mutex::scoped_lock lock(active_lock);
-				active.remove(key);
-				if (active.size() == 0) done = true;
-			}
-
-			if (done)
-			{
-				{
-					//boost::mutex::scoped_lock lock(searching_lock);
-					c = searching;
-					searching = false;
-				}
-				if (!c) return;
-
-				{
-					boost::mutex::scoped_lock lock(timeout_timer_lock);
-					try
-					{
-						if (timeout_timer) timeout_timer->Stop();
-					}
-					catch (std::exception&) {}
-					timeout_timer.reset();
-				}
-
-				ROBOTRACONTEUR_LOG_TRACE_COMPONENT(node, Discovery, -1, "UpdateDiscoveredNodes completed successfully");
-				detail::InvokeHandler(node, handler);
-				
-			}
-
-		}
-
-		void Discovery_updatediscoverednodes::UpdateDiscoveredNodes(const std::vector<std::string>& schemes, const std::vector<RR_SHARED_PTR<Transport> >& transports, RR_MOVE_ARG(boost::function<void()>) handler, int32_t timeout)
-		{
-
-			ROBOTRACONTEUR_LOG_TRACE_COMPONENT(node, Discovery, -1, "Begin UpdateDiscoveredNodes");
-
-			boost::mutex::scoped_lock lock(work_lock);
-
-			this->handler = handler;
-			this->schemes = schemes;
-			searching = true;
-
-			if (timeout != RR_TIMEOUT_INFINITE)
-			{
-				timeout_timer = node->CreateTimer(boost::posix_time::milliseconds(timeout), boost::bind(&Discovery_updatediscoverednodes::timeout_timer_callback, shared_from_this(), RR_BOOST_PLACEHOLDERS(_1)), true);
-				timeout_timer->Start();
-			}
-
-			{
-				boost::mutex::scoped_lock lock(active_lock);
-				int32_t timeout1 = timeout;
-				if (timeout1 > 0)
-				{
-					timeout1 = (3 * timeout) / 4;
-				}
-
-				BOOST_FOREACH(const RR_SHARED_PTR<Transport>& e, transports)
-				{
-
-					int32_t key = active_count++;
-					try
-					{
-						ROBOTRACONTEUR_LOG_TRACE_COMPONENT(node, Discovery, -1, "Begin GetDetectedNodes for transport " << e->GetUrlSchemeString());
-						boost::function<void(RR_SHARED_PTR<std::vector<NodeDiscoveryInfo> >)> h = boost::bind(&Discovery_updatediscoverednodes::getdetectednodes_callback, shared_from_this(), RR_BOOST_PLACEHOLDERS(_1), key);
-						e->AsyncGetDetectedNodes(schemes, h, timeout1);
-					}
-					catch (std::exception& exp) 
-					{
-						ROBOTRACONTEUR_LOG_DEBUG_COMPONENT(node, Discovery, -1, "Begin GetDetectedNodes failed for transport " << e->GetUrlSchemeString() << ": " << exp.what());
-					}
-
-					active.push_back(key);
-				}
-
-
-			}
-
-
-
-			bool done = false;
-			{
-				boost::mutex::scoped_lock lock(active_lock);
-				if (active.size() == 0) done = true;
-			}
-
-			if (done)
-			{
-				ROBOTRACONTEUR_LOG_TRACE_COMPONENT(node, Discovery, -1, "No transports available for node discovery");
-				detail::InvokeHandler(node, handler);
-			}
-
-		}		
-
-		Discovery_findservicebytype::Discovery_findservicebytype(RR_SHARED_PTR<RobotRaconteurNode> node)
-		{
-			active_count = 0;
-			searching = true;
-			ret = RR_MAKE_SHARED<std::vector<ServiceInfo2> >();
-			this->node = node;
-		}
-
-		void Discovery_findservicebytype::handle_error(const int32_t& key, RR_SHARED_PTR<RobotRaconteurException> err)
-		{
-			boost::recursive_mutex::scoped_lock lock2(work_lock);
-
-			{
-				//boost::mutex::scoped_lock lock(searching_lock);
-				if (!searching) return;
-			}
-
-			ROBOTRACONTEUR_LOG_DEBUG_COMPONENT(node, Discovery, -1, "FindServiceByType candidate failed: " << err->what());
-
-			{
-				boost::mutex::scoped_lock lock(active_lock);
-				active.remove(key);
-				errors.push_back(err);
-
-				if (active.size() != 0) return;
-
-			}
-
-			//All activities have completed, assume failure
-
-			{
-				//boost::mutex::scoped_lock lock(searching_lock);
-				searching = false;
-			}
-
-			{
-				boost::mutex::scoped_lock lock(timeout_timer_lock);
-				try
-				{
-					if (timeout_timer) timeout_timer->Stop();
-				}
-				catch (std::exception&) {}
-				timeout_timer.reset();
-			}
-
-			
-			boost::mutex::scoped_lock lock(ret_lock);
-			ROBOTRACONTEUR_LOG_TRACE_COMPONENT(node, Discovery, -1, "FindServiceByType last candidate failed, returning " << ret->size() << " discovered services");
-			detail::InvokeHandler(node, handler, ret);
-			
-
-		}
-
-		void Discovery_findservicebytype::timeout_timer_callback(const TimerEvent& e)
-		{
-			boost::recursive_mutex::scoped_lock lock2(work_lock);
-
-			if (!e.stopped)
-			{
-				{
-					//boost::mutex::scoped_lock lock(searching_lock);
-					if (!searching) return;
-					searching = false;
-				}
-
-				{
-					boost::mutex::scoped_lock lock(timeout_timer_lock);
-					try
-					{
-						if (timeout_timer) timeout_timer->Stop();
-					}
-					catch (std::exception&) {}
-					timeout_timer.reset();
-				}
-				
-
-				boost::mutex::scoped_lock lock(ret_lock);
-				ROBOTRACONTEUR_LOG_TRACE_COMPONENT(node, Discovery, -1, "FindServiceByType timed out, returning " << ret->size() << " discovered services");
-				detail::InvokeHandler(node, handler, ret);
-				
-			}
-
-
-		}
-
-		void Discovery_findservicebytype::rr_empty_handler()
-		{
-		}
-
-		void Discovery_findservicebytype::serviceinfo_callback(RR_INTRUSIVE_PTR<MessageEntry> ret1, RR_SHARED_PTR<RobotRaconteurException> err, RR_SHARED_PTR<ServiceStub> client, std::string url, uint32_t key)
-		{
-			boost::recursive_mutex::scoped_lock lock2(work_lock);
-			if (err)
-			{
-				ROBOTRACONTEUR_LOG_DEBUG_COMPONENT(node, Discovery, -1, "FindServiceByType getting ServiceInfo2 from " << url << " failed: " << err->what());
-
-				try
-				{
-					node->AsyncDisconnectService(client, &Discovery_findservicebytype::rr_empty_handler);
-				}
-				catch (std::exception&)
-				{
-				}
-				handle_error(key, err);
-				return;
-			}
-
-			bool c;
-			{
-				//boost::mutex::scoped_lock lock(searching_lock);
-				c = searching;
-
-			}
-			if (!c)
-			{
-				try
-				{
-					node->AsyncDisconnectService(client, &Discovery_findservicebytype::rr_empty_handler);
-				}
-				catch (std::exception&)
-				{
-				}
-			}
-			else
-			{
-				try
-				{
-					RR_SHARED_PTR<RobotRaconteurServiceIndex::NodeInfo> n = RR_MAKE_SHARED<RobotRaconteurServiceIndex::NodeInfo>();
-					n->NodeID = ArrayToRRArray<uint8_t>(rr_cast<ServiceStub>(client)->GetContext()->GetRemoteNodeID().ToByteArray());
-					n->NodeName = rr_cast<ServiceStub>(client)->GetContext()->GetRemoteNodeName();
-
-					try
-					{
-						node->AsyncDisconnectService(client, &Discovery_findservicebytype::rr_empty_handler);
-					}
-					catch (std::exception&)
-					{
-					}
-
-					boost::smatch url_result;
-					boost::regex reg("^([^:]+)://(.*)$");
-					boost::regex_search(url, url_result, reg);
-
-					if (url_result.size() < 3) throw InvalidArgumentException("Malformed URL");
-
-					std::string scheme = url_result[1];
-
-					if (ret1->Error == RobotRaconteur::MessageErrorType_None)
-					{
-						RR_INTRUSIVE_PTR<RobotRaconteur::MessageElement> me = ret1->FindElement("return");
-						RR_INTRUSIVE_PTR<RobotRaconteur::RRMap<int32_t, RobotRaconteurServiceIndex::ServiceInfo> > ret = RobotRaconteur::rr_cast<RobotRaconteur::RRMap<int32_t, RobotRaconteurServiceIndex::ServiceInfo  > >((node->UnpackMapType<int32_t, RobotRaconteurServiceIndex::ServiceInfo  >(me->CastData<RobotRaconteur::MessageElementNestedElementList >())));
-
-						if (ret)
-						{
-							BOOST_FOREACH(RR_INTRUSIVE_PTR<RobotRaconteurServiceIndex::ServiceInfo>& ii, *ret | boost::adaptors::map_values)
-							{
-								if (!ii) continue;
-								if (ii->RootObjectType == servicetype)
-								{
-
-									boost::mutex::scoped_lock lock(ret_lock);
-
-									ServiceInfo2 si(*ii, *n);
-
-									//TODO: what is this?
-									BOOST_FOREACH(std::string& iii, si.ConnectionURL)
-									{
-										/*if (!boost::starts_with(*iii, scheme + "://"))
-										{
-										boost::smatch url_result2;
-										boost::regex_search(*iii, url_result2, reg);
-
-										if (url_result2.size() < 3) continue;
-										*iii = scheme + "://" + url_result2[2];
-
-										}*/
-
-									}
-									this->ret->push_back(si);
-
-								}
-								else
-								{
-									BOOST_FOREACH(RR_INTRUSIVE_PTR<RRArray<char> >& impl, *ii->RootObjectImplements | boost::adaptors::map_values)
-									{
-										if (RRArrayToString(impl) == servicetype)
-										{
-											boost::mutex::scoped_lock lock(ret_lock);
-
-											ServiceInfo2 si(*ii, *n);
-											//TODO: What is this?
-											BOOST_FOREACH(std::string &iii, si.ConnectionURL)
-											{
-												/*if (!boost::starts_with(*iii, scheme + "://"))
-												{
-												boost::smatch url_result2;
-												boost::regex_search(*iii, url_result2, reg);
-
-												if (url_result2.size() < 3) continue;
-												*iii = scheme + "://" + url_result2[2];
-
-												}*/
-
-											}
-											this->ret->push_back(si);
-											break;
-										}
-									}
-
-								}
-							}
-						}
-
-						ROBOTRACONTEUR_LOG_TRACE_COMPONENT(node, Discovery, -1, "FindServiceByType getting ServiceInfo2 from " << url << " completed successfully");
-
-					}
-					else
-					{
-						ROBOTRACONTEUR_LOG_DEBUG_COMPONENT(node, Discovery, -1, "FindServiceByType getting ServiceInfo2 from " << url << " failed: " << ret1->Error);
-					}
-					bool done = false;
-
-					{
-						boost::mutex::scoped_lock lock(active_lock);
-						active.remove(key);
-						done = active.empty();
-					}
-
-					if (done)
-					{
-
-						bool c2;
-						{
-							//boost::mutex::scoped_lock lock(searching_lock);
-							c2 = searching;
-							searching = false;
-						}
-
-						if (c2)
-						{
-							{
-								boost::mutex::scoped_lock lock(timeout_timer_lock);
-								try
-								{
-									if (timeout_timer) timeout_timer->Stop();
-								}
-								catch (std::exception&) {}
-								timeout_timer.reset();
-							}
-
-							
-							boost::mutex::scoped_lock lock(ret_lock);
-							ROBOTRACONTEUR_LOG_DEBUG_COMPONENT(node, Discovery, -1, "FindServiceByType completed successfully with " << this->ret->size() << " discovered services");
-							detail::InvokeHandler(node, handler, this->ret);							
-						}
-					}
-
-				}				
-				catch (std::exception& err2)
-				{
-					ROBOTRACONTEUR_LOG_DEBUG_COMPONENT(node, Discovery, -1, "FindServiceByType getting ServiceInfo2 from " << url << " failed: " << err2.what());
-					handle_error(key, RobotRaconteurExceptionUtil::ExceptionToSharedPtr(err2, MessageErrorType_ConnectionError));
-				}
-			}
-		}
-
-		void Discovery_findservicebytype::connect_callback(RR_SHARED_PTR<RRObject> client, RR_SHARED_PTR<RobotRaconteurException> err, std::string url, uint32_t key)
-		{
-			boost::recursive_mutex::scoped_lock lock2(work_lock);
-
-			if (err)
-			{
-				ROBOTRACONTEUR_LOG_DEBUG_COMPONENT(node, Discovery, -1, "FindServiceByType connecting to " << url << " failed: " << err->what());
-				handle_error(key, err);
-				return;
-			}
-
-			bool c;
-			{
-				//boost::mutex::scoped_lock lock(searching_lock);
-				c = searching;
-
-			}
-			if (!c)
-			{
-				try
-				{
-					node->AsyncDisconnectService(client, &Discovery_findservicebytype::rr_empty_handler);
-				}
-				catch (std::exception&)
-				{
-				}
-			}
-			else
-			{
-				try
-				{
-
-					ROBOTRACONTEUR_LOG_TRACE_COMPONENT(node, Discovery, -1, "FindServiceByType connectted to " << url << ", begin getting ServiceInfo2");
-
-					int32_t key2;
-					{
-						boost::mutex::scoped_lock lock(active_lock);
-						active_count++;
-						key2 = active_count;
-
-
-
-
-						RR_SHARED_PTR<ServiceStub> client3 = rr_cast<ServiceStub>(client);
-						RR_INTRUSIVE_PTR<RobotRaconteur::MessageEntry> rr_req = RobotRaconteur::CreateMessageEntry(RobotRaconteur::MessageEntryType_FunctionCallReq, "GetLocalNodeServices");
-						client3->AsyncProcessRequest(rr_req, boost::bind(&Discovery_findservicebytype::serviceinfo_callback, shared_from_this(), RR_BOOST_PLACEHOLDERS(_1), RR_BOOST_PLACEHOLDERS(_2), client3, url, key2), 5000);
-
-
-						active.push_back(key2);
-						active.remove(key);
-					}
-				}				
-				catch (std::exception& err2)
-				{
-					ROBOTRACONTEUR_LOG_TRACE_COMPONENT(node, Discovery, -1, "FindServiceByType begin getting ServiceInfo2 from url " << url << " failed: " << err2.what());
-					try
-					{
-						node->AsyncDisconnectService(client, &Discovery_findservicebytype::rr_empty_handler);
-					}
-					catch (std::exception&)
-					{
-					}
-					handle_error(key, RobotRaconteurExceptionUtil::ExceptionToSharedPtr(err2, MessageErrorType_ConnectionError));
-				}
-			}
-
-		}
-		
-		void Discovery_findservicebytype::find2()
-		{
-			boost::recursive_mutex::scoped_lock lock2(work_lock);
-
-			std::list<std::vector<std::string> > urls;
-
-			std::vector<NodeDiscoveryInfo> n1 = node->GetDetectedNodes();
-
-			BOOST_FOREACH(NodeDiscoveryInfo& ee, n1)
-			{
-				try
-				{
-					std::vector<std::string> urls1 = std::vector<std::string>();
-					BOOST_FOREACH(NodeDiscoveryInfoURL& url, ee.URLs)
-					{
-						BOOST_FOREACH(const std::string& e, schemes)
-						{
-							std::string t2 = (e + "://");
-							if (boost::starts_with(url.URL, t2))
-							{
-								urls1.push_back(url.URL);
-								break;
-							}
-						}
-
-					}
-
-					if (!urls1.empty()) urls.push_back(urls1);
-				}
-				catch (std::exception& exp) {
-					ROBOTRACONTEUR_LOG_DEBUG_COMPONENT(node, Discovery, -1, "FindServiceByType error processing NodeDiscoveryInfo for NodeID " << ee.NodeID.ToString() << ": " << exp.what() );
-				}
-			}
-
-			if (urls.empty())
-			{
-				ROBOTRACONTEUR_LOG_DEBUG_COMPONENT(node, Discovery, -1, "FindServiceByType could not find any candidate URLs");
-				RR_SHARED_PTR<std::vector<ServiceInfo2> > ret = RR_MAKE_SHARED<std::vector<ServiceInfo2> >();
-				detail::PostHandler(node,handler, ret,true);
-				return;
-			}
-
-			if (timeout_timer) timeout_timer->Start();
-
-			BOOST_FOREACH(std::vector<std::string>& e, urls)
-			{
-				try
-				{
-					int32_t key;
-					{
-						boost::mutex::scoped_lock lock(active_lock);
-						active_count++;
-						key = active_count;
-
-						ROBOTRACONTEUR_LOG_TRACE_COMPONENT(node, Discovery, -1, "FindServiceByType connecting to node using candidate URLs " << boost::join(e,", "));
-						node->AsyncConnectService(e, "", (RR_INTRUSIVE_PTR<RRMap<std::string, RRValue> >()), RR_NULL_FN, "", boost::bind(&Discovery_findservicebytype::connect_callback, shared_from_this(), RR_BOOST_PLACEHOLDERS(_1), RR_BOOST_PLACEHOLDERS(_2), e.front(), key), timeout);
-
-						active.push_back(key);
-					}
-				}
-				catch (std::exception& exp2)
-				{
-					ROBOTRACONTEUR_LOG_DEBUG_COMPONENT(node, Discovery, -1, "FindServiceByType connecting to node using candidate URLs " << boost::join(e,", ") 
-						<< " failed: " << exp2.what());
-				}
-			}
-		}
-
-		void Discovery_findservicebytype::AsyncFindServiceByType(boost::string_ref servicetype, const std::vector<std::string>& schemes, RR_MOVE_ARG(boost::function<void(RR_SHARED_PTR<std::vector<ServiceInfo2> >)>) handler, int32_t timeout)
-		{
-			ROBOTRACONTEUR_LOG_TRACE_COMPONENT(node, Discovery, -1, "Begin FindServiceByType for type \"" << servicetype << "\" with schemes " << boost::join(schemes, ", "));
-
-			boost::recursive_mutex::scoped_lock lock2(work_lock);
-			this->handler = handler;
-			this->schemes = schemes;
-			this->timeout = timeout;
-
-			this->servicetype = RR_MOVE(servicetype.to_string());
-			if (timeout != RR_TIMEOUT_INFINITE)
-			{
-				timeout_timer = node->CreateTimer(boost::posix_time::milliseconds(timeout), boost::bind(&Discovery_findservicebytype::timeout_timer_callback, shared_from_this(), RR_BOOST_PLACEHOLDERS(_1)), true);
-
-				//timeout_timer->Start();
-
-			}
-
-			ROBOTRACONTEUR_LOG_TRACE_COMPONENT(node, Discovery, -1, "FindServiceByType begin update detected nodes");
-			//int32_t timeout2=(timeout==RR_TIMEOUT_INFINITE) ? RR_TIMEOUT_INFINITE : timeout/4;
-			node->AsyncUpdateDetectedNodes(schemes, boost::bind(&Discovery_findservicebytype::find2, shared_from_this()), timeout / 4);
-		}
-
-		//class Discovery_updateserviceinfo
-
-		Discovery_updateserviceinfo::Discovery_updateserviceinfo(RR_WEAK_PTR<RobotRaconteurNode> node)
-		{
-			this->node = node;
-			retry_count = 0;
-			backoff = 0;
-			
-		}
-
-		void Discovery_updateserviceinfo::handle_error(RR_SHARED_PTR<RobotRaconteurException> err)
-		{
-			RR_SHARED_PTR<RobotRaconteurNode> n = node.lock();
-			if (!n) return;
-
-			if (client)
-			{
-				try
-				{					
-					n->AsyncDisconnectService(client, boost::bind(&Discovery_updateserviceinfo::rr_empty_handler));					
-				}
-				catch (std::exception&) {}
-			}
-
-			client.reset();
-
-			retry_count++;
-			if (retry_count < 3)
-			{
-				ROBOTRACONTEUR_LOG_DEBUG_COMPONENT(node, Discovery, -1, "UpdateServiceInfo for remote node " << this->remote_nodeid.ToString() << " failed, retrying: " << err->what());
-
-				//Restart the process 3 times
-				backoff = n->GetRandomInt(0, 500);
-				RR_SHARED_PTR<Timer> t = n->CreateTimer(boost::posix_time::milliseconds(backoff),
-					boost::bind(&Discovery_updateserviceinfo::backoff_timer_handler, shared_from_this(), RR_BOOST_PLACEHOLDERS(_1)),
-					true);
-				t->Start();
-
-				timeout_timer = t;
-
-				return;
-			}
-
-			ROBOTRACONTEUR_LOG_DEBUG_COMPONENT(node, Discovery, -1, "UpdateServiceInfo for remote node " << this->remote_nodeid.ToString() << " failed, out of retries: " << err->what());
-
-			boost::function<void(RR_SHARED_PTR<Discovery_nodestorage>, RR_SHARED_PTR<std::vector<ServiceInfo2> >, boost::string_ref, RR_SHARED_PTR<RobotRaconteurException>)> handler2 = handler;
-			handler.clear();
-
-			{
-				boost::mutex::scoped_lock lock2(storage->this_lock);
-				if (storage->updater.lock() == shared_from_this())
-				{
-					storage->updater.reset();
-				}
-			}
-
-			if (!handler2) return;
-
-			RobotRaconteurNode::TryPostToThreadPool(node, boost::bind(handler2, storage, RR_SHARED_PTR<std::vector<ServiceInfo2> >(), service_nonce, err), true);
-		}
-
-		void Discovery_updateserviceinfo::rr_empty_handler()
-		{
-
-		}
-
-		static std::vector<std::string> Discovery_updateserviceinfo_convertmap(RR_INTRUSIVE_PTR<RRMap<int32_t, RRArray<char> > > d)
-		{			
-			RR_NULL_CHECK(d);
-			std::vector<std::string> o;
-			o.reserve(d->size());
-			BOOST_FOREACH(RR_INTRUSIVE_PTR<RRArray<char> > d2, *d | boost::adaptors::map_values)
-			{
-				o.push_back(RRArrayToString(d2));
-			}
-			return o;
-		}
-
-		void Discovery_updateserviceinfo::serviceinfo_handler(RR_INTRUSIVE_PTR<MessageEntry> ret1, RR_SHARED_PTR<RobotRaconteurException> err)
-		{
-			boost::mutex::scoped_lock lock(this_lock);
-
-			if (err)
-			{
-				ROBOTRACONTEUR_LOG_DEBUG_COMPONENT(node, Discovery, -1, "UpdateServiceInfo getting ServiceInfo2 for remote node " << this->remote_nodeid.ToString() << " failed: " << err->what());
-				handle_error(err);
-				return;
-			}
-
-			RR_SHARED_PTR<RobotRaconteurNode> n = node.lock();
-			if (!n)
-			{
-				handle_error(RR_MAKE_SHARED<ServiceException>("Node has been released"));
-				return;
-			}
-
-			try
-			{
-				if (n)
-				{
-					n->AsyncDisconnectService(client, boost::bind(&Discovery_updateserviceinfo::rr_empty_handler));
-				}
-			}
-			catch (std::exception&) {}
-
-			if (!ret1)
-			{
-				ROBOTRACONTEUR_LOG_DEBUG_COMPONENT(node, Discovery, -1, "UpdateServiceInfo for remote node " << this->remote_nodeid.ToString() << " failed: Invalid return");
-				handle_error(RR_MAKE_SHARED<ServiceException>("Invalid return"));
-				return;
-			}
-
-			if (ret1->Error != MessageErrorType_None)
-			{
-				ROBOTRACONTEUR_LOG_DEBUG_COMPONENT(node, Discovery, -1, "UpdateServiceInfo getting ServiceInfo2 for remote node " << this->remote_nodeid.ToString() << " failed: " << ret1->Error);
-				handle_error(RobotRaconteurExceptionUtil::MessageEntryToException(ret1));
-				return;
-			};
-			
-			RR_SHARED_PTR<std::vector<ServiceInfo2> > o = RR_MAKE_SHARED<std::vector<ServiceInfo2> >();
-
-			try
-			{
-				RR_INTRUSIVE_PTR<RobotRaconteur::MessageElement> me = ret1->FindElement("return");
-				// Limit size to protect from memory leak attacks
-				if (me->ElementSize > 64*1024)
-				{
-					ROBOTRACONTEUR_LOG_DEBUG_COMPONENT(node, Discovery, -1, "UpdateServiceInfo dropping response from remote node " << this->remote_nodeid.ToString() << " to prevent overflow");
-					handle_error(RR_MAKE_SHARED<ServiceException>("Return from remote node too large"));
-					return;
-				}
-				RR_INTRUSIVE_PTR<RobotRaconteur::RRMap<int32_t, RobotRaconteurServiceIndex::ServiceInfo> > ret = RobotRaconteur::rr_cast<RobotRaconteur::RRMap<int32_t, RobotRaconteurServiceIndex::ServiceInfo> >((n->UnpackMapType<int32_t, RobotRaconteurServiceIndex::ServiceInfo>(me->CastDataToNestedList())));
-
-				if (ret)
-				{
-					BOOST_FOREACH(RR_INTRUSIVE_PTR<RobotRaconteurServiceIndex::ServiceInfo>& e, *ret | boost::adaptors::map_values)
-					{
-						ServiceInfo2 o1;
-						o1.NodeID = remote_nodeid;
-						o1.NodeName = remote_nodename;
-						o1.Name = e->Name;
-						o1.ConnectionURL = Discovery_updateserviceinfo_convertmap(e->ConnectionURL);
-						o1.RootObjectType = e->RootObjectType;
-						o1.RootObjectImplements = Discovery_updateserviceinfo_convertmap(e->RootObjectImplements);
-						o1.Attributes = e->Attributes->GetStorageContainer();
-						o->push_back(o1);
-					}
-				}
-
-			}
-			catch (RobotRaconteurException& err)
-			{
-				ROBOTRACONTEUR_LOG_DEBUG_COMPONENT(node, Discovery, -1, "UpdateServiceInfo getting ServiceInfo2 for remote node " << this->remote_nodeid.ToString() << " failed: " << err.what());
-				handle_error(RobotRaconteurExceptionUtil::DownCastException(err));
-				return;
-			}
-			catch (std::exception& err)
-			{
-				ROBOTRACONTEUR_LOG_DEBUG_COMPONENT(node, Discovery, -1, "UpdateServiceInfo getting ServiceInfo2 for remote node " << this->remote_nodeid.ToString() << " failed: " << err.what());
-				handle_error(RR_MAKE_SHARED<ServiceException>(err.what()));
-				return;
-			}
-
-			boost::function<void(RR_SHARED_PTR<Discovery_nodestorage>, RR_SHARED_PTR<std::vector<ServiceInfo2> >, boost::string_ref, RR_SHARED_PTR<RobotRaconteurException>)> handler2 = handler;
-			handler.clear();
-						
-			lock.unlock();	
-			{
-				boost::mutex::scoped_lock lock2(storage->this_lock);
-				if (storage->updater.lock() == shared_from_this())
-				{
-					storage->updater.reset();
-				}
-
-			}
-
-			ROBOTRACONTEUR_LOG_TRACE_COMPONENT(node, Discovery, -1, "UpdateServiceInfo getting ServiceInfo2 for remote node " << this->remote_nodeid.ToString() << " completed successfully");
-
-			if (!handler2) return;
-
-			RobotRaconteurNode::TryPostToThreadPool(node, boost::bind(handler2, storage, o, service_nonce, RR_SHARED_PTR<RobotRaconteurException>()), true);
-		}
-
-		void Discovery_updateserviceinfo::connect_handler(RR_SHARED_PTR<RRObject> client, RR_SHARED_PTR<RobotRaconteurException> err)
-		{
-			boost::mutex::scoped_lock lock(this_lock);
-
-			if (err)
-			{
-				ROBOTRACONTEUR_LOG_DEBUG_COMPONENT(node, Discovery, -1, "UpdateServiceInfo connect for remote node " << this->remote_nodeid.ToString() << " failed: " << err->what());
-				handle_error(err);
-				return;
-			}
-
-			RR_SHARED_PTR<RobotRaconteurNode> n = node.lock();
-			if (!n)
-			{
-				handle_error(RR_MAKE_SHARED<ConnectionException>("Node has been released"));
-				return;
-			}
-
-			this->client = client;
-
-			try
-			{
-				ROBOTRACONTEUR_LOG_TRACE_COMPONENT(node, Discovery, -1, "UpdateServiceInfo connected to remote node " << this->remote_nodeid.ToString() << ", begin getting ServiceInfo2");
-
-				RR_SHARED_PTR<ServiceStub> client3 = rr_cast<ServiceStub>(client);
-				remote_nodeid=client3->GetContext()->GetRemoteNodeID();
-				remote_nodename = client3->GetContext()->GetRemoteNodeName();
-				
-				if (remote_nodeid != storage->info->NodeID
-					|| (!storage->info->NodeName.empty() && remote_nodename != storage->info->NodeName))
-				{
-					//Very unlikely unless a node is on the fritz
-					try
-					{
-						handle_error(RR_MAKE_SHARED <ConnectionException>("Node identification mismatch"));
-						return;
-					}
-					catch (std::exception&) {}
-				}
-
-				RR_INTRUSIVE_PTR<RobotRaconteur::MessageEntry> rr_req = RobotRaconteur::CreateMessageEntry(RobotRaconteur::MessageEntryType_FunctionCallReq, "GetLocalNodeServices");
-				client3->AsyncProcessRequest(rr_req, boost::bind(&Discovery_updateserviceinfo::serviceinfo_handler, shared_from_this(), RR_BOOST_PLACEHOLDERS(_1), RR_BOOST_PLACEHOLDERS(_2)),5000);
-			}
-			catch (RobotRaconteurException& err)
-			{
-				ROBOTRACONTEUR_LOG_DEBUG_COMPONENT(node, Discovery, -1, "UpdateServiceInfo connect for remote node " << this->remote_nodeid.ToString() << " failed: " << err.what());
-				handle_error(RobotRaconteurExceptionUtil::DownCastException(err));
-				return;
-			}
-			catch (std::exception& err)
-			{
-				ROBOTRACONTEUR_LOG_DEBUG_COMPONENT(node, Discovery, -1, "UpdateServiceInfo connect for remote node " << this->remote_nodeid.ToString() << " failed: " << err.what());
-				handle_error(RR_MAKE_SHARED<ServiceException>(err.what()));
-				return;
-			}
-
-			
-		}
-
-		void Discovery_updateserviceinfo::backoff_timer_handler(const TimerEvent& evt)
-		{
-			boost::mutex::scoped_lock lock(this_lock);
-			timeout_timer.reset();
-						
-			RR_SHARED_PTR<RobotRaconteurNode> n = node.lock();
-			if (!n)
-			{
-				handle_error(RR_MAKE_SHARED<ConnectionException>("Node has been released"));
-				return;
-			}
-
-			std::vector<std::string> urls;
-			{
-				boost::mutex::scoped_lock lock(storage->this_lock);
-				urls.reserve(storage->info->URLs.size());
-				BOOST_FOREACH(NodeDiscoveryInfoURL& u, storage->info->URLs)
-				{
-					urls.push_back(u.URL);
-				}				
-			}
-
-			try
-			{
-				ROBOTRACONTEUR_LOG_TRACE_COMPONENT(node, Discovery, -1, "UpdateServiceInfo connecting to remote node " << this->remote_nodeid.ToString()
-					<< " using candidate URLs " << boost::join(urls,", "));
-				n->AsyncConnectService(urls, "", RR_INTRUSIVE_PTR<RRMap<std::string, RRValue> >(), RR_NULL_FN, "",
-					boost::bind(&Discovery_updateserviceinfo::connect_handler, shared_from_this(), RR_BOOST_PLACEHOLDERS(_1), RR_BOOST_PLACEHOLDERS(_2)), 15000);
-			}
-			catch (RobotRaconteurException& err)
-			{
-				ROBOTRACONTEUR_LOG_DEBUG_COMPONENT(node, Discovery, -1, "UpdateServiceInfo connecting to remote node " <<
-				 this->remote_nodeid.ToString() << " using candidate URLs " << boost::join(urls,", ") << " failed: " << err.what());
-				handle_error(RobotRaconteurExceptionUtil::DownCastException(err));
-				return;
-			}
-			catch (std::exception& err)
-			{
-				ROBOTRACONTEUR_LOG_DEBUG_COMPONENT(node, Discovery, -1, "UpdateServiceInfo connecting to remote node " <<
-				 this->remote_nodeid.ToString() << " using candidate URLs " << boost::join(urls,", ") << " failed: " << err.what());
-				handle_error(RR_MAKE_SHARED<ServiceException>(err.what()));
-				return;
-			}
-
-		}
-
-		void Discovery_updateserviceinfo::AsyncUpdateServiceInfo(RR_SHARED_PTR<Discovery_nodestorage> storage, boost::string_ref service_nonce, RR_MOVE_ARG(boost::function<void(RR_SHARED_PTR<Discovery_nodestorage>, RR_SHARED_PTR<std::vector<ServiceInfo2> >, boost::string_ref, RR_SHARED_PTR<RobotRaconteurException>)>) handler, int32_t extra_backoff)
-		{
-			this->storage = storage;
-			this->handler = handler;
-			this->retry_count = 0;
-			this->service_nonce = RR_MOVE(service_nonce.to_string());
-
-
-			RR_SHARED_PTR<RobotRaconteurNode> n = node.lock();
-			if (!n) return;
-
-			backoff = n->GetRandomInt(100, 600) + extra_backoff;
-			RR_SHARED_PTR<Timer> t = n->CreateTimer(boost::posix_time::milliseconds(backoff),
-				boost::bind(&Discovery_updateserviceinfo::backoff_timer_handler, shared_from_this(), RR_BOOST_PLACEHOLDERS(_1)),
-				true);
-			t->Start();
-
-			timeout_timer = t;
-			ROBOTRACONTEUR_LOG_TRACE_COMPONENT(node, Discovery, -1, "Begin UpdateServiceInfo to remote node " <<
-				 this->remote_nodeid.ToString() << " using " << backoff << " ms backoff");
-		}
-		
-		//class Discovery
-
-		Discovery::Discovery(RR_SHARED_PTR<RobotRaconteurNode> node)
-		{
-			max_DiscoveredNodes.data() = 4096;
-			this->node = node;
-			ROBOTRACONTEUR_LOG_TRACE_COMPONENT(node, Discovery, -1, "Discovery created");
-		}
-
-		std::vector<NodeDiscoveryInfo> Discovery::GetDetectedNodes()
-		{
-			std::vector<NodeDiscoveryInfo> o;
-			boost::mutex::scoped_lock lock(m_DiscoveredNodes_lock);
-			BOOST_FOREACH(RR_SHARED_PTR<Discovery_nodestorage>& o1, m_DiscoveredNodes | boost::adaptors::map_values)
-			{
-				boost::mutex::scoped_lock lock2(o1->this_lock);
-				o.push_back(*o1->info);
-			}
-
-			ROBOTRACONTEUR_LOG_TRACE_COMPONENT(node, Discovery, -1, "GetDetectedNodes returning " << o.size() << " detected nodes");
-
-			return o;
-		}
-
-		NodeInfo2 Discovery::GetDetectedNodeCacheInfo(const RobotRaconteur::NodeID& nodeid)
-		{
-			NodeInfo2 nodeinfo2;
-			bool res = TryGetDetectedNodeCacheInfo(nodeid, nodeinfo2);
-			if (!res)
-			{
-				ROBOTRACONTEUR_LOG_DEBUG_COMPONENT(node, Discovery, -1, "Node " << nodeid.ToString() << "not in node cache");
-				throw NodeNotFoundException("Node " + nodeid.ToString() + "not in node cache");
-			}
-			return nodeinfo2;
-		}
-
-		bool Discovery::TryGetDetectedNodeCacheInfo(const RobotRaconteur::NodeID& nodeid, NodeInfo2& nodeinfo2)
-		{
-			boost::mutex::scoped_lock lock(m_DiscoveredNodes_lock);
-
-			std::map<std::string, RR_SHARED_PTR<Discovery_nodestorage> >::iterator e1 = m_DiscoveredNodes.find(nodeid.ToString());
-			if (e1 == m_DiscoveredNodes.end())
-			{
-				ROBOTRACONTEUR_LOG_TRACE_COMPONENT(node, Discovery, -1, "TryGetDetectedNodeCacheInfo node " << nodeid.ToString() << " not found");
-				return false;
-			}
-
-			ROBOTRACONTEUR_LOG_TRACE_COMPONENT(node, Discovery, -1, "TryGetDetectedNodeCacheInfo node " << nodeid.ToString() << " returning " << nodeinfo2.ConnectionURL.size() << " urls");
-
-			nodeinfo2.NodeID = e1->second->info->NodeID;
-			nodeinfo2.NodeName = e1->second->info->NodeName;
-
-			nodeinfo2.ConnectionURL.clear();
-
-			BOOST_FOREACH(NodeDiscoveryInfoURL u, e1->second->info->URLs)
-			{
-				nodeinfo2.ConnectionURL.push_back(u.URL);
-			}
-
-			return true;
-		}
-
-		static std::string Discovery_log_NodeDiscoveryInfoURLs_url_field(const NodeDiscoveryInfoURL& url)
-		{
-			return url.URL;
-		}
-
-		static std::string Discovery_log_NodeDiscoveryInfoURLs(const std::vector<NodeDiscoveryInfoURL>& urls)
-		{
-			return boost::join(urls | boost::adaptors::transformed(&Discovery_log_NodeDiscoveryInfoURLs_url_field), ", ");
-		}
-
-		void Discovery::NodeDetected(const NodeDiscoveryInfo& info)
-		{
-			if (info.NodeID.IsAnyNode()) return;
-
-			RR_SHARED_PTR<RobotRaconteurNode> n = node.lock();
-			if (!n) return;
-
-			ROBOTRACONTEUR_LOG_TRACE_COMPONENT(node, Discovery, -1, "Node detected NodeID " << info.NodeID.ToString() << " NodeName " << info.NodeName 
-				<< " URLs " << Discovery_log_NodeDiscoveryInfoURLs(info.URLs));
-
-			if (info.ServiceStateNonce.size() > 32) 
-			{
-				ROBOTRACONTEUR_LOG_DEBUG_COMPONENT(node, Discovery, -1, "Node detected NodeID " << info.NodeID.ToString() << " invalid ServiceStateNonce");
-				return;
-			}
-
-			try
-			{
-				boost::mutex::scoped_lock lock(m_DiscoveredNodes_lock);
-
-				if (info.NodeName.size() > 128)
-				{
-					ROBOTRACONTEUR_LOG_DEBUG_COMPONENT(node, Discovery, -1, "Node detected NodeID " << info.NodeID.ToString() << " invalid NodeName");
-					return;
-				}
-
-				std::string id = info.NodeID.ToString();
-				std::map<std::string, RR_SHARED_PTR<Discovery_nodestorage> >::iterator e1 = m_DiscoveredNodes.find(id);
-				if (e1 == m_DiscoveredNodes.end())
-				{
-					if (m_DiscoveredNodes.size() >= max_DiscoveredNodes)
-					{
-						ROBOTRACONTEUR_LOG_DEBUG_COMPONENT(node, Discovery, -1, "Detected node NodeID " << info.NodeID.ToString() 
-							<< " dropped due to full node cache");
-						return;
-					}
-					RR_SHARED_PTR<NodeDiscoveryInfo> info2 = RR_MAKE_SHARED<NodeDiscoveryInfo>(info);
-					for (std::vector<NodeDiscoveryInfoURL>::iterator e = info2->URLs.begin(); e != info2->URLs.end();)
-					{
-						bool valid = true;
-
-						if (e->URL.size() > 256)
-						{
-							valid = false;
-						}
-						if (valid)
-						{
-							try
-							{
-								ParseConnectionURLResult u = ParseConnectionURL(e->URL);
-								if (u.nodeid != info.NodeID)
-								{
-									valid = false;
-								}
-							}
-							catch (std::exception& exp2)
-							{
-								ROBOTRACONTEUR_LOG_DEBUG_COMPONENT(node, Discovery, -1, "Node detected NodeID " << info.NodeID.ToString() << " provides invalid URL: " << e->URL << ": " << exp2.what());
-								valid = false;
-							}
-						}
-
-						if (valid)
-						{
-							ROBOTRACONTEUR_LOG_TRACE_COMPONENT(node, Discovery, -1, "Node detected NodeID " << info.NodeID.ToString() << " accepting candidate URL " << e->URL);
-							e++;
-						}
-						else
-						{
-							ROBOTRACONTEUR_LOG_TRACE_COMPONENT(node, Discovery, -1, "Node detected NodeID " << info.NodeID.ToString() << " rejecting candidate URL " << e->URL);
-							e = info2->URLs.erase(e);
-						}
-					}
-
-					if (info2->URLs.size() == 0)
-					{
-						ROBOTRACONTEUR_LOG_TRACE_COMPONENT(node, Discovery, -1, "Node detected NodeID " << info.NodeID.ToString() << " did not find any valid candidate URLs");
-					 return;
-					}
-
-					RR_SHARED_PTR<Discovery_nodestorage> storage = RR_MAKE_SHARED<Discovery_nodestorage>();
-					storage->info = info2;					
-
-					RR_SHARED_PTR<Discovery_updateserviceinfo> update = RR_MAKE_SHARED<Discovery_updateserviceinfo>(node);
-					storage->updater = update;
-
-					storage->recent_service_nonce.push_back(info2->ServiceStateNonce);
-
-					storage->retry_window_start = n->NowNodeTime();
-
-					m_DiscoveredNodes.insert(std::make_pair(id, storage));
-					
-					if (!subscriptions.empty())
-					{
-						ROBOTRACONTEUR_LOG_TRACE_COMPONENT(node, Discovery, -1, "Node detected NodeID " << info.NodeID.ToString() << " updating service info");
-						update->AsyncUpdateServiceInfo(storage, info2->ServiceStateNonce, boost::bind(&Discovery::EndUpdateServiceInfo, shared_from_this(), RR_BOOST_PLACEHOLDERS(_1), RR_BOOST_PLACEHOLDERS(_2), RR_BOOST_PLACEHOLDERS(_3), RR_BOOST_PLACEHOLDERS(_4)));
-					}
-					return;
-				}
-				else
-				{
-					boost::mutex::scoped_lock lock2(e1->second->this_lock);
-					RR_SHARED_PTR<NodeDiscoveryInfo>& i = e1->second->info;
-					BOOST_FOREACH(const NodeDiscoveryInfoURL& e, info.URLs)
-					{
-						bool found = false;
-						BOOST_FOREACH(NodeDiscoveryInfoURL& ee, i->URLs)
-						{
-							if (e.URL == ee.URL)
-							{
-								if (e.LastAnnounceTime > ee.LastAnnounceTime)
-								{
-									ROBOTRACONTEUR_LOG_TRACE_COMPONENT(node, Discovery, -1, "Node detected NodeID " << info.NodeID.ToString() 
-										<< " updating last announce time for candidate URL " << e.URL);
-									ee.LastAnnounceTime = e.LastAnnounceTime;
-								}
-								found = true;
-							}
-						}
-
-						if (!found)
-						{
-							if (e.URL.size() > 256)
-							{
-								continue;
-							}
-							try
-							{
-								ParseConnectionURLResult u = ParseConnectionURL(e.URL);
-								if (u.nodeid != info.NodeID)
-								{
-									continue;
-								}
-							}
-							catch (std::exception& exp2)
-							{
-								ROBOTRACONTEUR_LOG_DEBUG_COMPONENT(node, Discovery, -1, "Node detected NodeID " << info.NodeID.ToString() << " provides invalid URL: " << e.URL << ": " << exp2.what());
-								continue;
-							}
-							ROBOTRACONTEUR_LOG_TRACE_COMPONENT(node, Discovery, -1, "Node detected NodeID " << info.NodeID.ToString() << " accepting candidate URL " << e.URL);
-							i->URLs.push_back(e);
-						}
-					}
-
-					if (i->ServiceStateNonce != info.ServiceStateNonce && !info.ServiceStateNonce.empty())
-					{
-						ROBOTRACONTEUR_LOG_TRACE_COMPONENT(node, Discovery, -1, "Node detected NodeID " << info.NodeID.ToString() << " updating ServiceStateNonce");
-						i->ServiceStateNonce = info.ServiceStateNonce;
-					}
-
-					if (!info.ServiceStateNonce.empty())
-					{
-						if (boost::range::find(e1->second->recent_service_nonce, info.ServiceStateNonce) != e1->second->recent_service_nonce.end())
-						{
-							return;
-						}
-						else
-						{
-							e1->second->recent_service_nonce.push_back(info.ServiceStateNonce);
-							if (e1->second->recent_service_nonce.size() > 16)
-							{
-								e1->second->recent_service_nonce.pop_front();
-							}
-						}
-					}
-
-					if (!subscriptions.empty())
-					{
-
-						if (((i->ServiceStateNonce != e1->second->last_update_nonce) || i->ServiceStateNonce.empty())
-							&& !e1->second->updater.lock())
-						{
-							ROBOTRACONTEUR_LOG_TRACE_COMPONENT(node, Discovery, -1, "Node detected NodeID " << info.NodeID.ToString() 
-								<< " updating service info due to change in ServiceStateNonce");
-							RetryUpdateServiceInfo(e1->second);
-						}
-					}
-				}
-
-				
-
-			}
-			catch (std::exception& exp)
-			{
-				ROBOTRACONTEUR_LOG_DEBUG_COMPONENT(node, Discovery, -1, "Node detected NodeID " << info.NodeID.ToString() << " failed: " << exp.what());
-			}
-
-		}
-
-		void Discovery::EndUpdateServiceInfo(RR_SHARED_PTR<Discovery_nodestorage> storage, RR_SHARED_PTR<std::vector<ServiceInfo2> > info, boost::string_ref nonce, RR_SHARED_PTR<RobotRaconteurException> err)
-		{
-
-			RR_SHARED_PTR<RobotRaconteurNode> n = node.lock();
-			if (!n) return;
-
-			if (!info) return;
-
-			boost::mutex::scoped_lock lock(m_DiscoveredNodes_lock);
-
-			
-			boost::mutex::scoped_lock lock2(storage->this_lock);
-			storage->services = info;
-			storage->last_update_nonce = RR_MOVE(nonce.to_string());
-			storage->last_update_time = n->NowNodeTime();
-
-			if (storage->last_update_nonce != storage->info->ServiceStateNonce)
-			{
-				//We missed an update, do another refresh but delay 5 seconds to prevent flooding
-				if (!storage->updater.lock())
-				{
-					ROBOTRACONTEUR_LOG_TRACE_COMPONENT(node, Discovery, -1, "ServiceStateNonce for " << storage->info->NodeID.ToString() << 
-						" changed during update, retry");
-					RetryUpdateServiceInfo(storage);
-				}
-
-			}
-			else
-			{
-				storage->retry_count.data() = 0;
-			}
-			
-
-			BOOST_FOREACH(RR_WEAK_PTR<IServiceSubscription> s, subscriptions)
-			{
-				RR_SHARED_PTR<IServiceSubscription> s1 = s.lock();
-				if (!s1) continue;
-				s1->NodeUpdated(storage);
-			}
-
-			RobotRaconteurNode::TryPostToThreadPool(node, boost::bind(&RobotRaconteurNode::FireNodeDetected, n, storage->info, storage->services));
-			
-		}
-
-		void Discovery::RetryUpdateServiceInfo(RR_SHARED_PTR<Discovery_nodestorage> storage)
-		{
-			//If updater is running, return
-			if (storage->updater.lock()) return;
-
-			ROBOTRACONTEUR_LOG_TRACE_COMPONENT(node, Discovery, -1, "UpdateServiceInfo retry requested for " << storage->info->NodeID.ToString());
-
-			RR_SHARED_PTR<RobotRaconteurNode> n = node.lock();
-			if (!n) return;
-
-			boost::posix_time::ptime now = n->NowNodeTime();
-
-			if (now > storage->retry_window_start + boost::posix_time::seconds(60))
-			{
-				storage->retry_window_start = now;
-				storage->retry_count.data() = 0;
-			}
-
-			uint32_t retry_count = storage->retry_count.data()++;
-
-			//Add progressive backoffs to prevent flooding
-
-			uint32_t backoff = n->GetRandomInt<uint32_t>(100,600);
-			if (retry_count > 3)
-				backoff = n->GetRandomInt<uint32_t>(2000, 2500);
-			if (retry_count > 5)
-				backoff = n->GetRandomInt<uint32_t>(4500, 5500);
-			if (retry_count > 8)
-				backoff = n->GetRandomInt<uint32_t>(9000, 11000);
-			if (retry_count > 12)
-				backoff = n->GetRandomInt<uint32_t>(25000, 35000);
-
-			//If nonce isn't in use, add 15 seconds to delay
-			if (storage->info->ServiceStateNonce.empty() && storage->last_update_nonce.empty()
-				&& !storage->last_update_time.is_not_a_date_time())
-			{
-				backoff += 15000;
-			}
-			
-
-			ROBOTRACONTEUR_LOG_TRACE_COMPONENT(node, Discovery, -1, "UpdateServiceInfo retry requested for " << storage->info->NodeID.ToString() 
-			 << " using backoff " << backoff  << " ms for retry " << retry_count);
-
-			RR_SHARED_PTR<Discovery_updateserviceinfo> update = RR_MAKE_SHARED<Discovery_updateserviceinfo>(node);
-			storage->updater = update;
-			update->AsyncUpdateServiceInfo(storage, storage->info->ServiceStateNonce, boost::bind(&Discovery::EndUpdateServiceInfo, shared_from_this(), RR_BOOST_PLACEHOLDERS(_1), RR_BOOST_PLACEHOLDERS(_2), RR_BOOST_PLACEHOLDERS(_3), RR_BOOST_PLACEHOLDERS(_4)), backoff);
-		}
-
-		void Discovery::UpdateDetectedNodes(const std::vector<std::string>& schemes)
-		{
-			ROBOTRACONTEUR_ASSERT_MULTITHREADED(node);
-
-			RR_SHARED_PTR<detail::sync_async_handler<void> > t = RR_MAKE_SHARED<detail::sync_async_handler<void> >();
-			boost::function<void()> h = boost::bind(&detail::sync_async_handler<void>::operator(), t);
-			AsyncUpdateDetectedNodes(schemes, h);
-			t->end_void();
-		}
-
-		void Discovery::AsyncUpdateDetectedNodes(const std::vector<std::string>& schemes, boost::function<void()>& handler, int32_t timeout)
-		{
-			RR_SHARED_PTR<RobotRaconteurNode> n = node.lock();
-			if (!n) throw InvalidOperationException("Node has been released");
-
-			ROBOTRACONTEUR_LOG_TRACE_COMPONENT(node, Discovery, -1, "UpdateDetectedNodes requested for schemes " << boost::join(schemes,", "));
-
-			std::vector<RR_SHARED_PTR<Transport> > t;
-			{
-				boost::mutex::scoped_lock lock(n->transports_lock);
-				boost::copy(n->transports | boost::adaptors::map_values, std::back_inserter(t));
-			}
-
-			RR_SHARED_PTR<Discovery_updatediscoverednodes> d = RR_MAKE_SHARED<Discovery_updatediscoverednodes>(n);
-			d->UpdateDiscoveredNodes(schemes, t, RR_MOVE(handler), timeout);
-		}
-
-
-		void Discovery::NodeAnnouncePacketReceived(boost::string_ref packet)
-		{
-			RR_SHARED_PTR<RobotRaconteurNode> n = node.lock();
-			if (!n) return;
-
-			try
-			{
-				std::string seed = "Robot Raconteur Node Discovery Packet";
-				if (packet.substr(0, seed.length()) == seed)
-				{
-					std::vector<std::string> lines;
-					boost::split(lines, packet, boost::is_from_range('\n', '\n'));
-
-					std::vector<std::string> idline;
-					boost::split(idline, lines.at(1), boost::is_from_range(',', ','));
-
-					RobotRaconteur::NodeID nodeid(idline.at(0));
-
-					std::string nodename;
-					if (idline.size() > 1)
-					{
-						nodename = idline.at(1);
-					}
-
-					std::string url = lines.at(2);
-
-					//If the URL or nodename is excessively long, just ignore it
-					if (url.size() > 256)
-					{
-						ROBOTRACONTEUR_LOG_TRACE_COMPONENT(node, Discovery, -1, "Parsing discovery text packet failed: invalid URL");
-						return;
-					}
-					if (nodename.size() > 128)
-					{
-						nodename.clear();
-					}
-
-					try
-					{
-						ParseConnectionURLResult u = ParseConnectionURL(url);
-						if (u.nodeid != nodeid)
-						{
-							ROBOTRACONTEUR_LOG_DEBUG_COMPONENT(node, Discovery, -1, "Parsing discovery text packet failed: invalid URL");
-							return;
-						}
-					}
-					catch (ConnectionException& exp2)
-					{
-						ROBOTRACONTEUR_LOG_DEBUG_COMPONENT(node, Discovery, -1, "Parsing discovery text packet URL failed: " << exp2.what());
-						return;
-					}
-
-					std::string services_nonce;
-
-					try
-					{
-						for (size_t i = 3; i < lines.size(); i++)
-						{
-							std::string& l = lines.at(i);
-							boost::trim(l);
-							if (l.empty()) continue;
-							boost::regex r("^\\s*([\\w+\\.\\-]+)\\s*\\:\\s*(.*)\\s*$");
-							boost::smatch r_match;
-							if (!boost::regex_match(l, r_match, r))
-							{
-								continue;
-							}
-
-							std::string attr_name = boost::trim_copy(r_match[1].str());
-							std::string attr_value = boost::trim_copy(r_match[2].str());
-
-							if (attr_name == "ServiceStateNonce" && attr_value.size() < 32)
-							{
-								services_nonce = attr_value;
-							}
-						}
-					}
-					catch (std::exception& exp2)
-					{
-						ROBOTRACONTEUR_LOG_DEBUG_COMPONENT(node, Discovery, -1, "Parsing discovery text packet attributes failed: " << exp2.what());
-					}	
-
-					NodeDiscoveryInfo info;
-					info.NodeID = nodeid;
-					info.NodeName = nodename;
-					NodeDiscoveryInfoURL url1;
-					url1.LastAnnounceTime = n->NowNodeTime();
-					url1.URL = url;
-					info.URLs.push_back(url1);
-					info.ServiceStateNonce = services_nonce;
-
-					ROBOTRACONTEUR_LOG_TRACE_COMPONENT(node, Discovery, -1, "Parsing discovery text packet successful for node " << info.NodeID.ToString());
-
-					NodeDetected(info);
-				}
-				else
-				{
-					ROBOTRACONTEUR_LOG_TRACE_COMPONENT(node, Discovery, -1, "Invalid discovery text packet received");
-				}
-
-			}
-			catch (std::exception& exp)
-			{
-				ROBOTRACONTEUR_LOG_TRACE_COMPONENT(node, Discovery, -1, "Parsing discovery text packet failed: " << exp.what());
-			};
-
-			//Console.WriteLine(packet);
-
-		}
-
-		void Discovery::CleanDiscoveredNodes()
-		{
-
-			RR_SHARED_PTR<RobotRaconteurNode> n = node.lock();
-			if (!n) return;
-
-			{
-				boost::mutex::scoped_lock lock(m_DiscoveredNodes_lock);
-				boost::posix_time::ptime now = n->NowNodeTime();
-
-
-
-				std::vector<std::string> keys;
-				boost::copy(m_DiscoveredNodes | boost::adaptors::map_keys, std::back_inserter(keys));
-
-				BOOST_FOREACH(std::string& e, keys)
-				{
-					try
-					{
-						std::vector<NodeDiscoveryInfoURL> newurls = std::vector<NodeDiscoveryInfoURL>();
-						std::map<std::string, RR_SHARED_PTR<Discovery_nodestorage> >::iterator e1 = m_DiscoveredNodes.find(e);
-						if (e1 == m_DiscoveredNodes.end()) continue;
-						boost::mutex::scoped_lock lock2(e1->second->this_lock);
-						std::vector<NodeDiscoveryInfoURL> urls = e1->second->info->URLs;
-						BOOST_FOREACH(NodeDiscoveryInfoURL& u, urls)
-						{
-
-							int64_t time = (now - u.LastAnnounceTime).total_milliseconds();
-							if (time < 60000)
-							{
-								newurls.push_back(u);
-							}
-						}
-
-						e1->second->info->URLs = newurls;
-
-						if (newurls.empty())
-						{
-							ROBOTRACONTEUR_LOG_TRACE_COMPONENT(node, Discovery, -1, "Discovery lost node " << e1->second->info->NodeID.ToString());
-
-							RR_SHARED_PTR<Discovery_nodestorage> e2 = e1->second;
-
-							BOOST_FOREACH(RR_WEAK_PTR<IServiceSubscription> s, subscriptions)
-							{
-								RR_SHARED_PTR<IServiceSubscription> s1 = s.lock();
-								if (!s1) continue;
-								try
-								{
-									s1->NodeLost(e2);
-								}
-								catch (std::exception&) {}
-							}
-
-							lock2.unlock();
-							m_DiscoveredNodes.erase(e1);
-
-							RobotRaconteurNode::TryPostToThreadPool(node, boost::bind(&RobotRaconteurNode::FireNodeLost, n, e2->info));
-						}
-					}
-					catch (std::exception& exp2)
-					{
-						ROBOTRACONTEUR_LOG_DEBUG_COMPONENT(node, Discovery, -1, "Error cleaning node " << e << ": " << exp2.what());
-					}
-				}
-			}
-		}
-
-		uint32_t Discovery::GetNodeDiscoveryMaxCacheCount()
-		{
-			boost::mutex::scoped_lock lock(m_DiscoveredNodes_lock);
-			return max_DiscoveredNodes;
-		}
-		void Discovery::SetNodeDiscoveryMaxCacheCount(uint32_t count)
-		{
-			boost::mutex::scoped_lock lock(m_DiscoveredNodes_lock);
-			max_DiscoveredNodes.data() = count;
-			ROBOTRACONTEUR_LOG_TRACE_COMPONENT(node, Discovery, -1, "NodeDiscoveryMaxCacheCount set to " << count);
-		}
-
-
-		void Discovery::AsyncFindServiceByType(boost::string_ref servicetype, const std::vector<std::string>& transportschemes, boost::function<void(RR_SHARED_PTR<std::vector<ServiceInfo2> >) >& handler, int32_t timeout)
-		{
-			RR_SHARED_PTR<RobotRaconteurNode> n = node.lock();
-			if (!n) throw InvalidOperationException("Node has been released");
-
-
-			std::list<std::vector<std::string> > all_urls;
-
-			std::vector<ServiceInfo2> services;
-			std::vector<std::string> nodeids;
-
-			{
-				boost::mutex::scoped_lock lock(m_DiscoveredNodes_lock);
-				boost::copy(m_DiscoveredNodes | boost::adaptors::map_keys, std::back_inserter(nodeids));
-			}
-			for (size_t i = 0; i < nodeids.size(); i++)
-			{
-				boost::mutex::scoped_lock lock(m_DiscoveredNodes_lock);
-
-				try
-				{
-					std::vector<std::string> urls = std::vector<std::string>();
-					std::map<std::string, RR_SHARED_PTR<Discovery_nodestorage> >::iterator e1 = m_DiscoveredNodes.find(nodeids.at(i));
-					if (e1 == m_DiscoveredNodes.end()) continue;
-					boost::mutex::scoped_lock lock2(e1->second->this_lock);
-					BOOST_FOREACH(NodeDiscoveryInfoURL& url, e1->second->info->URLs)
-					{
-						BOOST_FOREACH(const std::string& e, transportschemes)
-						{
-							std::string t2 = (e + "://");
-							if (boost::starts_with(url.URL, t2))
-							{
-								urls.push_back(url.URL);
-								break;
-							}
-						}
-					}
-
-					if (!urls.empty()) all_urls.push_back(urls);
-				}
-				catch (std::exception& exp)
-				{
-					ROBOTRACONTEUR_LOG_TRACE_COMPONENT(node, Discovery, -1, "Error searching for candidate URLs for FindServiceByType: " << exp.what());
-				}
-			}
-
-			RR_SHARED_PTR<Discovery_findservicebytype> f = RR_MAKE_SHARED<Discovery_findservicebytype>(n);
-			f->AsyncFindServiceByType(servicetype, transportschemes, RR_MOVE(handler), timeout);
-
-		}
-
-		std::vector<ServiceInfo2> Discovery::FindServiceByType(boost::string_ref servicetype, const std::vector<std::string>& transportschemes)
-		{
-			ROBOTRACONTEUR_ASSERT_MULTITHREADED(node);
-
-			RR_SHARED_PTR<detail::sync_async_handler<std::vector<ServiceInfo2> > > t = RR_MAKE_SHARED<detail::sync_async_handler<std::vector<ServiceInfo2> > >();
-			boost::function< void(RR_SHARED_PTR<std::vector<ServiceInfo2> >) > h = boost::bind(&detail::sync_async_handler<std::vector<ServiceInfo2> >::operator(), t, RR_BOOST_PLACEHOLDERS(_1), RR_SHARED_PTR<RobotRaconteurException>());
-			AsyncFindServiceByType(servicetype, transportschemes, h);
-			return *t->end();
-		}
-
-		std::vector<NodeInfo2> Discovery::FindNodeByID(const RobotRaconteur::NodeID& id, const std::vector<std::string>& transportschemes)
-		{
-			ROBOTRACONTEUR_ASSERT_MULTITHREADED(node);
-
-			RR_SHARED_PTR<detail::sync_async_handler<std::vector<NodeInfo2> > > n = RR_MAKE_SHARED<detail::sync_async_handler<std::vector<NodeInfo2> > >();
-			boost::function< void(RR_SHARED_PTR<std::vector<NodeInfo2> >) > h = boost::bind(&detail::sync_async_handler<std::vector<NodeInfo2> >::operator(), n, RR_BOOST_PLACEHOLDERS(_1), RR_SHARED_PTR<RobotRaconteurException>());
-			AsyncFindNodeByID(id, transportschemes, h);
-			return *n->end();
-		}
-
-		void Discovery::AsyncFindNodeByID(const RobotRaconteur::NodeID& id, const std::vector<std::string>& transportschemes, boost::function< void(RR_SHARED_PTR<std::vector<NodeInfo2> >) >& handler, int32_t timeout)
-		{
-			ROBOTRACONTEUR_LOG_TRACE_COMPONENT(node, Discovery, -1, "Begin AsyncFindNodeByID for remote node " << id.ToString());
-			RobotRaconteur::NodeID id1 = id;
-
-			boost::function<void()> h = boost::bind(&Discovery::EndAsyncFindNodeByID, shared_from_this(), id1, transportschemes, handler);
-			AsyncUpdateDetectedNodes(transportschemes, h, timeout);
-		}
-
-		void Discovery::EndAsyncFindNodeByID(RobotRaconteur::NodeID id, std::vector<std::string> transportschemes, boost::function< void(RR_SHARED_PTR<std::vector<NodeInfo2> >) >& handler)
-		{
-			ROBOTRACONTEUR_LOG_TRACE_COMPONENT(node, Discovery, -1, "AsyncFindNodeByID for remote node " << id.ToString() << " update complete");
-
-			RR_SHARED_PTR<std::vector<NodeInfo2> > ret = RR_MAKE_SHARED<std::vector<NodeInfo2> >();
-			std::string sid = id.ToString();
-			{
-				boost::mutex::scoped_lock lock(m_DiscoveredNodes_lock);
-				std::map<std::string, RR_SHARED_PTR<Discovery_nodestorage> >::iterator e1 = m_DiscoveredNodes.find(sid);
-				if (e1 != m_DiscoveredNodes.end())
-				{
-					boost::mutex::scoped_lock lock2(e1->second->this_lock);
-					RR_SHARED_PTR<NodeDiscoveryInfo> ni = e1->second->info;
-					NodeInfo2 n;
-					n.NodeID = NodeID(sid);
-					n.NodeName = ni->NodeName;
-
-					BOOST_FOREACH(NodeDiscoveryInfoURL& url, ni->URLs)
-					{
-						BOOST_FOREACH(std::string& e, transportschemes)
-						{
-							try
-							{
-
-								ParseConnectionURLResult u = ParseConnectionURL(url.URL);
-
-								if (u.scheme == e)
-								{
-									std::string short_url;
-									if (u.port == -1)
-									{
-										short_url = u.scheme + "://" + u.host + u.path + "?nodeid=" + boost::replace_all_copy(boost::replace_all_copy(u.nodeid.ToString(), "{", ""), "}", "");
-									}
-									else
-									{
-										short_url = u.scheme + "://" + u.host + ":" + boost::lexical_cast<std::string>(u.port) + u.path + "?nodeid=" + boost::replace_all_copy(boost::replace_all_copy(u.nodeid.ToString(), "{", ""), "}", "");
-									}
-									n.ConnectionURL.push_back(short_url);
-									break;
-								}
-							}
-							catch (std::exception& exp2)
-							{
-								ROBOTRACONTEUR_LOG_DEBUG_COMPONENT(node, Discovery, -1, "AsyncFindNodeByID for remote node " << id.ToString() 
-									<< " failed processing candidate: " << exp2.what());
-							}
-						}
-					}
-
-					if (!n.ConnectionURL.empty())
-					{
-						ret->push_back(n);
-					}
-
-				}
-			}
-
-			ROBOTRACONTEUR_LOG_TRACE_COMPONENT(node, Discovery, -1, "AsyncFindNodeByID for remote node " << id.ToString()
-				<< " completed successfully with " << ret->size() << " candidates");
-
-			detail::InvokeHandler(node, handler, ret);
-
-		}
-
-		std::vector<NodeInfo2> Discovery::FindNodeByName(boost::string_ref name, const std::vector<std::string>& transportschemes)
-		{
-			ROBOTRACONTEUR_ASSERT_MULTITHREADED(node);
-
-			RR_SHARED_PTR<detail::sync_async_handler<std::vector<NodeInfo2> > > n = RR_MAKE_SHARED<detail::sync_async_handler<std::vector<NodeInfo2> > >();
-			boost::function< void(RR_SHARED_PTR<std::vector<NodeInfo2> >) > h = boost::bind(&detail::sync_async_handler<std::vector<NodeInfo2> >::operator(), n, RR_BOOST_PLACEHOLDERS(_1), RR_SHARED_PTR<RobotRaconteurException>());
-			AsyncFindNodeByName(name, transportschemes, h);
-			return *n->end();
-		}
-
-		void Discovery::AsyncFindNodeByName(boost::string_ref name, const std::vector<std::string>& transportschemes, boost::function< void(RR_SHARED_PTR<std::vector<NodeInfo2> >) >& handler, int32_t timeout)
-		{
-			ROBOTRACONTEUR_LOG_TRACE_COMPONENT(node, Discovery, -1, "Begin AsyncFindNodeByName for remote node \"" << name << "\"");
-			boost::function<void()> h = boost::bind(&Discovery::EndAsyncFindNodeByName, shared_from_this(), name.to_string(), transportschemes, handler);
-			AsyncUpdateDetectedNodes(transportschemes, h, timeout);
-		}
-
-
-		void Discovery::EndAsyncFindNodeByName(std::string name, std::vector<std::string> transportschemes, boost::function< void(RR_SHARED_PTR<std::vector<NodeInfo2> >) >& handler)
-		{
-			ROBOTRACONTEUR_LOG_TRACE_COMPONENT(node, Discovery, -1, "AsyncFindNodeByName for remote node \"" << name << "\" update complete");
-			RR_SHARED_PTR<std::vector<NodeInfo2> > ret = RR_MAKE_SHARED<std::vector<NodeInfo2> >();
-
-			{
-				boost::mutex::scoped_lock lock(m_DiscoveredNodes_lock);
-				BOOST_FOREACH(RR_SHARED_PTR<Discovery_nodestorage>& e, m_DiscoveredNodes | boost::adaptors::map_values)
-				{
-					boost::mutex::scoped_lock lock2(e->this_lock);
-					if (e->info->NodeName == name)
-					{
-						NodeInfo2 n;
-						n.NodeID = e->info->NodeID;
-						n.NodeName = e->info->NodeName;
-
-						BOOST_FOREACH(NodeDiscoveryInfoURL& url, e->info->URLs)
-						{
-							BOOST_FOREACH(std::string& e, transportschemes)
-							{
-								try
-								{
-
-									ParseConnectionURLResult u = ParseConnectionURL(url.URL);
-
-									if (u.scheme == e)
-									{
-										std::string short_url;
-										if (u.port == -1)
-										{
-											short_url = u.scheme + "://" + u.host + u.path + "?nodeid=" + boost::replace_all_copy(boost::replace_all_copy(u.nodeid.ToString(), "{", ""), "}", "");
-										}
-										else
-										{
-											short_url = u.scheme + "://" + u.host + ":" + boost::lexical_cast<std::string>(u.port) + u.path + "?nodeid=" + boost::replace_all_copy(boost::replace_all_copy(u.nodeid.ToString(), "{", ""), "}", "");
-										}
-										n.ConnectionURL.push_back(short_url);
-										break;
-									}
-								}
-								catch (std::exception& exp2)
-								{
-									ROBOTRACONTEUR_LOG_DEBUG_COMPONENT(node, Discovery, -1, "AsyncFindNodeByID for remote node \"" << name 
-									<< "\" failed processing candidate: " << exp2.what());
-								}
-							}
-						}
-
-						if (!n.ConnectionURL.empty())
-						{
-							ret->push_back(n);
-						}
-					}
-
-				}
-			}
-
-			ROBOTRACONTEUR_LOG_TRACE_COMPONENT(node, Discovery, -1, "AsyncFindNodeByID for remote node \"" << name
-				<< "\" completed successfully with " << ret->size() << " candidates");
-
-			detail::InvokeHandler(node, handler, ret);
-
-		}
-
-		RR_SHARED_PTR<RobotRaconteurNode> Discovery::GetNode()
-		{
-			RR_SHARED_PTR<RobotRaconteurNode> n = node.lock();
-			if (!n) throw InvalidOperationException("Node has been released");
-			return n;
-		}
-
-		RR_SHARED_PTR<ServiceSubscription> Discovery::SubscribeService(const std::vector<std::string>& url, boost::string_ref username, RR_INTRUSIVE_PTR<RRMap<std::string,RRValue> > credentials,  boost::string_ref objecttype)
-		{
-			RR_SHARED_PTR<ServiceSubscription> s = RR_MAKE_SHARED<ServiceSubscription>(shared_from_this());
-			s->InitServiceURL(url,username,credentials,objecttype);
-			return s;
-		}		
-
-		RR_SHARED_PTR<ServiceSubscription> Discovery::SubscribeServiceByType(const std::vector<std::string>& service_types, RR_SHARED_PTR<ServiceSubscriptionFilter> filter)
-		{
-			RR_SHARED_PTR<ServiceSubscription> s = RR_MAKE_SHARED<ServiceSubscription>(shared_from_this());
-			DoSubscribe(service_types, filter, s);
-			return s;
-		}
-
-		RR_SHARED_PTR<ServiceInfo2Subscription> Discovery::SubscribeServiceInfo2(const std::vector<std::string>& service_types, RR_SHARED_PTR<ServiceSubscriptionFilter> filter)
-		{
-			RR_SHARED_PTR<ServiceInfo2Subscription> s = RR_MAKE_SHARED<ServiceInfo2Subscription>(shared_from_this());
-			DoSubscribe(service_types, filter, s);
-			return s;
-		}
-
-		void Discovery::DoSubscribe(const std::vector<std::string>& service_types, RR_SHARED_PTR<ServiceSubscriptionFilter> filter, RR_SHARED_PTR<IServiceSubscription> s)
-		{
-
-			ROBOTRACONTEUR_LOG_TRACE_COMPONENT(node, Discovery, -1, "Begin DoSubscribe for service types " << boost::join(service_types, ", "));
-
-			boost::mutex::scoped_lock lock(m_DiscoveredNodes_lock);
-			subscriptions.push_back(s);
-			s->Init(service_types, filter);
-
-			std::vector<RR_SHARED_PTR<Discovery_nodestorage> > storage;
-			boost::range::copy(m_DiscoveredNodes | boost::adaptors::map_values, std::back_inserter(storage));
-			
-			lock.unlock();
-
-			BOOST_FOREACH(RR_SHARED_PTR<Discovery_nodestorage>& n, storage)
-			{
-				boost::mutex::scoped_lock(n->this_lock);
-
-				if (n->last_update_nonce != n->info->ServiceStateNonce || n->info->ServiceStateNonce.empty())
-				{
-					try
-					{
-						ROBOTRACONTEUR_LOG_TRACE_COMPONENT(node, Discovery, -1, "Subscription requesting update for node " << n->info->NodeID.ToString());
-						RetryUpdateServiceInfo(n);
-					}
-					catch (std::exception& exp)
-					{
-						RobotRaconteurNode::TryHandleException(node, &exp);
-					}
-				}
-
-				s->NodeUpdated(n);
-			}			
-
-		}
-
-		void Discovery::SubscriptionClosed(RR_SHARED_PTR<IServiceSubscription> subscription)
-		{
-			boost::mutex::scoped_lock lock(m_DiscoveredNodes_lock);
-			
-			ROBOTRACONTEUR_LOG_TRACE_COMPONENT(node, Discovery, -1, "Subscription closed");
-
-			for (std::list<RR_WEAK_PTR<IServiceSubscription> >::iterator e = subscriptions.begin(); e != subscriptions.end(); )
-			{
-				RR_SHARED_PTR<IServiceSubscription> s = e->lock();
-				if (!s)
-				{
-					e = subscriptions.erase(e);
-					continue;
-				}
-
-				if (s == subscription)
-				{
-					e = subscriptions.erase(e);
-				}
-				else
-				{
-					e++;
-				}				
-			}
-
-		}
-
-		void Discovery::Shutdown()
-		{
-			std::list<RR_WEAK_PTR<IServiceSubscription> > subscriptions1;
-
-			{
-				boost::mutex::scoped_lock lock(m_DiscoveredNodes_lock);
-				is_shutdown.data() = true;
-				subscriptions = RR_MOVE(subscriptions1);
-			}
-
-			BOOST_FOREACH(RR_WEAK_PTR<IServiceSubscription>& s, subscriptions1)
-			{
-				RR_SHARED_PTR<IServiceSubscription> s1 = s.lock();
-				if (s1)
-				{
-					s1->Close();
-				}
-			}
-
-			ROBOTRACONTEUR_LOG_TRACE_COMPONENT(node, Discovery, -1, "Discovery shut down");
-
-		}
-		
-	}
-}
->>>>>>> 3a10767d
+} // namespace RobotRaconteur